/*
 *  OpenSCAD (www.openscad.org)
 *  Copyright (C) 2009-2011 Clifford Wolf <clifford@clifford.at> and
 *                          Marius Kintel <marius@kintel.net>
 *
 *  This program is free software; you can redistribute it and/or modify
 *  it under the terms of the GNU General Public License as published by
 *  the Free Software Foundation; either version 2 of the License, or
 *  (at your option) any later version.
 *
 *  As a special exception, you have permission to link this program
 *  with the CGAL library and distribute executables, as long as you
 *  follow the requirements of the GNU GPL in regard to all of the
 *  software in the executable aside from CGAL.
 *
 *  This program is distributed in the hope that it will be useful,
 *  but WITHOUT ANY WARRANTY; without even the implied warranty of
 *  MERCHANTABILITY or FITNESS FOR A PARTICULAR PURPOSE.  See the
 *  GNU General Public License for more details.
 *
 *  You should have received a copy of the GNU General Public License
 *  along with this program; if not, write to the Free Software
 *  Foundation, Inc., 59 Temple Place, Suite 330, Boston, MA  02111-1307  USA
 *
 */
#include <iostream>
#include "boost-utils.h"
#include "comment.h"
#include "openscad.h"
#include "GeometryCache.h"
#include "ModuleCache.h"
#include "MainWindow.h"
#include "OpenSCADApp.h"
#include "parsersettings.h"
#include "rendersettings.h"
#include "Preferences.h"
#include "printutils.h"
#include "node.h"
#include "csgnode.h"
#include "builtin.h"
#include "memory.h"
#include "expression.h"
#include "modcontext.h"
#include "progress.h"
#include "dxfdim.h"
#include "settings.h"
#include "AboutDialog.h"
#include "FontListDialog.h"
#include "LibraryInfoDialog.h"
#include "RenderStatistic.h"
#include "scintillaeditor.h"
#ifdef ENABLE_OPENCSG
#include "CSGTreeEvaluator.h"
#include "OpenCSGRenderer.h"
#include <opencsg.h>
#endif
#include "ProgressWidget.h"
#include "ThrownTogetherRenderer.h"
#include "CSGTreeNormalizer.h"
#include "QGLView.h"
#include "mouseselector.h"
#ifdef Q_OS_MAC
#include "CocoaUtils.h"
#endif
#include "PlatformUtils.h"
#ifdef OPENSCAD_UPDATER
#include "AutoUpdater.h"
#endif
#include "tabmanager.h"

#include <QMenu>
#include <QTime>
#include <QMenuBar>
#include <QSplitter>
#include <QFileDialog>
#include <QHBoxLayout>
#include <QVBoxLayout>
#include <QLabel>
#include <QFileInfo>
#include <QTextStream>
#include <QStatusBar>
#include <QDropEvent>
#include <QMimeData>
#include <QUrl>
#include <QTimer>
#include <QMessageBox>
#include <QDesktopServices>
#include <QProgressDialog>
#include <QMutexLocker>
#include <QTemporaryFile>
#include <QDockWidget>
#include <QClipboard>
#include <QDesktopWidget>
#include <string>
#include "QWordSearchField.h"
#include <QSettings> //Include QSettings for direct operations on settings arrays
#include "QSettingsCached.h"
#include <QSound>

#define ENABLE_3D_PRINTING
#include "OctoPrint.h"
#include "PrintService.h"

#include <fstream>

#include <algorithm>
#include <boost/version.hpp>
#include <sys/stat.h>

#ifdef ENABLE_CGAL

#include "CGALCache.h"
#include "GeometryEvaluator.h"
#include "CGALRenderer.h"
#include "CGAL_Nef_polyhedron.h"
#include "cgal.h"
#include "cgalworker.h"
#include "cgalutils.h"

#endif // ENABLE_CGAL

#include "FontCache.h"
#include "PrintInitDialog.h"
#include "input/InputDriverManager.h"
#include <cstdio>
#include <memory>
#include <QtNetwork>

static const int autoReloadPollingPeriodMS = 200;

// Global application state
unsigned int GuiLocker::gui_locked = 0;

static char copyrighttext[] =
	"<p>Copyright (C) 2009-2021 The OpenSCAD Developers</p>"
	"<p>This program is free software; you can redistribute it and/or modify "
	"it under the terms of the GNU General Public License as published by "
	"the Free Software Foundation; either version 2 of the License, or "
	"(at your option) any later version.<p>";
bool MainWindow::undockMode = false;
bool MainWindow::reorderMode = false;
const int MainWindow::tabStopWidth = 15;
QElapsedTimer *MainWindow::progressThrottle = new QElapsedTimer();

namespace {

struct DockFocus {
	QWidget *widget;
	std::function<void(MainWindow *)> focus;
};

QAction *findAction(const QList<QAction *> &actions, const std::string &name)
{
	for (const auto action : actions) {
		if (action->objectName().toStdString() == name) {
			return action;
		}
		if (action->menu()) {
			auto foundAction = findAction(action->menu()->actions(), name);
			if (foundAction) return foundAction;
		}
   }
   return nullptr;
}

const QString htmlEscape(const QString& str) {
	return str.toHtmlEscaped();
}

const QString htmlEscape(const std::string& str) {
	return htmlEscape(QString::fromStdString(str));
}

void fileExportedMessage(const char *format, const QString &filename) {
	LOG(message_group::None,Location::NONE,"","%1$s export finished: %2$s",format,filename.toUtf8().constData());
}

} // namespace

MainWindow::MainWindow(const QStringList &filenames)
	: top_ctx(Context::create<BuiltinContext>()), root_inst("group"), library_info_dialog(nullptr), font_list_dialog(nullptr),
	  procevents(false), tempFile(nullptr), progresswidget(nullptr), includes_mtime(0), deps_mtime(0), last_parser_error_pos(-1)
{
	setupUi(this);

	consoleUpdater = new QTimer(this);
	consoleUpdater->setSingleShot(true);
	connect(consoleUpdater, SIGNAL(timeout()), this->console, SLOT(update()));

	const QString version = QString("<b>OpenSCAD %1</b>").arg(QString::fromStdString(openscad_versionnumber));
	const QString weblink = "<a href=\"https://www.openscad.org/\">https://www.openscad.org/</a><br>";

	consoleOutputRaw(version);
	consoleOutputRaw(weblink);
	consoleOutputRaw(copyrighttext);

	editorDockTitleWidget = new QWidget();
	consoleDockTitleWidget = new QWidget();
	parameterDockTitleWidget = new QWidget();
	errorLogDockTitleWidget = new QWidget();

	// actions not included in menu
	this->addAction(editActionInsertTemplate);

	this->editorDock->setConfigKey("view/hideEditor");
	this->editorDock->setAction(this->windowActionHideEditor);
	this->consoleDock->setConfigKey("view/hideConsole");
	this->consoleDock->setAction(this->windowActionHideConsole);
	this->parameterDock->setConfigKey("view/hideCustomizer");
	this->parameterDock->setAction(this->windowActionHideCustomizer);
	this->errorLogDock->setConfigKey("view/hideErrorLog");
	this->errorLogDock->setAction(this->windowActionHideErrorLog);

	this->versionLabel = nullptr; // must be initialized before calling updateStatusBar()
	updateStatusBar(nullptr);

	const QString importStatement = "import(\"%1\");\n";
	const QString surfaceStatement = "surface(\"%1\");\n";
	knownFileExtensions["stl"] = importStatement;
	knownFileExtensions["3mf"] = importStatement;
	knownFileExtensions["off"] = importStatement;
	knownFileExtensions["dxf"] = importStatement;
	knownFileExtensions["svg"] = importStatement;
	knownFileExtensions["amf"] = importStatement;
	knownFileExtensions["dat"] = surfaceStatement;
	knownFileExtensions["png"] = surfaceStatement;
	knownFileExtensions["scad"] = "";
	knownFileExtensions["csg"] = "";

	root_module = nullptr;
	parsed_module = nullptr;
	absolute_root_node = nullptr;

	// Open Recent
	for (int i = 0; i<UIUtils::maxRecentFiles; ++i) {
		this->actionRecentFile[i] = new QAction(this);
		this->actionRecentFile[i]->setVisible(false);
		this->menuOpenRecent->addAction(this->actionRecentFile[i]);
		connect(this->actionRecentFile[i], SIGNAL(triggered()),
						this, SLOT(actionOpenRecent()));
	}

	tabManager = new TabManager(this, filenames.isEmpty() ? QString() : filenames[0]);
	connect(tabManager, SIGNAL(tabCountChanged(int)), this, SLOT(setTabToolBarVisible(int)));
	this->setTabToolBarVisible(tabManager->count());
	tabToolBarContents->layout()->addWidget(tabManager->getTabHeader());
	editorDockContents->layout()->addWidget(tabManager->getTabContent());

	connect(this->errorLogWidget,SIGNAL(openFile(QString,int)),this,SLOT(openFileFromPath(QString,int)));
	connect(this->console,SIGNAL(openFile(QString,int)),this,SLOT(openFileFromPath(QString,int)));

	connect(Preferences::inst()->ButtonConfig, SIGNAL(inputMappingChanged()), InputDriverManager::instance(), SLOT(onInputMappingUpdated()), Qt::UniqueConnection);
	connect(Preferences::inst()->AxisConfig, SIGNAL(inputMappingChanged()), InputDriverManager::instance(), SLOT(onInputMappingUpdated()), Qt::UniqueConnection);
	connect(Preferences::inst()->AxisConfig, SIGNAL(inputCalibrationChanged()), InputDriverManager::instance(), SLOT(onInputCalibrationUpdated()), Qt::UniqueConnection);
	connect(Preferences::inst()->AxisConfig, SIGNAL(inputGainChanged()), InputDriverManager::instance(), SLOT(onInputGainUpdated()), Qt::UniqueConnection);

	setCorner(Qt::TopLeftCorner, Qt::LeftDockWidgetArea);
	setCorner(Qt::TopRightCorner, Qt::RightDockWidgetArea);
	setCorner(Qt::BottomLeftCorner, Qt::LeftDockWidgetArea);
	setCorner(Qt::BottomRightCorner, Qt::RightDockWidgetArea);

	this->setAttribute(Qt::WA_DeleteOnClose);

	scadApp->windowManager.add(this);

#ifdef ENABLE_CGAL
	this->cgalworker = new CGALWorker();
	connect(this->cgalworker, SIGNAL(done(shared_ptr<const Geometry>)),
					this, SLOT(actionRenderDone(shared_ptr<const Geometry>)));
#endif

#ifdef ENABLE_CGAL
	this->cgalRenderer = nullptr;
#endif
#ifdef ENABLE_OPENCSG
	this->opencsgRenderer = nullptr;
#endif
	this->thrownTogetherRenderer = nullptr;

	root_node = nullptr;

	this->anim_step = 0;
	this->anim_numsteps = 0;
	this->anim_tval = 0.0;
	this->anim_dumping = false;
	this->anim_dump_start_step = 0;

	this->qglview->statusLabel = new QLabel(this);
	this->qglview->statusLabel->setMinimumWidth(100);
	statusBar()->addWidget(this->qglview->statusLabel);

	QSettingsCached settings;
	auto s = Settings::Settings::inst();
	this->qglview->setMouseCentricZoom(s->get(Settings::Settings::mouseCentricZoom).toBool());

	animate_timer = new QTimer(this);
	connect(animate_timer, SIGNAL(timeout()), this, SLOT(updateTVal()));

	autoReloadTimer = new QTimer(this);
	autoReloadTimer->setSingleShot(false);
	autoReloadTimer->setInterval(autoReloadPollingPeriodMS);
	connect(autoReloadTimer, SIGNAL(timeout()), this, SLOT(checkAutoReload()));

	waitAfterReloadTimer = new QTimer(this);
	waitAfterReloadTimer->setSingleShot(true);
	waitAfterReloadTimer->setInterval(autoReloadPollingPeriodMS);
	connect(waitAfterReloadTimer, SIGNAL(timeout()), this, SLOT(waitAfterReload()));
	connect(this->parameterWidget, SIGNAL(previewRequested(bool)), this, SLOT(actionRenderPreview(bool)));
	connect(Preferences::inst(), SIGNAL(ExperimentalChanged()), this, SLOT(changeParameterWidget()));
	connect(this->e_tval, SIGNAL(textChanged(QString)), this, SLOT(updatedAnimTval()));
	connect(this->e_fps, SIGNAL(textChanged(QString)), this, SLOT(updatedAnimFps()));
	connect(this->e_fsteps, SIGNAL(textChanged(QString)), this, SLOT(updatedAnimSteps()));
	connect(this->e_dump, SIGNAL(toggled(bool)), this, SLOT(updatedAnimDump(bool)));

	progressThrottle->start();

	animate_panel->hide();
	this->hideFind(); 
	frameCompileResult->hide();
	this->labelCompileResultMessage->setOpenExternalLinks(false);
	connect(this->labelCompileResultMessage, SIGNAL(linkActivated(QString)), SLOT(showLink(QString)));

	// File menu
	connect(this->fileActionNewWindow, SIGNAL(triggered()), this, SLOT(actionNewWindow()));
	connect(this->fileActionNew, SIGNAL(triggered()), tabManager, SLOT(actionNew()));
	connect(this->fileActionOpenWindow, SIGNAL(triggered()), this, SLOT(actionOpenWindow()));
	connect(this->fileActionOpen, SIGNAL(triggered()), this, SLOT(actionOpen()));
	connect(this->fileActionSave, SIGNAL(triggered()), this, SLOT(actionSave()));
	connect(this->fileActionSaveAs, SIGNAL(triggered()), this, SLOT(actionSaveAs()));
	connect(this->fileActionSaveAll, SIGNAL(triggered()), tabManager, SLOT(saveAll()));
	connect(this->fileActionReload, SIGNAL(triggered()), this, SLOT(actionReload()));
	connect(this->fileActionClose, SIGNAL(triggered()), tabManager, SLOT(closeCurrentTab()));
	connect(this->fileActionQuit, SIGNAL(triggered()), this, SLOT(quit()));
	connect(this->fileShowLibraryFolder, SIGNAL(triggered()), this, SLOT(actionShowLibraryFolder()));
#ifndef __APPLE__
	auto shortcuts = this->fileActionSave->shortcuts();
	this->fileActionSave->setShortcuts(shortcuts);
	shortcuts = this->fileActionReload->shortcuts();
	shortcuts.push_back(QKeySequence(Qt::Key_F3));
	this->fileActionReload->setShortcuts(shortcuts);
#endif

	this->menuOpenRecent->addSeparator();
	this->menuOpenRecent->addAction(this->fileActionClearRecent);
	connect(this->fileActionClearRecent, SIGNAL(triggered()),
					this, SLOT(clearRecentFiles()));

	show_examples();

	connect(this->editActionNextTab, SIGNAL(triggered()), tabManager, SLOT(nextTab()));
	connect(this->editActionPrevTab, SIGNAL(triggered()), tabManager, SLOT(prevTab()));

	connect(this->editActionCopyViewport, SIGNAL(triggered()), this, SLOT(actionCopyViewport()));
	connect(this->editActionConvertTabsToSpaces, SIGNAL(triggered()), this, SLOT(convertTabsToSpaces()));
	connect(this->editActionCopyVPT, SIGNAL(triggered()), this, SLOT(copyViewportTranslation()));
	connect(this->editActionCopyVPR, SIGNAL(triggered()), this, SLOT(copyViewportRotation()));
	connect(this->editActionCopyVPD, SIGNAL(triggered()), this, SLOT(copyViewportDistance()));
	connect(this->editActionCopyVPF, SIGNAL(triggered()), this, SLOT(copyViewportFov()));
	connect(this->editActionPreferences, SIGNAL(triggered()), this, SLOT(preferences()));
    // Edit->Find
    connect(this->editActionFind, SIGNAL(triggered()), this, SLOT(showFind()));
    connect(this->editActionFindAndReplace, SIGNAL(triggered()), this, SLOT(showFindAndReplace()));
#ifdef Q_OS_WIN
	this->editActionFindAndReplace->setShortcut(QKeySequence(Qt::CTRL + Qt::SHIFT + Qt::Key_F));
#endif
	connect(this->editActionFindNext, SIGNAL(triggered()), this, SLOT(findNext()));
	connect(this->editActionFindPrevious, SIGNAL(triggered()), this, SLOT(findPrev()));
	connect(this->editActionUseSelectionForFind, SIGNAL(triggered()), this, SLOT(useSelectionForFind()));

	// Design menu
	connect(this->designActionAutoReload, SIGNAL(toggled(bool)), this, SLOT(autoReloadSet(bool)));
	connect(this->designActionReloadAndPreview, SIGNAL(triggered()), this, SLOT(actionReloadRenderPreview()));
	connect(this->designActionPreview, SIGNAL(triggered()), this, SLOT(actionRenderPreview()));
#ifdef ENABLE_CGAL
	connect(this->designActionRender, SIGNAL(triggered()), this, SLOT(actionRender()));
#else
	this->designActionRender->setVisible(false);
#endif
	connect(this->designAction3DPrint, SIGNAL(triggered()), this, SLOT(action3DPrint()));
	connect(this->designCheckValidity, SIGNAL(triggered()), this, SLOT(actionCheckValidity()));
	connect(this->designActionDisplayAST, SIGNAL(triggered()), this, SLOT(actionDisplayAST()));
	connect(this->designActionDisplayCSGTree, SIGNAL(triggered()), this, SLOT(actionDisplayCSGTree()));
	connect(this->designActionDisplayCSGProducts, SIGNAL(triggered()), this, SLOT(actionDisplayCSGProducts()));
	connect(this->fileActionExportSTL, SIGNAL(triggered()), this, SLOT(actionExportSTL()));
	connect(this->fileActionExport3MF, SIGNAL(triggered()), this, SLOT(actionExport3MF()));
	connect(this->fileActionExportOFF, SIGNAL(triggered()), this, SLOT(actionExportOFF()));
	connect(this->fileActionExportAMF, SIGNAL(triggered()), this, SLOT(actionExportAMF()));
	connect(this->fileActionExportDXF, SIGNAL(triggered()), this, SLOT(actionExportDXF()));
	connect(this->fileActionExportSVG, SIGNAL(triggered()), this, SLOT(actionExportSVG()));
    connect(this->fileActionExportPDF, SIGNAL(triggered()), this, SLOT(actionExportPDF()));
	connect(this->fileActionExportCSG, SIGNAL(triggered()), this, SLOT(actionExportCSG()));
	connect(this->fileActionExportImage, SIGNAL(triggered()), this, SLOT(actionExportImage()));
	connect(this->designActionFlushCaches, SIGNAL(triggered()), this, SLOT(actionFlushCaches()));

#ifndef ENABLE_LIB3MF
	this->fileActionExport3MF->setVisible(false);
#endif

#ifndef ENABLE_3D_PRINTING
	this->designAction3DPrint->setVisible(false);
	this->designAction3DPrint->setEnabled(false);
#endif

	// View menu
#ifndef ENABLE_OPENCSG
	this->viewActionPreview->setVisible(false);
#else
	connect(this->viewActionPreview, SIGNAL(triggered()), this, SLOT(viewModePreview()));
	if (!this->qglview->hasOpenCSGSupport()) {
		this->viewActionPreview->setEnabled(false);
	}
#endif

#ifdef ENABLE_CGAL
	connect(this->viewActionSurfaces, SIGNAL(triggered()), this, SLOT(viewModeSurface()));
	connect(this->viewActionWireframe, SIGNAL(triggered()), this, SLOT(viewModeWireframe()));
#else
	this->viewActionSurfaces->setVisible(false);
	this->viewActionWireframe->setVisible(false);
#endif
	connect(this->viewActionThrownTogether, SIGNAL(triggered()), this, SLOT(viewModeThrownTogether()));
	connect(this->viewActionShowEdges, SIGNAL(triggered()), this, SLOT(viewModeShowEdges()));
	connect(this->viewActionShowAxes, SIGNAL(triggered()), this, SLOT(viewModeShowAxes()));
	connect(this->viewActionShowCrosshairs, SIGNAL(triggered()), this, SLOT(viewModeShowCrosshairs()));
	connect(this->viewActionShowScaleProportional, SIGNAL(triggered()), this, SLOT(viewModeShowScaleProportional()));
	connect(this->viewActionAnimate, SIGNAL(triggered()), this, SLOT(viewModeAnimate()));
	connect(this->viewActionTop, SIGNAL(triggered()), this, SLOT(viewAngleTop()));
	connect(this->viewActionBottom, SIGNAL(triggered()), this, SLOT(viewAngleBottom()));
	connect(this->viewActionLeft, SIGNAL(triggered()), this, SLOT(viewAngleLeft()));
	connect(this->viewActionRight, SIGNAL(triggered()), this, SLOT(viewAngleRight()));
	connect(this->viewActionFront, SIGNAL(triggered()), this, SLOT(viewAngleFront()));
	connect(this->viewActionBack, SIGNAL(triggered()), this, SLOT(viewAngleBack()));
	connect(this->viewActionDiagonal, SIGNAL(triggered()), this, SLOT(viewAngleDiagonal()));
	connect(this->viewActionCenter, SIGNAL(triggered()), this, SLOT(viewCenter()));
	connect(this->viewActionResetView, SIGNAL(triggered()), this, SLOT(viewResetView()));
	connect(this->viewActionViewAll, SIGNAL(triggered()), this, SLOT(viewAll()));
	connect(this->viewActionPerspective, SIGNAL(triggered()), this, SLOT(viewPerspective()));
	connect(this->viewActionOrthogonal, SIGNAL(triggered()), this, SLOT(viewOrthogonal()));
	connect(this->viewActionZoomIn, SIGNAL(triggered()), qglview, SLOT(ZoomIn()));
	connect(this->viewActionZoomOut, SIGNAL(triggered()), qglview, SLOT(ZoomOut()));
	connect(this->viewActionHideEditorToolBar, SIGNAL(triggered()), this, SLOT(hideEditorToolbar()));
	connect(this->viewActionHide3DViewToolBar, SIGNAL(triggered()), this, SLOT(hide3DViewToolbar()));
	connect(this->windowActionHideEditor, SIGNAL(triggered()), this, SLOT(hideEditor()));
	connect(this->windowActionHideConsole, SIGNAL(triggered()), this, SLOT(hideConsole()));
	connect(this->windowActionHideCustomizer, SIGNAL(triggered()), this, SLOT(hideParameters()));
	connect(this->windowActionHideErrorLog, SIGNAL(triggered()), this, SLOT(hideErrorLog()));
	// Help menu
	connect(this->helpActionAbout, SIGNAL(triggered()), this, SLOT(helpAbout()));
	connect(this->helpActionHomepage, SIGNAL(triggered()), this, SLOT(helpHomepage()));
	connect(this->helpActionManual, SIGNAL(triggered()), this, SLOT(helpManual()));
	connect(this->helpActionCheatSheet, SIGNAL(triggered()), this, SLOT(helpCheatSheet()));
	connect(this->helpActionLibraryInfo, SIGNAL(triggered()), this, SLOT(helpLibrary()));
	connect(this->helpActionFontInfo, SIGNAL(triggered()), this, SLOT(helpFontInfo()));

#ifdef OPENSCAD_UPDATER
	this->menuBar()->addMenu(AutoUpdater::updater()->updateMenu);
#endif

	connect(this->qglview, SIGNAL(doAnimateUpdate()), this, SLOT(animateUpdate()));
	connect(this->qglview, SIGNAL(doSelectObject(QPoint)), this, SLOT(selectObject(QPoint)));

	connect(Preferences::inst(), SIGNAL(requestRedraw()), this->qglview, SLOT(updateGL()));
	connect(Preferences::inst(), SIGNAL(updateMouseCentricZoom(bool)), this->qglview, SLOT(setMouseCentricZoom(bool)));
	connect(Preferences::inst(), SIGNAL(updateReorderMode(bool)), this, SLOT(updateReorderMode(bool)));
	connect(Preferences::inst(), SIGNAL(updateUndockMode(bool)), this, SLOT(updateUndockMode(bool)));
	connect(Preferences::inst(), SIGNAL(openCSGSettingsChanged()),
					this, SLOT(openCSGSettingsChanged()));
	connect(Preferences::inst(), SIGNAL(colorSchemeChanged(const QString&)),
					this, SLOT(setColorScheme(const QString&)));

	Preferences::inst()->apply_win(); // not sure if to be commented, checked must not be commented(done some changes in apply())

	QString cs = Preferences::inst()->getValue("3dview/colorscheme").toString();
	this->setColorScheme(cs);

	//find and replace panel
	connect(this->findTypeComboBox, SIGNAL(currentIndexChanged(int)), this, SLOT(selectFindType(int)));
	connect(this->findInputField, SIGNAL(textChanged(QString)), this, SLOT(findString(QString)));
	connect(this->findInputField, SIGNAL(returnPressed()), this->findNextButton, SLOT(animateClick()));
	find_panel->installEventFilter(this);
	if (QApplication::clipboard()->supportsFindBuffer()) {
		connect(this->findInputField, SIGNAL(textChanged(QString)), this, SLOT(updateFindBuffer(QString)));
		connect(QApplication::clipboard(), SIGNAL(findBufferChanged()), this, SLOT(findBufferChanged()));
		// With Qt 4.8.6, there seems to be a bug that often gives an incorrect findbuffer content when
		// the app receives focus for the first time
		this->findInputField->setText(QApplication::clipboard()->text(QClipboard::FindBuffer));
	}

	connect(this->findPrevButton, SIGNAL(clicked()), this, SLOT(findPrev()));
	connect(this->findNextButton, SIGNAL(clicked()), this, SLOT(findNext()));
	connect(this->cancelButton, SIGNAL(clicked()), this, SLOT(hideFind()));
	connect(this->replaceButton, SIGNAL(clicked()), this, SLOT(replace()));
	connect(this->replaceAllButton, SIGNAL(clicked()), this, SLOT(replaceAll()));
	connect(this->replaceInputField, SIGNAL(returnPressed()), this->replaceButton, SLOT(animateClick()));
	addKeyboardShortCut(this->viewerToolBar->actions());
	addKeyboardShortCut(this->editortoolbar->actions());

	InputDriverManager::instance()->registerActions(this->menuBar()->actions(),"");
	Preferences* instance = Preferences::inst();
	instance->ButtonConfig->init();

	initActionIcon(fileActionNew, ":/images/blackNew.png", ":/images/Document-New-128.png");
	initActionIcon(fileActionOpen, ":/images/Open-32.png", ":/images/Open-128.png");
	initActionIcon(fileActionSave, ":/images/Save-32.png", ":/images/Save-128.png");
	initActionIcon(editActionZoomTextIn, ":/images/zoom-text-in.png", ":/images/zoom-text-in-white.png");
	initActionIcon(editActionZoomTextOut, ":/images/zoom-text-out.png", ":/images/zoom-text-out-white.png");
	initActionIcon(designActionRender, ":/images/render-32.png", ":/images/render-32-white.png");
	initActionIcon(designAction3DPrint, ":/images/3dprint-32.png", ":/images/3dprint-32-white.png");
	initActionIcon(viewActionShowAxes, ":/images/blackaxes.png", ":/images/axes.png");
	initActionIcon(viewActionShowEdges, ":/images/Rotation-32.png", ":/images/grid.png");
	initActionIcon(viewActionZoomIn, ":/images/zoomin.png", ":/images/Zoom-In-32.png");
	initActionIcon(viewActionZoomOut, ":/images/zoomout.png", ":/images/Zoom-Out-32.png");
	initActionIcon(viewActionTop, ":/images/blackUp.png", ":/images/up.png");
	initActionIcon(viewActionBottom, ":/images/blackbottom.png", ":/images/bottom.png");
	initActionIcon(viewActionLeft, ":/images/blackleft.png", ":/images/left.png");
	initActionIcon(viewActionRight, ":/images/rightright.png", ":/images/right.png");
	initActionIcon(viewActionFront, ":/images/blackfront.png", ":/images/front.png");
	initActionIcon(viewActionBack, ":/images/blackback.png", ":/images/back.png");
	initActionIcon(viewActionSurfaces, ":/images/surface.png", ":/images/surfaceWhite.png");
	initActionIcon(viewActionWireframe, ":/images/wireframe1.png", ":/images/wireframeWhite.png");
	initActionIcon(viewActionShowCrosshairs, ":/images/cross.png", ":/images/crosswhite.png");
	initActionIcon(viewActionPerspective, ":/images/perspective1.png", ":/images/perspective1white.png");
	initActionIcon(viewActionOrthogonal, ":/images/orthogonal.png", ":/images/orthogonalwhite.png");
	initActionIcon(designActionPreview, ":/images/preview-32.png", ":/images/preview-32-white.png");
	initActionIcon(viewActionAnimate, ":/images/animate.png", ":/images/animate.png");
	initActionIcon(fileActionExportSTL, ":/images/STL.png", ":/images/STL-white.png");
	initActionIcon(fileActionExportAMF, ":/images/AMF.png", ":/images/AMF-white.png");
	initActionIcon(fileActionExport3MF, ":/images/3MF.png", ":/images/3MF-white.png");
	initActionIcon(fileActionExportOFF, ":/images/OFF.png", ":/images/OFF-white.png");
	initActionIcon(fileActionExportDXF, ":/images/DXF.png", ":/images/DXF-white.png");
	initActionIcon(fileActionExportSVG, ":/images/SVG.png", ":/images/SVG-white.png");
	initActionIcon(fileActionExportCSG, ":/images/CSG.png", ":/images/CSG-white.png");
	initActionIcon(fileActionExportImage, ":/images/PNG.png", ":/images/PNG-white.png");
	initActionIcon(viewActionViewAll, ":/images/zoom-all.png", ":/images/zoom-all-white.png");
	initActionIcon(editActionUndo, ":/images/Command-Undo-32.png", ":/images/Command-Undo-32-white.png");
	initActionIcon(editActionRedo, ":/images/Command-Redo-32.png", ":/images/Command-Redo-32-white.png");
	initActionIcon(editActionUnindent, ":/images/Decrease-Indent-32.png", ":/images/Decrease-Indent-32-white.png");
	initActionIcon(editActionIndent, ":/images/Increase-Indent-32.png", ":/images/Increase-Indent-32-white.png");
	initActionIcon(viewActionResetView, ":/images/Command-Reset-32.png", ":/images/Command-Reset-32-white.png");
	initActionIcon(viewActionShowScaleProportional, ":/images/scalemarkers.png", ":/images/scalemarkers-white.png");

	// fetch window states to be restored after restoreState() call
	bool hideConsole = settings.value("view/hideConsole").toBool();
	bool hideEditor = settings.value("view/hideEditor").toBool();
	bool hideCustomizer = settings.value("view/hideCustomizer").toBool();
	bool hideErrorLog = settings.value("view/hideErrorLog").toBool();
    bool hideEditorToolbar = settings.value("view/hideEditorToolbar").toBool();
    bool hide3DViewToolbar = settings.value("view/hide3DViewToolbar").toBool();
	
	// make sure it looks nice..
	auto windowState = settings.value("window/state", QByteArray()).toByteArray();
	restoreState(windowState);
	resize(settings.value("window/size", QSize(800, 600)).toSize());
	move(settings.value("window/position", QPoint(0, 0)).toPoint());
    updateWindowSettings(hideConsole, hideEditor, hideCustomizer, hideErrorLog, hideEditorToolbar, hide3DViewToolbar);

	if (windowState.size() == 0) {
		/*
		 * This triggers only in case the configuration file has no
		 * window state information (or no configuration file at all).
		 * When this happens, the editor would default to a very ugly
		 * width due to the dock widget layout. This overwrites the
		 * value reported via sizeHint() to a width a bit smaller than
		 * half the main window size (either the one loaded from the
		 * configuration or the default value of 800).
		 * The height is only a dummy value which will be essentially
		 * ignored by the layouting as the editor is set to expand to
		 * fill the available space.
		 */
		activeEditor->setInitialSizeHint(QSize((5 * this->width() / 11), 100));
	} else {
#ifdef Q_OS_WIN
		// Try moving the main window into the display range, this
		// can occur when closing OpenSCAD on a second monitor which
		// is not available at the time the application is started
		// again.
		// On Windows that causes the main window to open in a not
		// easily reachable place.
		auto desktop = QApplication::desktop();
		auto desktopRect = desktop->frameGeometry().adjusted(250, 150, -250, -150).normalized();
		auto windowRect = frameGeometry();
		if (!desktopRect.intersects(windowRect)) {
			windowRect.moveCenter(desktopRect.center());
			windowRect = windowRect.intersected(desktopRect);
			move(windowRect.topLeft());
			resize(windowRect.size());
		}
#endif
	}

	connect(this->editorDock, SIGNAL(topLevelChanged(bool)), this, SLOT(editorTopLevelChanged(bool)));
	connect(this->consoleDock, SIGNAL(topLevelChanged(bool)), this, SLOT(consoleTopLevelChanged(bool)));
	connect(this->parameterDock, SIGNAL(topLevelChanged(bool)), this, SLOT(parameterTopLevelChanged(bool)));
	connect(this->errorLogDock, SIGNAL(topLevelChanged(bool)), this, SLOT(errorLogTopLevelChanged(bool)));

	// display this window and check for OpenGL 2.0 (OpenCSG) support
	viewModeThrownTogether();
	show();

	setCurrentOutput();

#ifdef ENABLE_OPENCSG
	viewModePreview();
#else
	viewModeThrownTogether();
#endif
	loadViewSettings();
	loadDesignSettings();

	setAcceptDrops(true);
	clearCurrentOutput();

	for(int i = 1; i < filenames.size(); ++i)
		tabManager->createTab(filenames[i]);

	//handle the hide/show of exportSTL action in view toolbar according to the visibility of editor dock
	if (!editorDock->isVisible()) {
		QAction *beforeAction = viewerToolBar->actions().at(2); //a seperator, not a part of the class
		viewerToolBar->insertAction(beforeAction, this->fileActionExportSTL);
	}

	this->selector = std::unique_ptr<MouseSelector>(new MouseSelector(this->qglview));
	activeEditor->setFocus();
}

void MainWindow::openFileFromPath(QString path,int line)
{
	if (editorDock->isVisible()) {
		activeEditor->setFocus();
		if(!path.isEmpty()) tabManager->open(path);
		activeEditor->setFocus();
		activeEditor->setCursorPosition(line,0);
	}
}

void MainWindow::initActionIcon(QAction *action, const char *darkResource, const char *lightResource)
{
	int defaultcolor = viewerToolBar->palette().background().color().lightness();
	const char *resource = (defaultcolor > 165) ? darkResource : lightResource;
	action->setIcon(QIcon(resource));
}

void MainWindow::addKeyboardShortCut(const QList<QAction *> &actions)
{
	for (auto &action : actions) {
		// prevent adding shortcut twice if action is added to multiple toolbars
		if (action->toolTip().contains("&nbsp;")) {
	    continue;
		}
		
		const QString shortCut(action->shortcut().toString(QKeySequence::NativeText));
		if (shortCut.isEmpty()) {
	    continue;
		}
		
		const QString toolTip("%1 &nbsp;<span style=\"color: gray; font-size: small; font-style: italic\">%2</span>");
		action->setToolTip(toolTip.arg(action->toolTip(), shortCut));
	}
}

/**
 * Update window settings that get overwritten by the restoreState()
 * Qt call. So the values are loaded before the call and restored here
 * regardless of the (potential outdated) serialized state.
 */
void MainWindow::updateWindowSettings(bool console, bool editor, bool customizer, bool errorLog, bool editorToolbar, bool viewToolbar)
{
	windowActionHideEditor->setChecked(editor);
	hideEditor();
	windowActionHideConsole->setChecked(console);
	hideConsole();
	windowActionHideErrorLog->setChecked(errorLog);
	hideErrorLog();
	windowActionHideCustomizer->setChecked(customizer);
	hideParameters();

	viewActionHideEditorToolBar->setChecked(editorToolbar);
	hideEditorToolbar();
	viewActionHide3DViewToolBar->setChecked(viewToolbar);
	hide3DViewToolbar();
}

void MainWindow::onAxisChanged(InputEventAxisChanged *)
{

}

void MainWindow::onButtonChanged(InputEventButtonChanged *)
{

}

void MainWindow::onTranslateEvent(InputEventTranslate *event)
{
    double zoomFactor = 0.001 * qglview->cam.zoomValue();
    
    if(event->viewPortRelative){
		qglview->translate(event->x, event->y, event->z, event->relative, true);
	}else{
		qglview->translate(zoomFactor * event->x, event->y, zoomFactor * event->z, event->relative, false);
	}

}

void MainWindow::onRotateEvent(InputEventRotate *event)
{
	qglview->rotate(event->x, event->y, event->z, event->relative);
}

void MainWindow::onRotate2Event(InputEventRotate2 *event)
{
	qglview->rotate2(event->x, event->y, event->z);
}

void MainWindow::onActionEvent(InputEventAction *event)
{
	QAction *action = findAction(this->menuBar()->actions(), event->action);
	if (action) {
		action->trigger();
	}else if("viewActionTogglePerspective" == event->action){
		viewTogglePerspective();
	}
}

void MainWindow::onZoomEvent(InputEventZoom *event)
{
    qglview->zoom(event->zoom, event->relative);
}

void MainWindow::loadViewSettings(){
	QSettingsCached settings;

	if (settings.value("view/showEdges").toBool()) {
		viewActionShowEdges->setChecked(true);
		viewModeShowEdges();
	}
	if (settings.value("view/showAxes", true).toBool()) {
		viewActionShowAxes->setChecked(true);
		viewModeShowAxes();
	}
	if (settings.value("view/showCrosshairs").toBool()) {
		viewActionShowCrosshairs->setChecked(true);
		viewModeShowCrosshairs();
	}
	if (settings.value("view/showScaleProportional", true).toBool()) {
        viewActionShowScaleProportional->setChecked(true);
        viewModeShowScaleProportional();
    }
	if (settings.value("view/orthogonalProjection").toBool()) {
		viewOrthogonal();
	} else {
		viewPerspective();
	}

	updateUndockMode(Preferences::inst()->getValue("advanced/undockableWindows").toBool());
	updateReorderMode(Preferences::inst()->getValue("advanced/reorderWindows").toBool());
}

void MainWindow::loadDesignSettings()
{
	QSettingsCached settings;
	if (settings.value("design/autoReload", true).toBool()) {
		designActionAutoReload->setChecked(true);
	}
	auto polySetCacheSizeMB = Preferences::inst()->getValue("advanced/polysetCacheSizeMB").toUInt();
	GeometryCache::instance()->setMaxSizeMB(polySetCacheSizeMB);
#ifdef ENABLE_CGAL
	auto cgalCacheSizeMB = Preferences::inst()->getValue("advanced/cgalCacheSizeMB").toUInt();
	CGALCache::instance()->setMaxSizeMB(cgalCacheSizeMB);
#endif
}

void MainWindow::updateUndockMode(bool undockMode)
{
	MainWindow::undockMode = undockMode;
	if (undockMode) {
		editorDock->setFeatures(editorDock->features() | QDockWidget::DockWidgetFloatable);
		consoleDock->setFeatures(consoleDock->features() | QDockWidget::DockWidgetFloatable);
		parameterDock->setFeatures(parameterDock->features() | QDockWidget::DockWidgetFloatable);
		errorLogDock->setFeatures(errorLogDock->features() | QDockWidget::DockWidgetFloatable);
	} else {
		if (editorDock->isFloating()) {
			editorDock->setFloating(false);
		}
		editorDock->setFeatures(editorDock->features() & ~QDockWidget::DockWidgetFloatable);
		if (consoleDock->isFloating()) {
			consoleDock->setFloating(false);
		}
		consoleDock->setFeatures(consoleDock->features() & ~QDockWidget::DockWidgetFloatable);
		if (parameterDock->isFloating()) {
			parameterDock->setFloating(false);
		}
		parameterDock->setFeatures(parameterDock->features() & ~QDockWidget::DockWidgetFloatable);
		if (errorLogDock->isFloating()) {
			errorLogDock->setFloating(false);
		}
		errorLogDock->setFeatures(errorLogDock->features() & ~QDockWidget::DockWidgetFloatable);
	}
}

void MainWindow::updateReorderMode(bool reorderMode)
{
	MainWindow::reorderMode = reorderMode;
	editorDock->setTitleBarWidget(reorderMode ? nullptr : editorDockTitleWidget);
	consoleDock->setTitleBarWidget(reorderMode ? nullptr : consoleDockTitleWidget);
	parameterDock->setTitleBarWidget(reorderMode ? nullptr : parameterDockTitleWidget);
	errorLogDock->setTitleBarWidget(reorderMode ? nullptr : errorLogDockTitleWidget);
}

MainWindow::~MainWindow()
{
	// If root_module is not null then it will be the same as parsed_module,
	// so no need to delete it.
	delete parsed_module;
	delete root_node;
#ifdef ENABLE_CGAL
	this->root_geom.reset();
	delete this->cgalRenderer;
#endif
#ifdef ENABLE_OPENCSG
	delete this->opencsgRenderer;
#endif
	delete this->thrownTogetherRenderer;
	scadApp->windowManager.remove(this);
	if (scadApp->windowManager.getWindows().size() == 0) {
		// Quit application even in case some other windows like
		// Preferences are still open.
		this->quit();
	}
}

void MainWindow::showProgress()
{
	updateStatusBar(qobject_cast<ProgressWidget*>(sender()));
}

void MainWindow::report_func(const class AbstractNode*, void *vp, int mark)
{
	// limit to progress bar update calls to 5 per second
	static const qint64 MIN_TIMEOUT = 200;
	if (progressThrottle->hasExpired(MIN_TIMEOUT)) {
		progressThrottle->start();

		auto thisp = static_cast<MainWindow*>(vp);
		auto v = static_cast<int>((mark*1000.0) / progress_report_count);
		auto permille = v < 1000 ? v : 999;
		if (permille > thisp->progresswidget->value()) {
			QMetaObject::invokeMethod(thisp->progresswidget, "setValue", Qt::QueuedConnection,
																Q_ARG(int, permille));
			QApplication::processEvents();
		}

		// FIXME: Check if cancel was requested by e.g. Application quit
		if (thisp->progresswidget->wasCanceled()) throw ProgressCancelException();
	}
}

bool MainWindow::network_progress_func(const double permille)
{
	QMetaObject::invokeMethod(this->progresswidget, "setValue", Qt::QueuedConnection, Q_ARG(int, (int)permille));
	return (progresswidget && progresswidget->wasCanceled());
}

void MainWindow::updateRecentFiles(EditorInterface *edt)
{
	// Check that the canonical file path exists - only update recent files
	// if it does. Should prevent empty list items on initial open etc.
	QFileInfo fileinfo(edt->filepath);
	auto infoFileName = fileinfo.absoluteFilePath();
	QSettingsCached settings; // already set up properly via main.cpp
	auto files = settings.value("recentFileList").toStringList();
	files.removeAll(infoFileName);
	files.prepend(infoFileName);
	while (files.size() > UIUtils::maxRecentFiles) files.removeLast();
	settings.setValue("recentFileList", files);

	for (auto &widget : QApplication::topLevelWidgets()) {
		auto mainWin = qobject_cast<MainWindow *>(widget);
		if (mainWin) {
			mainWin->updateRecentFileActions();
		}
	}
}

void MainWindow::setTabToolBarVisible(int count)
{
	tabCount = count;
	tabToolBar->setVisible((tabCount > 1) && editorDock->isVisible());
}

void MainWindow::updatedAnimTval()
{
	bool t_ok;
	double t = this->e_tval->text().toDouble(&t_ok);
	// Clamp t to 0-1
	if (t_ok) {
		this->anim_tval = t < 0 ? 0.0 : ((t > 1.0) ? 1.0 : t);
	}
	else {
		this->anim_tval = 0.0;
	}
	emit actionRenderPreview(true);
}

void MainWindow::updatedAnimFps()
{
	bool fps_ok;
	double fps = this->e_fps->text().toDouble(&fps_ok);
	animate_timer->stop();
	if (fps_ok && fps > 0 && this->anim_numsteps > 0) {
		this->anim_step = int(this->anim_tval * this->anim_numsteps) % this->anim_numsteps;
		animate_timer->setSingleShot(false);
		animate_timer->setInterval(int(1000 / fps));
		animate_timer->start();
	}
}

void MainWindow::updatedAnimSteps()
{
	bool steps_ok;
	int numsteps = this->e_fsteps->text().toInt(&steps_ok);
	if (steps_ok) {
		this->anim_numsteps = numsteps;
		updatedAnimFps(); // Make sure we start
	}
	else {
		this->anim_numsteps = 0;
	}
	anim_dumping=false;
}

void MainWindow::updatedAnimDump(bool checked)
{
	if (!checked) this->anim_dumping = false;
}

// Only called from animate_timer
void MainWindow::updateTVal()
{
	if (this->anim_numsteps == 0) return;

	if (windowActionHideCustomizer->isVisible()) {
		if (this->parameterWidget->childHasFocus()) return;
	}
	
	if (this->anim_numsteps > 1) {
		this->anim_step = (this->anim_step + 1) % this->anim_numsteps;
		this->anim_tval = 1.0 * this->anim_step / this->anim_numsteps;
	}
	else if (this->anim_numsteps > 0) {
		this->anim_step = 0;
		this->anim_tval = 0.0;
	}
	const QString txt = QString::number(this->anim_tval, 'f', 5);
	this->e_tval->setText(txt);
}

/*!
	compiles the design. Calls compileDone() if anything was compiled
*/
void MainWindow::compile(bool reload, bool forcedone, bool rebuildParameterWidget)
{
	OpenSCAD::hardwarnings = Preferences::inst()->getValue("advanced/enableHardwarnings").toBool();
	OpenSCAD::parameterCheck = Preferences::inst()->getValue("advanced/enableParameterCheck").toBool();
	OpenSCAD::rangeCheck = Preferences::inst()->getValue("advanced/enableParameterRangeCheck").toBool();
	try{
		bool shouldcompiletoplevel = false;
		bool didcompile = false;

		compileErrors = 0;
		compileWarnings = 0;

		this->renderingTime.start();

		// Reload checks the timestamp of the toplevel file and refreshes if necessary,
		if (reload) {
			// Refresh files if it has changed on disk
			if (fileChangedOnDisk() && checkEditorModified()) {
				shouldcompiletoplevel = true;
				tabManager->refreshDocument();
				if (Preferences::inst()->getValue("advanced/autoReloadRaise").toBool()) {
					// reloading the 'same' document brings the 'old' one to front.
					this->raise();
				}
			}
			// If the file hasn't changed, we might still need to compile it
			// if we haven't yet compiled the current text.
			else {
				auto current_doc = activeEditor->toPlainText();
				if (current_doc.size() && last_compiled_doc.size() == 0) {
					shouldcompiletoplevel = true;
				}
			}
		}
		else {
			shouldcompiletoplevel = true;
		}

		if (this->parsed_module) {
			auto mtime = this->parsed_module->includesChanged();
			if (mtime > this->includes_mtime) {
				this->includes_mtime = mtime;
				shouldcompiletoplevel = true;
			}
		}
		// Parsing and dependency handling must run to completion even with stop on errors to prevent auto
		// reload picking up where it left off, thwarting the stop, so we turn off exceptions in PRINT.
		no_exceptions_for_warnings();
		if (shouldcompiletoplevel) {
			 this->errorLogWidget->clearModel();	
			if (activeEditor->isContentModified()) saveBackup();
			parseTopLevelDocument(rebuildParameterWidget);
			didcompile = true;
		}

		if (didcompile && parser_error_pos != last_parser_error_pos) {
			if(last_parser_error_pos >= 0)
				emit unhighlightLastError();
			if (parser_error_pos >= 0)
				emit highlightError( parser_error_pos );
			last_parser_error_pos = parser_error_pos;
		}

		if (this->root_module) {
			auto mtime = this->root_module->handleDependencies();
			if (mtime > this->deps_mtime) {
				this->deps_mtime = mtime;
				LOG(message_group::None,Location::NONE,"","Used file cache size: %1$d files",ModuleCache::instance()->size());
				didcompile = true;
			}
		}

		// Had any errors in the parse that would have caused exceptions via PRINT.
		if(would_have_thrown())
			throw HardWarningException("");
		// If we're auto-reloading, listen for a cascade of changes by starting a timer
		// if something changed _and_ there are any external dependencies
		if (reload && didcompile && this->root_module) {
			if (this->root_module->hasIncludes() ||	this->root_module->usesLibraries()) {
				this->waitAfterReloadTimer->start();
				this->procevents = false;
				return;
			}
		}

		compileDone(didcompile | forcedone);
	}catch(const HardWarningException&){
		exceptionCleanup();
	}
}

void MainWindow::waitAfterReload()
{
	no_exceptions_for_warnings();
	auto mtime = this->root_module->handleDependencies();
	auto stop = would_have_thrown();
	if (mtime > this->deps_mtime)
		this->deps_mtime = mtime;
	else
		if(!stop) {
			compile(true, true); // In case file itself or top-level includes changed during dependency updates
			return;
		}
	this->waitAfterReloadTimer->start();
}

void MainWindow::on_toolButtonCompileResultClose_clicked()
{
	frameCompileResult->hide();
}

void MainWindow::updateCompileResult()
{
	if ((compileErrors == 0) && (compileWarnings == 0)) {
		frameCompileResult->hide();
		return;
	}

	auto s = Settings::Settings::inst();
	if (!s->get(Settings::Settings::showWarningsIn3dView).toBool()) {
		return;
	}

	QString msg;
	if (compileErrors > 0) {
		if (activeEditor->filepath.isEmpty()) {
			msg = QString(_("Compile error."));
		} else {
			QFileInfo fileInfo(activeEditor->filepath);
			msg = QString(_("Error while compiling '%1'.")).arg(fileInfo.fileName());
		}
		toolButtonCompileResultIcon->setIcon(QIcon(QString::fromUtf8(":/icons/information-icons-error.png")));
	} else {
		const char *fmt = ngettext("Compilation generated %1 warning.", "Compilation generated %1 warnings.", compileWarnings);
		msg = QString(fmt).arg(compileWarnings);
		toolButtonCompileResultIcon->setIcon(QIcon(QString::fromUtf8(":/icons/information-icons-warning.png")));
	}
	QFontMetrics fm(labelCompileResultMessage->font());
	int sizeIcon = std::max(12, std::min(32, fm.height()));
	int sizeClose = std::max(10, std::min(32, fm.height()) - 4);
	toolButtonCompileResultIcon->setIconSize(QSize(sizeIcon, sizeIcon));
	toolButtonCompileResultClose->setIconSize(QSize(sizeClose, sizeClose));

	msg += _(" For details see the <a href=\"#errorlog\">error log</a> and <a href=\"#console\">console window</a>.");
	labelCompileResultMessage->setText(msg);
	frameCompileResult->show();
}

void MainWindow::compileDone(bool didchange)
{
	OpenSCAD::hardwarnings = Preferences::inst()->getValue("advanced/enableHardwarnings").toBool();
	try{
		const char *callslot;
		if (didchange) {
			updateTemporalVariables();
			instantiateRoot();
			updateCompileResult();
			callslot = afterCompileSlot;
		}
		else {
			callslot = "compileEnded";
		}

		this->procevents = false;
		QMetaObject::invokeMethod(this, callslot);
	}catch(const HardWarningException&){
		exceptionCleanup();
	}
}

void MainWindow::compileEnded()
{
	clearCurrentOutput();
	GuiLocker::unlock();
	if (designActionAutoReload->isChecked()) autoReloadTimer->start();
}

void MainWindow::instantiateRoot()
{
	// Go on and instantiate root_node, then call the continuation slot

  // Invalidate renderers before we kill the CSG tree
	this->qglview->setRenderer(nullptr);
#ifdef ENABLE_OPENCSG
	delete this->opencsgRenderer;
	this->opencsgRenderer = nullptr;
#endif
	delete this->thrownTogetherRenderer;
	this->thrownTogetherRenderer = nullptr;

	// Remove previous CSG tree
	delete this->absolute_root_node;
	this->absolute_root_node = nullptr;

	this->csgRoot.reset();
	this->normalizedRoot.reset();
	this->root_products.reset();

	this->root_node = nullptr;
	this->tree.setRoot(nullptr);

	boost::filesystem::path doc(activeEditor->filepath.toStdString());
	this->tree.setDocumentPath(doc.remove_filename().string());

	if (this->root_module) {
		// Evaluate CSG tree
		LOG(message_group::None,Location::NONE,"","Compiling design (CSG Tree generation)...");
		this->processEvents();

		AbstractNode::resetIndexCounter();

		// split these two lines - gcc 4.7 bug
		auto mi = ModuleInstantiation( "group" );
		this->root_inst = mi;

		ContextHandle<FileContext> filectx{Context::create<FileContext>(top_ctx.ctx)};
		this->absolute_root_node = this->root_module->instantiateWithFileContext(filectx.ctx, &this->root_inst, nullptr);
		this->qglview->cam.updateView(filectx.ctx, false);
		
		if (this->absolute_root_node) {
			// Do we have an explicit root node (! modifier)?
			const Location *nextLocation = nullptr;
			if (!(this->root_node = find_root_tag(this->absolute_root_node, &nextLocation))) {
				this->root_node = this->absolute_root_node;
			}
			if (nextLocation) {
				LOG(message_group::None,*nextLocation,top_ctx->documentPath(),"More than one Root Modifier (!)");
			}

			// FIXME: Consider giving away ownership of root_node to the Tree, or use reference counted pointers
			this->tree.setRoot(this->root_node);
		}
	}

	if (!this->root_node) {
		if (parser_error_pos < 0) {
			LOG(message_group::Error,Location::NONE,"","Compilation failed! (no top level object found)");
		} else {
			LOG(message_group::Error,Location::NONE,"","Compilation failed!");
		}
			LOG(message_group::None,Location::NONE,""," ");
		this->processEvents();
	}
}

/*!
	Generates CSG tree for OpenCSG evaluation.
	Assumes that the design has been parsed and evaluated (this->root_node is set)
*/
void MainWindow::compileCSG()
{
	OpenSCAD::hardwarnings = Preferences::inst()->getValue("advanced/enableHardwarnings").toBool();
	try{
		assert(this->root_node);
		LOG(message_group::None,Location::NONE,"","Compiling design (CSG Products generation)...");
		this->processEvents();

		// Main CSG evaluation
		this->progresswidget = new ProgressWidget(this);
		connect(this->progresswidget, SIGNAL(requestShow()), this, SLOT(showProgress()));

#ifdef ENABLE_CGAL
			GeometryEvaluator geomevaluator(this->tree);
#else
			// FIXME: Will we support this?
#endif
#ifdef ENABLE_OPENCSG
			CSGTreeEvaluator csgrenderer(this->tree, &geomevaluator);
#endif

		progress_report_prep(this->root_node, report_func, this);
		try {
#ifdef ENABLE_OPENCSG
			this->processEvents();
			this->csgRoot = csgrenderer.buildCSGTree(*root_node);
#endif
			RenderStatistic::printCacheStatistic();
			this->processEvents();
		}
		catch (const ProgressCancelException &) {
			LOG(message_group::None,Location::NONE,"","CSG generation cancelled.");
		}catch(const HardWarningException &){
			LOG(message_group::None,Location::NONE,"","CSG generation cancelled due to hardwarning being enabled.");
		}
		progress_report_fin();
		updateStatusBar(nullptr);

		LOG(message_group::None,Location::NONE,"","Compiling design (CSG Products normalization)...");
		this->processEvents();

		size_t normalizelimit = 2 * Preferences::inst()->getValue("advanced/openCSGLimit").toUInt();
		CSGTreeNormalizer normalizer(normalizelimit);
	
		if (this->csgRoot) {
			this->normalizedRoot = normalizer.normalize(this->csgRoot);
			if (this->normalizedRoot) {
				this->root_products.reset(new CSGProducts());
				this->root_products->import(this->normalizedRoot);
			}
			else {
				this->root_products.reset();
				LOG(message_group::Warning,Location::NONE,"","CSG normalization resulted in an empty tree");
				this->processEvents();
			}
		}

		const std::vector<shared_ptr<CSGNode> > &highlight_terms = csgrenderer.getHighlightNodes();
		if (highlight_terms.size() > 0) {
			LOG(message_group::None,Location::NONE,"","Compiling highlights (%1$d CSG Trees)...",highlight_terms.size());
			this->processEvents();
		
			this->highlights_products.reset(new CSGProducts());
			for (unsigned int i = 0; i < highlight_terms.size(); ++i) {
				auto nterm = normalizer.normalize(highlight_terms[i]);
				if (nterm) {
					this->highlights_products->import(nterm);
				}
			}
		}
		else {
			this->highlights_products.reset();
		}
	
		const auto &background_terms = csgrenderer.getBackgroundNodes();
		if (background_terms.size() > 0) {
			LOG(message_group::None,Location::NONE,"","Compiling background (%1$d CSG Trees)...",background_terms.size());
			this->processEvents();
		
			this->background_products.reset(new CSGProducts());
			for (unsigned int i = 0; i < background_terms.size(); ++i) {
				auto nterm = normalizer.normalize(background_terms[i]);
				if (nterm) {
					this->background_products->import(nterm);
				}
			}
		}
		else {
			this->background_products.reset();
		}

		if (this->root_products &&
				(this->root_products->size() >
				Preferences::inst()->getValue("advanced/openCSGLimit").toUInt())) {
				LOG(message_group::UI_Warning,Location::NONE,"","Normalized tree has %1$d elements!",this->root_products->size());
				LOG(message_group::UI_Warning,Location::NONE,"","OpenCSG rendering has been disabled.");
		}
#ifdef ENABLE_OPENCSG
		else {
			LOG(message_group::None,Location::NONE,"","Normalized tree has %1$d elements!",
						(this->root_products ? this->root_products->size() : 0));
			this->opencsgRenderer = new OpenCSGRenderer(this->root_products,
																								this->highlights_products,
																								this->background_products,
																								&this->qglview->shaderinfo);
		}
#endif
		this->thrownTogetherRenderer = new ThrownTogetherRenderer(this->root_products,
																														this->highlights_products,
																														this->background_products);
		LOG(message_group::None,Location::NONE,"","Compile and preview finished.");
		std::chrono::milliseconds ms{this->renderingTime.elapsed()};
		RenderStatistic::printRenderingTime(ms);
		this->processEvents();
	}catch(const HardWarningException&){
		exceptionCleanup();
	}
}

void MainWindow::actionOpen()
{
	auto fileInfoList = UIUtils::openFiles(this);
	for(int i = 0; i < fileInfoList.size(); ++i)
	{
		if (!fileInfoList[i].exists()) {
			return;
		}
		tabManager->open(fileInfoList[i].filePath());
	}
}

void MainWindow::actionNewWindow()
{
	new MainWindow(QStringList());
}

void MainWindow::actionOpenWindow()
{
	auto fileInfoList = UIUtils::openFiles(this);
	for(int i = 0; i < fileInfoList.size(); ++i)
	{
		if (!fileInfoList[i].exists()) {
			return;
		}
		new MainWindow(QStringList(fileInfoList[i].filePath()));
	}
}

void MainWindow::actionOpenRecent()
{
	auto action = qobject_cast<QAction *>(sender());
	tabManager->open(action->data().toString());
}

void MainWindow::clearRecentFiles()
{
	QSettingsCached settings; // already set up properly via main.cpp
	QStringList files;
	settings.setValue("recentFileList", files);

	updateRecentFileActions();
}

void MainWindow::updateRecentFileActions()
{
	auto files = UIUtils::recentFiles();
	
	for (int i = 0; i < files.size(); ++i) {
		this->actionRecentFile[i]->setText(QFileInfo(files[i]).fileName().replace("&", "&&"));
		this->actionRecentFile[i]->setData(files[i]);
		this->actionRecentFile[i]->setVisible(true);
	}
	for (int i = files.size(); i < UIUtils::maxRecentFiles; ++i) {
		this->actionRecentFile[i]->setVisible(false);
	}
}

void MainWindow::show_examples()
{
	bool found_example = false;
	
	for (const auto &cat : UIUtils::exampleCategories()) {
		auto examples = UIUtils::exampleFiles(cat);
		auto menu = this->menuExamples->addMenu(gettext(cat.toStdString().c_str()));
		
		for (const auto &ex : examples) {
			auto openAct = new QAction(ex.fileName().replace("&", "&&"), this);
			connect(openAct, SIGNAL(triggered()), this, SLOT(actionOpenExample()));
			menu->addAction(openAct);
			openAct->setData(ex.canonicalFilePath());
			found_example = true;
		}
	}

	if (!found_example) {
		delete this->menuExamples;
		this->menuExamples = nullptr;
	}
}

void MainWindow::actionOpenExample()
{
	const auto action = qobject_cast<QAction *>(sender());
	if (action) {
		const auto &path = action->data().toString();
		tabManager->open(path);
	}
}

void MainWindow::writeBackup(QFile *file)
{
	// see MainWindow::saveBackup()
	file->resize(0);
	QTextStream writer(file);
	writer.setCodec("UTF-8");
	writer << activeEditor->toPlainText();
	this->parameterWidget->writeBackupFile(file->fileName());
	
	LOG(message_group::None,Location::NONE,"","Saved backup file: %1$s", file->fileName().toUtf8().constData());
}

void MainWindow::saveBackup()
{
	auto path = PlatformUtils::backupPath();
	if ((!fs::exists(path)) && (!PlatformUtils::createBackupPath())) {
		LOG(message_group::UI_Warning,Location::NONE,"","Cannot create backup path: %1$s",path);
		return;
	}

	auto backupPath = QString::fromLocal8Bit(path.c_str());
	if (!backupPath.endsWith("/")) backupPath.append("/");

	QString basename = "unsaved";
	if (!activeEditor->filepath.isEmpty()) {
		auto fileInfo = QFileInfo(activeEditor->filepath);
		basename = fileInfo.baseName();
	}

	if (!this->tempFile) {
		this->tempFile = new QTemporaryFile(backupPath.append(basename + "-backup-XXXXXXXX.scad"));
	}

	if ((!this->tempFile->isOpen()) && (! this->tempFile->open())) {
		LOG(message_group::UI_Warning,Location::NONE,"","Failed to create backup file");
		return;
	}
	return writeBackup(this->tempFile);
}

void MainWindow::actionSave()
{
	tabManager->save(activeEditor);
}

void MainWindow::actionSaveAs()
{
	tabManager->saveAs(activeEditor);
}

void MainWindow::actionShowLibraryFolder()
{
	auto path = PlatformUtils::userLibraryPath();
	if (!fs::exists(path)) {
		LOG(message_group::UI_Warning,Location::NONE,"","Library path %1$s doesn't exist. Creating",path);
		if (!PlatformUtils::createUserLibraryPath()) {
			LOG(message_group::UI_Error,Location::NONE,"","Cannot create library path: %1$s",path);	
		}
	}
	auto url = QString::fromStdString(path);
	LOG(message_group::None,Location::NONE,"","Opening file browser for %1$s",url.toStdString());
	QDesktopServices::openUrl(QUrl::fromLocalFile(url));
}

void MainWindow::actionReload()
{
	if (checkEditorModified()) {
		fileChangedOnDisk(); // force cached autoReloadId to update
		tabManager->refreshDocument();
	}
}

void MainWindow::copyViewportTranslation()
{
	const auto vpt = qglview->cam.getVpt();
	const QString txt = QString("[ %1, %2, %3 ]")
		.arg(vpt.x(), 0, 'f', 2)
		.arg(vpt.y(), 0, 'f', 2)
		.arg(vpt.z(), 0, 'f', 2);
	QApplication::clipboard()->setText(txt);
}

void MainWindow::copyViewportRotation()
{
	const auto vpr = qglview->cam.getVpr();
	const QString txt = QString("[ %1, %2, %3 ]")
		.arg(vpr.x(), 0, 'f', 2)
		.arg(vpr.y(), 0, 'f', 2)
		.arg(vpr.z(), 0, 'f', 2);
	QApplication::clipboard()->setText(txt);
}

void MainWindow::copyViewportDistance()
{
	const QString txt = QString::number(qglview->cam.zoomValue(), 'f', 2);
	QApplication::clipboard()->setText(txt);
}

void MainWindow::copyViewportFov()
{
	const QString txt = QString::number(qglview->cam.fovValue(), 'f', 2);
	QApplication::clipboard()->setText(txt);
}

QList<double> MainWindow::getTranslation() const
{
	QList<double> ret;
	ret.append(qglview->cam.object_trans.x());
	ret.append(qglview->cam.object_trans.y());
	ret.append(qglview->cam.object_trans.z());
	return ret;
}

QList<double> MainWindow::getRotation() const
{
	QList<double> ret;
	ret.append(qglview->cam.object_rot.x());
	ret.append(qglview->cam.object_rot.y());
	ret.append(qglview->cam.object_rot.z());
	return ret;
}

void MainWindow::hideFind()
{
	find_panel->hide();
	activeEditor->findState = TabManager::FIND_HIDDEN;
	editActionFindNext->setEnabled(false);
	editActionFindPrevious->setEnabled(false);
	this->findInputField->setFindCount(activeEditor->updateFindIndicators(this->findInputField->text(), false));
	this->processEvents();
}

void MainWindow::showFind()
{
	this->findInputField->setFindCount(activeEditor->updateFindIndicators(this->findInputField->text()));
	this->processEvents();
	findTypeComboBox->setCurrentIndex(0);
	replaceInputField->hide();
	replaceButton->hide();
	replaceAllButton->hide();
	//replaceLabel->setVisible(false); 
	find_panel->show();
	activeEditor->findState = TabManager::FIND_VISIBLE;
	editActionFindNext->setEnabled(true);
	editActionFindPrevious->setEnabled(true);
	if (!activeEditor->selectedText().isEmpty()) {
		findInputField->setText(activeEditor->selectedText());
	}
	findInputField->setFocus();
	findInputField->selectAll();
}

void MainWindow::findString(QString textToFind)
{
	this->findInputField->setFindCount(activeEditor->updateFindIndicators(textToFind));
	this->processEvents();
	activeEditor->find(textToFind);
}

void MainWindow::showFindAndReplace()
{
	this->findInputField->setFindCount(activeEditor->updateFindIndicators(this->findInputField->text()));	
	this->processEvents();
	findTypeComboBox->setCurrentIndex(1); 
	replaceInputField->show();
	replaceButton->show();
	replaceAllButton->show();
	//replaceLabel->setVisible(true); 
	find_panel->show();
	activeEditor->findState = TabManager::FIND_REPLACE_VISIBLE;
	editActionFindNext->setEnabled(true);
	editActionFindPrevious->setEnabled(true);
	if (!activeEditor->selectedText().isEmpty()) {
		findInputField->setText(activeEditor->selectedText());
	}
	findInputField->setFocus();
	findInputField->selectAll();
}

void MainWindow::selectFindType(int type)
{
	if (type == 0) showFind();
	if (type == 1) showFindAndReplace();
}

void MainWindow::replace()
{
	activeEditor->replaceSelectedText(this->replaceInputField->text());
	activeEditor->find(this->findInputField->text());
}

void MainWindow::replaceAll()
{
	activeEditor->replaceAll(this->findInputField->text(), this->replaceInputField->text());
}

void MainWindow::convertTabsToSpaces()
{
	const auto text = activeEditor->toPlainText();
	
	QString converted;
  
	int cnt = 4;
	for (int idx = 0; idx < text.length(); ++idx) {
		auto c = text.at(idx);
		if (c == '\t') {
	    for (; cnt > 0; cnt--) {
				converted.append(' ');
	    }
		} else {
	    converted.append(c);
		}
		if (cnt <= 0 || c == '\n') {
	    cnt = 5;
		}
		cnt--;
	}
	activeEditor->setText(converted);
}

void MainWindow::findNext()
{
	activeEditor->find(this->findInputField->text(), true);
}

void MainWindow::findPrev()
{
	activeEditor->find(this->findInputField->text(), true, true);
}

void MainWindow::useSelectionForFind()
{
	findInputField->setText(activeEditor->selectedText());
}

void MainWindow::updateFindBuffer(QString s)
{
	QApplication::clipboard()->setText(s, QClipboard::FindBuffer);
}

void MainWindow::findBufferChanged()
{
	auto t = QApplication::clipboard()->text(QClipboard::FindBuffer);
	// The convention seems to be to not update the search field if the findbuffer is empty
	if (!t.isEmpty()) {
		findInputField->setText(t);
	}
}

bool MainWindow::event(QEvent* event) {
	if (event->type() == InputEvent::eventType) {
		InputEvent *inputEvent = dynamic_cast<InputEvent *>(event);
		if (inputEvent) {
			inputEvent->deliver(this);
		}
		event->accept();
		return true;
	}
	return QMainWindow::event(event);
}

bool MainWindow::eventFilter(QObject* obj, QEvent *event)
{
	if (obj == find_panel) {
		if (event->type() == QEvent::KeyPress) {
			auto keyEvent = static_cast<QKeyEvent*>(event);
			if (keyEvent->key() == Qt::Key_Escape) {
				this->hideFind();
				return true;
			}
		}
		return false;
	}
	return QMainWindow::eventFilter(obj, event);
}

void MainWindow::updateTemporalVariables()
{
	this->top_ctx->set_variable("$t", Value(this->anim_tval));
	auto camVpt = qglview->cam.getVpt();
	this->top_ctx->set_variable("$vpt", Value(VectorType(camVpt.x(), camVpt.y(), camVpt.z())));
	auto camVpr = qglview->cam.getVpr();
	top_ctx->set_variable("$vpr", Value(VectorType(camVpr.x(), camVpr.y(), camVpr.z())));
	top_ctx->set_variable("$vpd", Value(qglview->cam.zoomValue()));
	top_ctx->set_variable("$vpf", Value(qglview->cam.fovValue()));
}

	/*!
	Returns true if the current document is a file on disk and that file has new content.
	Returns false if a file on disk has disappeared or if we haven't yet saved.
*/
bool MainWindow::fileChangedOnDisk()
{
	if (!activeEditor->filepath.isEmpty()) {
		struct stat st;
		memset(&st, 0, sizeof(struct stat));
		bool valid = (stat(activeEditor->filepath.toLocal8Bit(), &st) == 0);
		// If file isn't there, just return and use current editor text
		if (!valid) return false;

		auto newid = str(boost::format("%x.%x") % st.st_mtime % st.st_size);

		if (newid != activeEditor->autoReloadId) {
			activeEditor->autoReloadId = newid;
			return true;
		}
	}
	return false;
}

/*!
	Returns true if anything was compiled.
*/
void MainWindow::parseTopLevelDocument(bool rebuildParameterWidget)
{
	bool reloadSettings = customizerEditor != activeEditor;
	customizerEditor = nullptr;
	this->parameterWidget->setEnabled(false);
	resetSuppressedMessages();

	this->last_compiled_doc = activeEditor->toPlainText();

	auto fulltext =
		std::string(this->last_compiled_doc.toUtf8().constData()) +
		"\n\x03\n" + commandline_commands;

	auto fnameba = activeEditor->filepath.toLocal8Bit();
	const char* fname = activeEditor->filepath.isEmpty() ? "" : fnameba;
	delete this->parsed_module;
	this->root_module = parse(this->parsed_module, fulltext, fname, fname, false) ? this->parsed_module : nullptr;

	if (this->root_module!=nullptr) {
		if (reloadSettings && !activeEditor->filepath.isEmpty()) {
			this->parameterWidget->readFile(activeEditor->filepath);
		}
		//add parameters as annotation in AST
		CommentParser::collectParameters(fulltext,this->root_module);
		this->parameterWidget->setParameters(this->root_module,rebuildParameterWidget);
		this->parameterWidget->applyParameters(this->root_module);
		customizerEditor = activeEditor;
		this->parameterWidget->setEnabled(true);
		this->activeEditor->setIndicator(this->root_module->indicatorData);
	}
}

void MainWindow::changeParameterWidget()
{
	windowActionHideCustomizer->setVisible(true);
}

void MainWindow::checkAutoReload()
{
	if (!activeEditor->filepath.isEmpty()) {
		actionReloadRenderPreview();
	}
}

void MainWindow::autoReloadSet(bool on)
{
	QSettingsCached settings;
	settings.setValue("design/autoReload",designActionAutoReload->isChecked());
	if (on) {
		autoReloadTimer->start(autoReloadPollingPeriodMS);
	} else {
		autoReloadTimer->stop();
	}
}

bool MainWindow::checkEditorModified()
{
	if (activeEditor->isContentModified()) {
		auto ret = QMessageBox::warning(this, _("Application"),
				_("The document has been modified.\n"
				"Do you really want to reload the file?"),
				QMessageBox::Yes | QMessageBox::No);
		if (ret != QMessageBox::Yes) {
			return false;
		}
	}
	return true;
}

void MainWindow::actionReloadRenderPreview()
{
	if (GuiLocker::isLocked()) return;
	GuiLocker::lock();
	autoReloadTimer->stop();
	setCurrentOutput();

	this->afterCompileSlot = "csgReloadRender";
	this->procevents = true;
	this->top_ctx->set_variable("$preview", Value(true));
	compile(true);
}

void MainWindow::csgReloadRender()
{
	if (this->root_node) compileCSG();

	// Go to non-CGAL view mode
	if (viewActionThrownTogether->isChecked()) {
		viewModeThrownTogether();
	}
	else {
#ifdef ENABLE_OPENCSG
		viewModePreview();
#else
		viewModeThrownTogether();
#endif
	}
	compileEnded();
}

void MainWindow::prepareCompile(const char *afterCompileSlot, bool procevents, bool preview)
{
	autoReloadTimer->stop();
	setCurrentOutput();
	LOG(message_group::None, Location::NONE, "", " ");
	LOG(message_group::None, Location::NONE, "", "Parsing design (AST generation)...");
	this->processEvents();
	this->afterCompileSlot = afterCompileSlot;
	this->procevents = procevents;
	this->top_ctx->set_variable("$preview", Value(preview));
}

void MainWindow::actionRenderPreview(bool rebuildParameterWidget)
{
	static bool preview_requested;

	preview_requested=true;
	if (GuiLocker::isLocked()) return;
	GuiLocker::lock();
	preview_requested=false;

	prepareCompile("csgRender", !viewActionAnimate->isChecked(), true);
	compile(false, false, rebuildParameterWidget);
	if (preview_requested) {
		// if the action was called when the gui was locked, we must request it one more time
		// however, it's not possible to call it directly NOR make the loop
		// it must be called from the mainloop
		QTimer::singleShot(0, this, SLOT(actionRenderPreview()));
	}
}

void MainWindow::csgRender()
{
	if (this->root_node) compileCSG();

	// Go to non-CGAL view mode
	if (viewActionThrownTogether->isChecked()) {
		viewModeThrownTogether();
	}
	else {
#ifdef ENABLE_OPENCSG
		viewModePreview();
#else
		viewModeThrownTogether();
#endif
	}

	if (e_dump->isChecked() && animate_timer->isActive()) {
		if (anim_dumping && anim_dump_start_step == anim_step) {
			anim_dumping=false;
			e_dump->setChecked(false);
		} else {
			if (!anim_dumping) {
				anim_dumping = true;
				anim_dump_start_step = anim_step;
			}
			// Force reading from front buffer. Some configurations will read from the back buffer here.
			glReadBuffer(GL_FRONT);
			QImage img = this->qglview->grabFrameBuffer();
			QString filename = QString("frame%1.png").arg(this->anim_step, 5, 10, QChar('0'));
			img.save(filename, "PNG");
		}
	}

	compileEnded();
}

void MainWindow::action3DPrint()
{
#ifdef ENABLE_3D_PRINTING
	if (GuiLocker::isLocked()) return;
	GuiLocker lock;

	setCurrentOutput();

	//Make sure we can export:
	const unsigned int dim = 3;
	if (!canExport(dim)) return;

	const auto printService = PrintService::inst();
	auto printInitDialog = new PrintInitDialog();
	auto printInitResult = printInitDialog->exec();
	printInitDialog->deleteLater();
	if (printInitResult == QDialog::Rejected) {
		return;
	}

	const auto selectedService = printInitDialog->getResult();
	Preferences::Preferences::inst()->updateGUI();

	switch (selectedService) {
	case print_service_t::PRINT_SERVICE:
		LOG(message_group::None,Location::NONE,"","Sending design to print service %1$s...",printService->getDisplayName().toStdString());
		sendToPrintService();
		break;
	case print_service_t::OCTOPRINT:
		LOG(message_group::None,Location::NONE,"","Sending design to OctoPrint...");
		sendToOctoPrint();
		break;
	default:
		break;
	}
#endif
}

namespace {

ExportInfo createExportInfo(FileFormat format, const QString& exportFilename, const QString& sourceFilePath)
{
	const QFileInfo info(sourceFilePath);

	ExportInfo exportInfo;
	exportInfo.format = format;
	exportInfo.name2open = exportFilename.toLocal8Bit().constData();
	exportInfo.name2display = exportFilename.toUtf8().toStdString();
	exportInfo.sourceFilePath = sourceFilePath.toUtf8().toStdString();
	exportInfo.sourceFileName = info.fileName().toUtf8().toStdString();
	exportInfo.useStdOut = false;
	return exportInfo;
}

}

void MainWindow::sendToOctoPrint()
{
#ifdef ENABLE_3D_PRINTING
	OctoPrint octoPrint;

	if (octoPrint.url().trimmed().isEmpty()) {
		LOG(message_group::Error,Location::NONE,"","OctoPrint connection not configured. Please check preferences.");
		return;
	}

	Settings::Settings *s = Settings::Settings::inst();
	const QString fileFormat = QString::fromStdString(s->get(Settings::Settings::octoPrintFileFormat).toString());
	FileFormat exportFileFormat{FileFormat::STL};
	if (fileFormat == "OFF") {
		exportFileFormat = FileFormat::OFF;
	} else if (fileFormat == "ASCIISTL") {
		exportFileFormat = FileFormat::ASCIISTL;
	} else if (fileFormat == "AMF") {
		exportFileFormat = FileFormat::AMF;
	} else if (fileFormat == "3MF") {
		exportFileFormat = FileFormat::_3MF;
	} else {
		exportFileFormat = FileFormat::STL;
	}

	QTemporaryFile exportFile{QDir::temp().filePath("OpenSCAD.XXXXXX." + fileFormat.toLower())};
	if (!exportFile.open()) {
		LOG(message_group::None,Location::NONE,"","Could not open temporary file.");
		return;
	}
	const QString exportFileName = exportFile.fileName();
	exportFile.close();

	QString userFileName;
	if (activeEditor->filepath.isEmpty()) {
		userFileName = exportFileName;
	} else {
		QFileInfo fileInfo{activeEditor->filepath};
		userFileName = fileInfo.baseName() + "." + fileFormat.toLower();
	}

    ExportInfo exportInfo = createExportInfo(exportFileFormat, exportFileName, activeEditor->filepath);
    exportFileByName(this->root_geom, exportInfo);

	try {
		this->progresswidget = new ProgressWidget(this);
		connect(this->progresswidget, SIGNAL(requestShow()), this, SLOT(showProgress()));
		const QString fileUrl = octoPrint.upload(exportFileName, userFileName, [this](double v) -> bool { return network_progress_func(v); });

		const std::string action = s->get(Settings::Settings::octoPrintAction).toString();
		if (action == "upload") {
			return;
		}

		const QString slicer = QString::fromStdString(s->get(Settings::Settings::octoPrintSlicerEngine).toString());
		const QString profile = QString::fromStdString(s->get(Settings::Settings::octoPrintSlicerProfile).toString());
		octoPrint.slice(fileUrl, slicer, profile, action != "slice", action == "print");
	} catch (const NetworkException& e) {
		LOG(message_group::Error,Location::NONE,"","%1$s",e.getErrorMessage());
	}

	updateStatusBar(nullptr);
#endif
}

void MainWindow::sendToPrintService()
{
#ifdef ENABLE_3D_PRINTING
	//Keeps track of how many times we've exported and tries to create slightly unique filenames.
	//Not mission critical, since non-unique file names are fine for the API, just harder to 
	//differentiate between in customer support later.
	static unsigned int printCounter = 0;
	
	QTemporaryFile exportFile;
	if (!exportFile.open()) {
		LOG(message_group::Error,Location::NONE,"","Could not open temporary file.");
		return;
	}
	const QString exportFilename = exportFile.fileName();
	
	//Render the stl to a temporary file:
    ExportInfo exportInfo = createExportInfo(FileFormat::STL, exportFilename, activeEditor->filepath);
    exportFileByName(this->root_geom, exportInfo);

	//Create a name that the order process will use to refer to the file. Base it off of the project name
	QString userFacingName = "unsaved.stl";
	if (!activeEditor->filepath.isEmpty()) {
		const QString baseName = QFileInfo(activeEditor->filepath).baseName();
		userFacingName = QString{"%1_%2.stl"}.arg(baseName).arg(printCounter++);
	}

	QFile file(exportFilename);
	if (!file.open(QIODevice::ReadOnly)) {
		LOG(message_group::Error,Location::NONE,"","Unable to open exported STL file.");
		return;
	}
	const QString fileContentBase64 = file.readAll().toBase64();

	if (fileContentBase64.length() > PrintService::inst()->getFileSizeLimit()) {
		const auto msg = QString{_("Exported design exceeds the service upload limit of (%1 MB).")}.arg(PrintService::inst()->getFileSizeLimitMB());
		QMessageBox::warning(this, _("Upload Error"), msg, QMessageBox::Ok);
		LOG(message_group::Error,Location::NONE,"","%1$s",msg.toStdString());
		return;
	}
	
	//Upload the file to the 3D Printing server and get the corresponding url to see it.
	//The result is put in partUrl.
	try
	{
		this->progresswidget = new ProgressWidget(this);
		connect(this->progresswidget, SIGNAL(requestShow()), this, SLOT(showProgress()));
        const QString partUrl = PrintService::inst()->upload(userFacingName, fileContentBase64, [this](double v) -> bool { return network_progress_func(v); });
		QDesktopServices::openUrl(QUrl{partUrl});
	} catch (const NetworkException& e) {
		LOG(message_group::Error,Location::NONE,"","%1$s",e.getErrorMessage());
    }

	updateStatusBar(nullptr);
#endif
}

#ifdef ENABLE_CGAL

void MainWindow::actionRender()
{
	if (GuiLocker::isLocked()) return;
	GuiLocker::lock();

	prepareCompile("cgalRender", true, false);
	compile(false);
}

void MainWindow::cgalRender()
{
	if (!this->root_module || !this->root_node) {
		compileEnded();
		return;
	}

	this->qglview->setRenderer(nullptr);
	delete this->cgalRenderer;
	this->cgalRenderer = nullptr;
	this->root_geom.reset();

	LOG(message_group::None,Location::NONE,"","Rendering Polygon Mesh using CGAL...");

	this->progresswidget = new ProgressWidget(this);
	connect(this->progresswidget, SIGNAL(requestShow()), this, SLOT(showProgress()));

	progress_report_prep(this->root_node, report_func, this);

	this->cgalworker->start(this->tree);
}

void MainWindow::actionRenderDone(shared_ptr<const Geometry> root_geom)
{
	progress_report_fin();
	std::chrono::milliseconds ms{this->renderingTime.elapsed()};
	RenderStatistic::printCacheStatistic();
	RenderStatistic::printRenderingTime(ms);
	if (root_geom) {
		if (!root_geom->isEmpty()) {
			RenderStatistic().print(*root_geom);
		}
		LOG(message_group::None,Location::NONE,"","Rendering finished.");

		this->root_geom = root_geom;
		this->cgalRenderer = new CGALRenderer(root_geom);
		// Go to CGAL view mode
		if (viewActionWireframe->isChecked()) viewModeWireframe();
		else viewModeSurface();
	}
	else {
		LOG(message_group::UI_Warning,Location::NONE,"","No top level geometry to render");
	}

	updateStatusBar(nullptr);

	if (Preferences::inst()->getValue("advanced/enableSoundNotification").toBool() && 
		Preferences::inst()->getValue("advanced/timeThresholdOnRenderCompleteSound").toUInt() <= ms.count()/1000)
	{
		QSound::play(":sounds/complete.wav");
	}

	renderedEditor = activeEditor;
	activeEditor->contentsRendered = true;
	compileEnded();
}

#endif /* ENABLE_CGAL */

/**
 * Call the mouseselection to determine the id of the clicked-on object.
 * Use the generated ID and try to find it within the list of products
 * And finally move the cursor to the beginning of the selected object in the editor
 */
void MainWindow::selectObject(QPoint mouse)
{
	// selecting without a renderer?!
	if (!this->qglview->renderer) {
		return;
	}

	// Nothing to select
	if (!this->root_products) {
		return;
	}

	// Update the selector with the right image size
	this->selector->reset(this->qglview);

	// Select the object at mouse coordinates
	int index = this->selector->select(this->qglview->renderer, mouse.x(), mouse.y());
	std::deque<const AbstractNode *> path;
	const AbstractNode *result = this->root_node->getNodeByID(index, path);

	if (result) {
		// Create context menu with the backtrace
		QMenu tracemenu(this);
		std::stringstream ss;
		for (const auto *step : path) {
			// Skip certain node types
			if (step->name() == "root") {
				continue;
			}

			auto location = step->location;
			ss.str("");

			// Check if the path is contained in a library (using parsersettings.h)
			fs::path libpath = get_library_for_path(location.filePath());
			if (!libpath.empty()) {
				// Display the library (without making the window too wide!)
				ss << step->verbose_name() << " (library "
				   << location.fileName().substr(libpath.string().length() + 1) << ":"
				   << location.firstLine() << ")";
			}
			else if (activeEditor->filepath.toStdString() == location.fileName()) {
				ss << step->verbose_name() << " (" << location.filePath().filename().string() << ":"
				   << location.firstLine() << ")";
			}
			else {
				auto relname = boostfs_uncomplete(location.filePath(), fs::path(activeEditor->filepath.toStdString()).parent_path())
				  .generic_string();
				// Set the displayed name relative to the active editor window
				ss << step->verbose_name() << " (" << relname << ":" << location.firstLine() << ")";
			}

			// Prepare the action to be sent
			auto action = tracemenu.addAction(QString::fromStdString(ss.str()));
			if (editorDock->isVisible()) {
				action->setProperty("file", QString::fromStdString(location.fileName()));
				action->setProperty("line", location.firstLine());
				action->setProperty("column", location.firstColumn());

				connect(action, SIGNAL(triggered()), this, SLOT(setCursor()));
			}
		}

		tracemenu.exec(this->qglview->mapToGlobal(mouse));
	}
}

/**
 * Expects the sender to have properties "file", "line" and "column" defined
 */
void MainWindow::setCursor()
{
	QAction *action = qobject_cast<QAction *>(sender());
	if (!action || !action->property("file").isValid() || !action->property("line").isValid() ||
			!action->property("column").isValid()) {
		return;
	}

	auto file = action->property("file").toString();
	auto line = action->property("line").toInt();
	auto column = action->property("column").toInt();

	// Unsaved files do have the pwd as current path, therefore we will not open a new
	// tab on click
	if (!fs::is_directory(fs::path(file.toStdString()))) {
		this->tabManager->open(file);
	}

	// move the cursor, the editor is 0 based whereby location is 1 based
	this->activeEditor->setCursorPosition(line - 1, column - 1);
}

/**
 * Switch version label and progress widget. When switching to the progress
 * widget, the new instance is passed by the caller.
 * In case of resetting back to the version label, nullptr will be passed and
 * multiple calls can happen. So this method must guard against adding the
 * version label multiple times.
 *
 * @param progressWidget a pointer to the progress widget to show or nullptr in
 * case the display should switch back to the version label.
 */
void MainWindow::updateStatusBar(ProgressWidget *progressWidget)
{
	auto sb = this->statusBar();
	if (progressWidget == nullptr) {
		if (this->progresswidget != nullptr) {
			sb->removeWidget(this->progresswidget);
			delete this->progresswidget;
			this->progresswidget = nullptr;
		}
		if (versionLabel == nullptr) {
			versionLabel = new QLabel("OpenSCAD " + QString::fromStdString(openscad_displayversionnumber));
			sb->addPermanentWidget(this->versionLabel);
		}
	} else {
		if (this->versionLabel != nullptr) {
			sb->removeWidget(this->versionLabel);
			delete this->versionLabel;
			this->versionLabel = nullptr;
		}
		sb->addPermanentWidget(progressWidget);
	}
}

void MainWindow::exceptionCleanup(){
	LOG(message_group::None,Location::NONE,"","Execution aborted");
	LOG(message_group::None,Location::NONE,""," ");
	GuiLocker::unlock();
	if (designActionAutoReload->isChecked()) autoReloadTimer->start();
}

void MainWindow::actionDisplayAST()
{
	setCurrentOutput();
	auto e = new QTextEdit(this);
	e->setAttribute(Qt::WA_DeleteOnClose);
	e->setWindowFlags(Qt::Window);
	e->setTabStopWidth(tabStopWidth);
	e->setWindowTitle("AST Dump");
	e->setReadOnly(true);
	if (root_module) {
		e->setPlainText(QString::fromStdString(root_module->dump("")));
	} else {
		e->setPlainText("No AST to dump. Please try compiling first...");
	}
	e->resize(600, 400);
	e->show();
	clearCurrentOutput();
}

void MainWindow::actionDisplayCSGTree()
{
	setCurrentOutput();
	auto e = new QTextEdit(this);
	e->setAttribute(Qt::WA_DeleteOnClose);
	e->setWindowFlags(Qt::Window);
	e->setTabStopWidth(tabStopWidth);
	e->setWindowTitle("CSG Tree Dump");
	e->setReadOnly(true);
	if (this->root_node) {
		e->setPlainText(QString::fromStdString(this->tree.getString(*this->root_node, "  ")));
	} else {
		e->setPlainText("No CSG to dump. Please try compiling first...");
	}
	e->resize(600, 400);
	e->show();
	clearCurrentOutput();
}

void MainWindow::actionDisplayCSGProducts()
{
	std::string NA("N/A");
	setCurrentOutput();
	auto e = new QTextEdit(this);
	e->setAttribute(Qt::WA_DeleteOnClose);
	e->setWindowFlags(Qt::Window);
	e->setTabStopWidth(tabStopWidth);
	e->setWindowTitle("CSG Products Dump");
	e->setReadOnly(true);
	e->setPlainText(QString("\nCSG before normalization:\n%1\n\n\nCSG after normalization:\n%2\n\n\nCSG rendering chain:\n%3\n\n\nHighlights CSG rendering chain:\n%4\n\n\nBackground CSG rendering chain:\n%5\n")
									
	.arg(QString::fromStdString(this->csgRoot ? this->csgRoot->dump() : NA),
		QString::fromStdString(this->normalizedRoot ? this->normalizedRoot->dump() : NA),
		QString::fromStdString(this->root_products ? this->root_products->dump() : NA),
		QString::fromStdString(this->highlights_products ? this->highlights_products->dump() : NA),
		QString::fromStdString(this->background_products ? this->background_products->dump() : NA)));

	e->resize(600, 400);
	e->show();
	clearCurrentOutput();
}

void MainWindow::actionCheckValidity()
{
	if (GuiLocker::isLocked()) return;
	GuiLocker lock;
#ifdef ENABLE_CGAL
	setCurrentOutput();

	if (!this->root_geom) {
		LOG(message_group::None,Location::NONE,"","Nothing to validate! Try building first (press F6).");
		clearCurrentOutput();
		return;
	}

	if (this->root_geom->getDimension() != 3) {
		LOG(message_group::None,Location::NONE,"","Current top level object is not a 3D object.");
		clearCurrentOutput();
		return;
	}

	bool valid = false;
	shared_ptr<const CGAL_Nef_polyhedron> N;
	if (auto ps = dynamic_cast<const PolySet *>(this->root_geom.get())) {
		N.reset(CGALUtils::createNefPolyhedronFromGeometry(*ps));
	}
	if (N || (N = dynamic_pointer_cast<const CGAL_Nef_polyhedron>(this->root_geom))) {
		valid = N->p3 ? const_cast<CGAL_Nef_polyhedron3&>(*N->p3).is_valid() : false;
	}
	LOG(message_group::None,Location::NONE,"","Valid:      %1$6s",(valid ? "yes" : "no"));
	clearCurrentOutput();
#endif /* ENABLE_CGAL */
}

//Returns if we can export (true) or not(false) (bool)
//Separated into it's own function for re-use.
bool MainWindow::canExport(unsigned int dim)
{
	if (!this->root_geom) {
		LOG(message_group::Error,Location::NONE,"","Nothing to export! Try rendering first (press F6)");
		clearCurrentOutput();
		return false;
	}

	// editor has changed since last render
	if (!activeEditor->contentsRendered) {
		auto ret = QMessageBox::warning(this, "Application",
				"The current tab has been modified since its last render (F6).\n"
				"Do you really want to export the previous content?",
				QMessageBox::Yes | QMessageBox::No);
		if (ret != QMessageBox::Yes) {
			return false;
		}
	}

	// other tab contents most recently rendered
	if(renderedEditor != activeEditor) {
		auto ret = QMessageBox::warning(this, "Application",
				"The rendered data is of different tab.\n"
				"Do you really want to export the another tab's content?",
				QMessageBox::Yes | QMessageBox::No);
		if (ret != QMessageBox::Yes) {
			return false;
		}
	}

	if (this->root_geom->getDimension() != dim) {
		LOG(message_group::UI_Error,Location::NONE,"","Current top level object is not a %1$dD object.",dim);
		clearCurrentOutput();
		return false;
	}

	if (this->root_geom->isEmpty()) {
		LOG(message_group::UI_Error,Location::NONE,"","Current top level object is empty.");
		clearCurrentOutput();
		return false;
	}

	auto N = dynamic_cast<const CGAL_Nef_polyhedron *>(this->root_geom.get());
	if (N && !N->p3->is_simple()) {
		LOG(message_group::UI_Warning,Location::NONE,"","Object may not be a valid 2-manifold and may need repair! See https://en.wikibooks.org/wiki/OpenSCAD_User_Manual/STL_Import_and_Export");
	}
	
	return true;
}

#ifdef ENABLE_CGAL
void MainWindow::actionExport(FileFormat format, const char *type_name, const char *suffix, unsigned int dim)
#else
	void MainWindow::actionExport(FileFormat, QString, QString, unsigned int, QString)
#endif
{
    //Setting filename skips the file selection dialog and uses the path provided instead.
    
	if (GuiLocker::isLocked()) return;
	GuiLocker lock;
#ifdef ENABLE_CGAL
	setCurrentOutput();
	
	//Return if something is wrong and we can't export.
	if (! canExport(dim))
		return;
	auto title = QString(_("Export %1 File")).arg(type_name);
	auto filter = QString(_("%1 Files (*%2)")).arg(type_name, suffix);
	auto exportFilename = QFileDialog::getSaveFileName(this, title, exportPath(suffix), filter);
	if (exportFilename.isEmpty()) {
		clearCurrentOutput();
		return;
	}
	this->export_paths[suffix] = exportFilename;

    ExportInfo exportInfo = createExportInfo(format, exportFilename, activeEditor->filepath);
    exportFileByName(this->root_geom, exportInfo);

	fileExportedMessage(type_name, exportFilename);
	clearCurrentOutput();
#endif /* ENABLE_CGAL */
}

void MainWindow::actionExportSTL()
{
  const auto *s = Settings::Settings::inst();
  if (s->get(Settings::Settings::exportUseAsciiSTL).toBool()) {
	  actionExport(FileFormat::ASCIISTL, "ASCIISTL", ".stl", 3);
  }
  else {
	  actionExport(FileFormat::STL, "STL", ".stl", 3);
  }
}

void MainWindow::actionExport3MF()
{
	actionExport(FileFormat::_3MF, "3MF", ".3mf", 3);
}

void MainWindow::actionExportOFF()
{
	actionExport(FileFormat::OFF, "OFF", ".off", 3);
}

void MainWindow::actionExportAMF()
{
	actionExport(FileFormat::AMF, "AMF", ".amf", 3);
}

void MainWindow::actionExportDXF()
{
	actionExport(FileFormat::DXF, "DXF", ".dxf", 2);
}

void MainWindow::actionExportSVG()
{
	actionExport(FileFormat::SVG, "SVG", ".svg", 2);
}

void MainWindow::actionExportPDF()
{
    actionExport(FileFormat::PDF, "PDF", ".pdf", 2);
}

void MainWindow::actionExportCSG()
{
	setCurrentOutput();

	if (!this->root_node) {
		LOG(message_group::Error,Location::NONE,"","Nothing to export. Please try compiling first.");
		clearCurrentOutput();
		return;
	}
	const auto suffix = ".csg";
	auto csg_filename = QFileDialog::getSaveFileName(this,
		_("Export CSG File"), exportPath(suffix), _("CSG Files (*.csg)"));

	if (csg_filename.isEmpty()) {
		clearCurrentOutput();
		return;
	}

	std::ofstream fstream(csg_filename.toLocal8Bit());
	if (!fstream.is_open()) {
		LOG(message_group::None,Location::NONE,"","Can't open file \"%1$s\" for export",csg_filename.toLocal8Bit().constData());
	}
	else {
		fstream << this->tree.getString(*this->root_node, "\t") << "\n";
		fstream.close();
		fileExportedMessage("CSG", csg_filename);
		this->export_paths[suffix] = csg_filename;
	}

	clearCurrentOutput();
}

void MainWindow::actionExportImage()
{
	// Grab first to make sure dialog box isn't part of the grabbed image
	qglview->grabFrame();
	const auto suffix = ".png";
	auto img_filename = QFileDialog::getSaveFileName(this,
			_("Export Image"),  exportPath(suffix), _("PNG Files (*.png)"));
	if (!img_filename.isEmpty()) {
		qglview->save(img_filename.toLocal8Bit().constData());
		this->export_paths[suffix] = img_filename;
		setCurrentOutput();
		fileExportedMessage("PNG", img_filename);
		clearCurrentOutput();
	}
}

void MainWindow::actionCopyViewport()
{
	const auto &image = qglview->grabFrame();
	auto clipboard = QApplication::clipboard();
	clipboard->setImage(image);
}

void MainWindow::actionFlushCaches()
{
	GeometryCache::instance()->clear();
#ifdef ENABLE_CGAL
	CGALCache::instance()->clear();
#endif
	dxf_dim_cache.clear();
	dxf_cross_cache.clear();
	ModuleCache::instance()->clear();
    
    setCurrentOutput();
    LOG(message_group::None,Location::NONE,"","Caches Flushed");
}

void MainWindow::viewModeActionsUncheck()
{
	viewActionPreview->setChecked(false);
#ifdef ENABLE_CGAL
	viewActionSurfaces->setChecked(false);
	viewActionWireframe->setChecked(false);
#endif
	viewActionThrownTogether->setChecked(false);
}

#ifdef ENABLE_OPENCSG

/*!
	Go to the OpenCSG view mode.
	Falls back to thrown together mode if OpenCSG is not available
*/
void MainWindow::viewModePreview()
{
	if (this->qglview->hasOpenCSGSupport()) {
		viewModeActionsUncheck();
		viewActionPreview->setChecked(true);
		this->qglview->setRenderer(this->opencsgRenderer ? (Renderer *)this->opencsgRenderer : (Renderer *)this->thrownTogetherRenderer);
		this->qglview->updateColorScheme();
		this->qglview->updateGL();
	} else {
		viewModeThrownTogether();
	}
}

#endif /* ENABLE_OPENCSG */

#ifdef ENABLE_CGAL

void MainWindow::viewModeSurface()
{
	viewModeActionsUncheck();
	viewActionSurfaces->setChecked(true);
	this->qglview->setShowFaces(true);
	this->qglview->setRenderer(this->cgalRenderer);
	this->qglview->updateColorScheme();
	this->qglview->updateGL();
}

void MainWindow::viewModeWireframe()
{
	viewModeActionsUncheck();
	viewActionWireframe->setChecked(true);
	this->qglview->setShowFaces(false);
	this->qglview->setRenderer(this->cgalRenderer);
	this->qglview->updateColorScheme();
	this->qglview->updateGL();
}

#endif /* ENABLE_CGAL */

void MainWindow::viewModeThrownTogether()
{
	viewModeActionsUncheck();
	viewActionThrownTogether->setChecked(true);
	this->qglview->setRenderer(this->thrownTogetherRenderer);
	this->qglview->updateColorScheme();
	this->qglview->updateGL();
}

void MainWindow::viewModeShowEdges()
{
	QSettingsCached settings;
	settings.setValue("view/showEdges",viewActionShowEdges->isChecked());
	this->qglview->setShowEdges(viewActionShowEdges->isChecked());
	this->qglview->updateGL();
}

void MainWindow::viewModeShowAxes()
{
	bool showaxes = viewActionShowAxes->isChecked();
	QSettingsCached settings;
	settings.setValue("view/showAxes", showaxes);
	this->viewActionShowScaleProportional->setEnabled(showaxes);
	this->qglview->setShowAxes(showaxes);
	this->qglview->updateGL();
}

void MainWindow::viewModeShowCrosshairs()
{
	QSettingsCached settings;
	settings.setValue("view/showCrosshairs",viewActionShowCrosshairs->isChecked());
	this->qglview->setShowCrosshairs(viewActionShowCrosshairs->isChecked());
	this->qglview->updateGL();
}

void MainWindow::viewModeShowScaleProportional()
{
	QSettingsCached settings;
	settings.setValue("view/showScaleProportional",viewActionShowScaleProportional->isChecked());
	this->qglview->setShowScaleProportional(viewActionShowScaleProportional->isChecked());
	this->qglview->updateGL();
}

void MainWindow::viewModeAnimate()
{
	if (viewActionAnimate->isChecked()) {
		animate_panel->show();
		actionRenderPreview();
		updatedAnimFps();
	} else {
		animate_panel->hide();
		animate_timer->stop();
	}
}

bool MainWindow::isEmpty()
{
	return activeEditor->toPlainText().isEmpty();
}

void MainWindow::animateUpdateDocChanged()
{
	auto current_doc = activeEditor->toPlainText(); 
	if (current_doc != last_compiled_doc) {
		animateUpdate();
	}
}

void MainWindow::animateUpdate()
{
	if (animate_panel->isVisible()) {
		bool fps_ok;
		double fps = this->e_fps->text().toDouble(&fps_ok);
		if (fps_ok && fps <= 0 && !animate_timer->isActive()) {
			animate_timer->stop();
			animate_timer->setSingleShot(true);
			animate_timer->setInterval(50);
			animate_timer->start();
		}
	}
}

void MainWindow::viewAngleTop()
{
	qglview->cam.object_rot << 90,0,0;
	this->qglview->updateGL();
}

void MainWindow::viewAngleBottom()
{
	qglview->cam.object_rot << 270,0,0;
	this->qglview->updateGL();
}

void MainWindow::viewAngleLeft()
{
	qglview->cam.object_rot << 0,0,90;
	this->qglview->updateGL();
}

void MainWindow::viewAngleRight()
{
	qglview->cam.object_rot << 0,0,270;
	this->qglview->updateGL();
}

void MainWindow::viewAngleFront()
{
	qglview->cam.object_rot << 0,0,0;
	this->qglview->updateGL();
}

void MainWindow::viewAngleBack()
{
	qglview->cam.object_rot << 0,0,180;
	this->qglview->updateGL();
}

void MainWindow::viewAngleDiagonal()
{
	qglview->cam.object_rot << 35,0,-25;
	this->qglview->updateGL();
}

void MainWindow::viewCenter()
{
	qglview->cam.object_trans << 0,0,0;
	this->qglview->updateGL();
}

void MainWindow::viewPerspective()
{
	QSettingsCached settings;
	settings.setValue("view/orthogonalProjection",false);
	viewActionPerspective->setChecked(true);
	viewActionOrthogonal->setChecked(false);
	this->qglview->setOrthoMode(false);
	this->qglview->updateGL();
}

void MainWindow::viewOrthogonal()
{
	QSettingsCached settings;
	settings.setValue("view/orthogonalProjection",true);
	viewActionPerspective->setChecked(false);
	viewActionOrthogonal->setChecked(true);
	this->qglview->setOrthoMode(true);
	this->qglview->updateGL();
}

void MainWindow::viewTogglePerspective()
{
	QSettingsCached settings;
	if (settings.value("view/orthogonalProjection").toBool()) {
		viewPerspective();
	} else {
		viewOrthogonal();
	}
}
void MainWindow::viewResetView()
{
	this->qglview->resetView();
	this->qglview->updateGL();
}

void MainWindow::viewAll()
{
	this->qglview->viewAll();
	this->qglview->updateGL();
}

void MainWindow::on_editorDock_visibilityChanged(bool)
{
	changedTopLevelEditor(editorDock->isFloating());
	tabToolBar->setVisible((tabCount > 1) && editorDock->isVisible());
	
	if (editorDock->isVisible()) viewerToolBar->removeAction(this->fileActionExportSTL);
	else{
		 QAction *beforeAction = viewerToolBar->actions().at(2);
		 viewerToolBar->insertAction(beforeAction, this->fileActionExportSTL);
	 }
	 
}

void MainWindow::on_consoleDock_visibilityChanged(bool)
{
	changedTopLevelConsole(consoleDock->isFloating());
}

void MainWindow::on_parameterDock_visibilityChanged(bool)
{
    parameterTopLevelChanged(parameterDock->isFloating());
}

void MainWindow::on_errorLogDock_visibilityChanged(bool)
{
    errorLogTopLevelChanged(parameterDock->isFloating());
}

void MainWindow::changedTopLevelEditor(bool topLevel)
{
	setDockWidgetTitle(editorDock, QString(_("Editor")), topLevel);
}

void MainWindow::editorTopLevelChanged(bool topLevel)
{
	setDockWidgetTitle(editorDock, QString(_("Editor")), topLevel);
	if(topLevel)
	{
		this->removeToolBar(tabToolBar);
		((QVBoxLayout *)editorDockContents->layout())->insertWidget(0, tabToolBar);
	}
	else
	{
		editorDockContents->layout()->removeWidget(tabToolBar);
		this->addToolBar(tabToolBar);
	}
	tabToolBar->setVisible((tabCount > 1) && editorDock->isVisible());
}

void MainWindow::changedTopLevelConsole(bool topLevel)
{
	setDockWidgetTitle(consoleDock, QString(_("Console")), topLevel);
}

void MainWindow::consoleTopLevelChanged(bool topLevel)
{
	setDockWidgetTitle(consoleDock, QString(_("Console")), topLevel);

    Qt::WindowFlags flags = (consoleDock->windowFlags() & ~Qt::WindowType_Mask) | Qt::Window;
	if(topLevel)
	{
		consoleDock->setWindowFlags(flags);
		consoleDock->show();
	}
}

void MainWindow::parameterTopLevelChanged(bool topLevel)
{
    setDockWidgetTitle(parameterDock, QString(_("Customizer")), topLevel);
}

void MainWindow::changedTopLevelErrorLog(bool topLevel)
{
	setDockWidgetTitle(errorLogDock, QString(_("Error-Log")), topLevel);
}

void MainWindow::errorLogTopLevelChanged(bool topLevel)
{
	setDockWidgetTitle(errorLogDock, QString(_("Error-Log")), topLevel);

    Qt::WindowFlags flags = (errorLogDock->windowFlags() & ~Qt::WindowType_Mask) | Qt::Window;
	if(topLevel)
	{
		errorLogDock->setWindowFlags(flags);
		errorLogDock->show();
	}
}

void MainWindow::setDockWidgetTitle(QDockWidget *dockWidget, QString prefix, bool topLevel)
{
	QString title(prefix);
	if (topLevel) {
		const QFileInfo fileInfo(activeEditor->filepath);
		QString fname = _("Untitled.scad");
		if(!fileInfo.fileName().isEmpty())
			fname = fileInfo.fileName();
		title += " (" + fname.replace("&", "&&") + ")";
	}
	dockWidget->setWindowTitle(title);
}

void MainWindow::hideEditorToolbar()
{
	QSettingsCached settings;
    bool shouldHide = viewActionHideEditorToolBar->isChecked();
    settings.setValue("view/hideEditorToolbar", shouldHide);

	if (shouldHide) {
		editortoolbar->hide();
	} else {
		editortoolbar->show();
	}
}

void MainWindow::hide3DViewToolbar()
{
    QSettingsCached settings;
    bool shouldHide = viewActionHide3DViewToolBar->isChecked();
    settings.setValue("view/hide3DViewToolbar", shouldHide);

    if (shouldHide) {
        viewerToolBar->hide();
    } else {
        viewerToolBar->show();
    }
}

void MainWindow::showLink(const QString link)
{
	if (link == "#console") {
		showConsole();
	} else if (link == "#errorlog") {
		showErrorLog();
	}
}

void MainWindow::showEditor()
{
	windowActionHideEditor->setChecked(false);
	hideEditor();
	editorDock->raise();
	tabManager->setFocus();
}

void MainWindow::hideEditor()
{
	auto e = (ScintillaEditor *) this->activeEditor;
	if (windowActionHideEditor->isChecked()) {
		// Workaround manually disabling interactions with editor by setting it
		// to read-only when not being shown.  This is an upstream bug from Qt
		// (tracking ticket: https://bugreports.qt.io/browse/QTBUG-82939) and
		// may eventually get resolved at which point this bit and the stuff in
		// the else should be removed. Currently known to affect 5.14.1 and 5.15.0
		e->qsci->setReadOnly(true);
		e->setupAutoComplete(true);
		editorDock->close();
	} else {
		e->qsci->setReadOnly(false);
		e->setupAutoComplete(false);
		editorDock->show();
	}
}

void MainWindow::showConsole()
{
	windowActionHideConsole->setChecked(false);
	frameCompileResult->hide();
	consoleDock->show();
	consoleDock->raise();
	console->setFocus();
}

void MainWindow::hideConsole()
{
	if (windowActionHideConsole->isChecked()) {
		consoleDock->hide();
	} else {
		consoleDock->show();
	}
}

void MainWindow::showErrorLog()
{
	windowActionHideErrorLog->setChecked(false);
	frameCompileResult->hide();
	errorLogDock->show();
	errorLogDock->raise();
	errorLogWidget->logTable->setFocus();
}

void MainWindow::hideErrorLog()
{
	if (windowActionHideErrorLog->isChecked()) {
		errorLogDock->hide();
	} else {
		errorLogDock->show();
	}
}

void MainWindow::showParameters()
{
	windowActionHideCustomizer->setChecked(false);
	parameterDock->show();
	parameterDock->raise();
	parameterWidget->scrollArea->setFocus();
}

void MainWindow::hideParameters()
{
	if (windowActionHideCustomizer->isChecked()) {
		parameterDock->hide();
	} else {
		parameterDock->show();
	}
}

void MainWindow::on_windowActionSelectEditor_triggered()
{
	showEditor();
}

void MainWindow::on_windowActionSelectConsole_triggered()
{
	showConsole();
}

void MainWindow::on_windowActionSelectErrorLog_triggered()
{
	showErrorLog();
}

void MainWindow::on_windowActionSelectCustomizer_triggered()
{
	showParameters();
}

void MainWindow::on_windowActionNextWindow_triggered()
{
	activateWindow(1);
}

void MainWindow::on_windowActionPreviousWindow_triggered()
{
	activateWindow(-1);
}

void MainWindow::on_editActionInsertTemplate_triggered()
{
	activeEditor->displayTemplates();
}

void MainWindow::activateWindow(int offset)
{
	const std::array<DockFocus, 4> docks = {{
		{ editorDock, &MainWindow::on_windowActionSelectEditor_triggered },
		{ consoleDock, &MainWindow::on_windowActionSelectConsole_triggered },
		{ errorLogDock, &MainWindow::on_windowActionSelectErrorLog_triggered },
		{ parameterDock, &MainWindow::on_windowActionSelectCustomizer_triggered },
	}};

	const int cnt = docks.size();
	const auto focusWidget = QApplication::focusWidget();
	for (auto widget = focusWidget;widget != nullptr;widget = widget->parentWidget()) {
		for (int idx = 0;idx < cnt;++idx) {
			if (widget == docks.at(idx).widget) {
				for (int o = 1;o < cnt;++o) {
					const int target = (cnt + idx + o * offset) % cnt;
					const auto dock = docks.at(target);
					if (dock.widget->isVisible()) {
						dock.focus(this);
						return;
					}
				}
			}
		}
	}
}

void MainWindow::dragEnterEvent(QDragEnterEvent *event)
{
	if (event->mimeData()->hasUrls()) {
		event->acceptProposedAction();
	}
}

void MainWindow::dropEvent(QDropEvent *event)
{
	setCurrentOutput();
	const QList<QUrl> urls = event->mimeData()->urls();
	for (int i = 0; i < urls.size(); ++i) {
		handleFileDrop(urls[i]);
	}
	clearCurrentOutput();
}

void MainWindow::handleFileDrop(const QUrl& url)
{
	if (url.scheme() != "file") return;
	const auto fileName = url.toLocalFile();
	const auto fileInfo = QFileInfo{fileName};
	const auto suffix = fileInfo.suffix().toLower();
	const auto cmd = knownFileExtensions[suffix];
	if (cmd.isEmpty()) {
		tabManager->open(fileName);
	} else {
		activeEditor->insert(cmd.arg(fileName));
	}
}

void MainWindow::helpAbout()
{
	qApp->setWindowIcon(QApplication::windowIcon());
	auto dialog = new AboutDialog(this);
	dialog->exec();
	dialog->deleteLater();
}

void MainWindow::helpHomepage()
{
	UIUtils::openHomepageURL();
}

void MainWindow::helpManual()
{
	UIUtils::openUserManualURL();
}

void MainWindow::helpCheatSheet()
{
	UIUtils::openCheatSheetURL();
}

void MainWindow::helpLibrary()
{
	if (!this->library_info_dialog) {
		QString rendererInfo(qglview->getRendererInfo().c_str());
		auto dialog = new LibraryInfoDialog(rendererInfo);
		this->library_info_dialog = dialog;
	}
	this->library_info_dialog->show();
}

void MainWindow::helpFontInfo()
{
	if (!this->font_list_dialog) {
		auto dialog = new FontListDialog();
		this->font_list_dialog = dialog;
	}
	this->font_list_dialog->update_font_list();
	this->font_list_dialog->show();
}

void MainWindow::closeEvent(QCloseEvent *event)
{
	if (tabManager->shouldClose()) {
<<<<<<< HEAD
		hideCurrentOutput();
=======
		// Disable invokeMethod calls for consoleOutput during shutdown,
		// otherwise will segfault if echos are in progress.
		hideCurrentOutput(); 

>>>>>>> 85f1e8f2
		QSettingsCached settings;
		settings.setValue("window/size", size());
		settings.setValue("window/position", pos());
		settings.setValue("window/state", saveState());
		if (this->tempFile) {
			delete this->tempFile;
			this->tempFile = nullptr;
		}
		for (auto dock : findChildren<Dock *>()) {
			dock->disableSettingsUpdate();
		}
		event->accept();
	} else {
		event->ignore();
	}
}

void MainWindow::preferences()
{
	Preferences::inst()->show();
	Preferences::inst()->activateWindow();
	Preferences::inst()->raise();
}

void MainWindow::setColorScheme(const QString &scheme)
{
	RenderSettings::inst()->colorscheme = scheme.toStdString();
	this->qglview->setColorScheme(scheme.toStdString());
	this->qglview->updateGL();
}

void MainWindow::setFont(const QString &family, uint size)
{
	QFont font;
	if (!family.isEmpty()) font.setFamily(family);
	else font.setFixedPitch(true);
	if (size > 0)	font.setPointSize(size);
	font.setStyleHint(QFont::TypeWriter);
	activeEditor->setFont(font);
}

void MainWindow::quit()
{
	QCloseEvent ev;
	QApplication::sendEvent(QApplication::instance(), &ev);
	if (ev.isAccepted()) QApplication::instance()->quit();
  // FIXME: Cancel any CGAL calculations
#ifdef Q_OS_MAC
	CocoaUtils::endApplication();
#endif
}

void MainWindow::consoleOutput(const Message &msgObj, void *userdata)
{
	// Invoke the method in the main thread in case the output
	// originates in a worker thread.
	auto thisp = static_cast<MainWindow*>(userdata);
	QMetaObject::invokeMethod(thisp, "consoleOutput", Q_ARG(Message, msgObj));
}

void MainWindow::consoleOutput(const Message &msgObj)
{
<<<<<<< HEAD
	this->console->addMessage(msgObj);
	if (msgObj.group==message_group::Warning || msgObj.group==message_group::Deprecated) {
		++this->compileWarnings;
	} else if (msgObj.group==message_group::Error) {
		++this->compileErrors;
	}
	// FIXME: scad parsing/evaluation should be done on separate thread so as not to block the gui.
	// Then processEvents should no longer be needed here.
	this->processEvents(); 
	if (consoleUpdater && !consoleUpdater->isActive()) {
		consoleUpdater->start(50); // Limit console updates to 20 FPS
=======
	auto c = this->console->textCursor();
	c.movePosition(QTextCursor::End);
	this->console->setTextCursor(c);

	if (getGroupTextPlain(msgObj.group)) {
		this->console->appendPlainText(QString::fromStdString(msgObj.str()));
		this->processEvents();
	} else {
		const auto color = QString::fromStdString(getGroupColor(msgObj.group));
		const auto msg = QString("<span style=\"color: black; background-color: %1;\">%2</span>").arg(color).arg(htmlEscape(msgObj.str()));
		const auto link = QString("%1,%2").arg(msgObj.loc.firstLine()).arg(QString::fromStdString(msgObj.loc.fileName()));
		const auto html = msgObj.loc.isNone() ? msg : QString("<a href=\"%1\">%2</a>").arg(htmlEscape(link)).arg(msg);
		// trailing space needed otherwise cursor gets set inside previous span, and highlighting never goes away.
		consoleOutputRaw(html + "&nbsp;");
>>>>>>> 85f1e8f2
	}
}

void MainWindow::consoleOutputRaw(const QString& html)
{
	this->console->addHtml(html);
	this->processEvents();
}

void MainWindow::errorLogOutput(const Message &log_msg, void *userdata)
{
	auto thisp = static_cast<MainWindow*>(userdata);
	QMetaObject::invokeMethod(thisp, "errorLogOutput", Q_ARG(Message, log_msg));
}

void MainWindow::errorLogOutput(const Message &log_msg)
{
	this->errorLogWidget->toErrorLog(log_msg);
}

void MainWindow::setCurrentOutput()
{
	set_output_handler(&MainWindow::consoleOutput, &MainWindow::errorLogOutput, this);
}

void MainWindow::hideCurrentOutput()
{
	set_output_handler(&MainWindow::noOutputConsole, &MainWindow::noOutputErrorLog, this);
}

void MainWindow::clearCurrentOutput()
{
	set_output_handler(nullptr, nullptr, nullptr);
}

void MainWindow::openCSGSettingsChanged()
{
#ifdef ENABLE_OPENCSG
	OpenCSG::setOption(OpenCSG::AlgorithmSetting, Preferences::inst()->getValue("advanced/forceGoldfeather").toBool() ?
	OpenCSG::Goldfeather : OpenCSG::Automatic);
#endif
}

void MainWindow::processEvents()
{
	if (this->procevents) QApplication::processEvents();
}

QString MainWindow::exportPath(const char *suffix) {
	QString path;
	auto path_it = this->export_paths.find(suffix);
	if(path_it != export_paths.end())
	{
		path = QFileInfo(path_it->second).absolutePath() + QString("/");
		if(activeEditor->filepath.isEmpty())
			path += QString(_("Untitled")) + suffix;
		else
			path += QFileInfo(activeEditor->filepath).completeBaseName() + suffix;
	}
	else
	{
		if(activeEditor->filepath.isEmpty())
			path = QString(PlatformUtils::userDocumentsPath().c_str()) + QString("/") + QString(_("Untitled")) + suffix;
		else {
			auto info = QFileInfo(activeEditor->filepath);
			path = info.absolutePath() + QString("/") + info.completeBaseName() + suffix;
		}
	}
	return path;
}

void MainWindow::jumpToLine(int line,int col)
{
	this->activeEditor->setCursorPosition(line, col);
}<|MERGE_RESOLUTION|>--- conflicted
+++ resolved
@@ -3149,14 +3149,10 @@
 void MainWindow::closeEvent(QCloseEvent *event)
 {
 	if (tabManager->shouldClose()) {
-<<<<<<< HEAD
-		hideCurrentOutput();
-=======
 		// Disable invokeMethod calls for consoleOutput during shutdown,
 		// otherwise will segfault if echos are in progress.
 		hideCurrentOutput(); 
 
->>>>>>> 85f1e8f2
 		QSettingsCached settings;
 		settings.setValue("window/size", size());
 		settings.setValue("window/position", pos());
@@ -3219,7 +3215,6 @@
 
 void MainWindow::consoleOutput(const Message &msgObj)
 {
-<<<<<<< HEAD
 	this->console->addMessage(msgObj);
 	if (msgObj.group==message_group::Warning || msgObj.group==message_group::Deprecated) {
 		++this->compileWarnings;
@@ -3231,22 +3226,6 @@
 	this->processEvents(); 
 	if (consoleUpdater && !consoleUpdater->isActive()) {
 		consoleUpdater->start(50); // Limit console updates to 20 FPS
-=======
-	auto c = this->console->textCursor();
-	c.movePosition(QTextCursor::End);
-	this->console->setTextCursor(c);
-
-	if (getGroupTextPlain(msgObj.group)) {
-		this->console->appendPlainText(QString::fromStdString(msgObj.str()));
-		this->processEvents();
-	} else {
-		const auto color = QString::fromStdString(getGroupColor(msgObj.group));
-		const auto msg = QString("<span style=\"color: black; background-color: %1;\">%2</span>").arg(color).arg(htmlEscape(msgObj.str()));
-		const auto link = QString("%1,%2").arg(msgObj.loc.firstLine()).arg(QString::fromStdString(msgObj.loc.fileName()));
-		const auto html = msgObj.loc.isNone() ? msg : QString("<a href=\"%1\">%2</a>").arg(htmlEscape(link)).arg(msg);
-		// trailing space needed otherwise cursor gets set inside previous span, and highlighting never goes away.
-		consoleOutputRaw(html + "&nbsp;");
->>>>>>> 85f1e8f2
 	}
 }
 
