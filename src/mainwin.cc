/*
 *  OpenSCAD (www.openscad.org)
 *  Copyright (C) 2009-2011 Clifford Wolf <clifford@clifford.at> and
 *                          Marius Kintel <marius@kintel.net>
 *
 *  This program is free software; you can redistribute it and/or modify
 *  it under the terms of the GNU General Public License as published by
 *  the Free Software Foundation; either version 2 of the License, or
 *  (at your option) any later version.
 *
 *  As a special exception, you have permission to link this program
 *  with the CGAL library and distribute executables, as long as you
 *  follow the requirements of the GNU GPL in regard to all of the
 *  software in the executable aside from CGAL.
 *
 *  This program is distributed in the hope that it will be useful,
 *  but WITHOUT ANY WARRANTY; without even the implied warranty of
 *  MERCHANTABILITY or FITNESS FOR A PARTICULAR PURPOSE.  See the
 *  GNU General Public License for more details.
 *
 *  You should have received a copy of the GNU General Public License
 *  along with this program; if not, write to the Free Software
 *  Foundation, Inc., 59 Temple Place, Suite 330, Boston, MA  02111-1307  USA
 *
 */
#include <iostream>
#include "openscad.h"
#include "GeometryCache.h"
#include "ModuleCache.h"
#include "MainWindow.h"
#include "parsersettings.h"
#include "rendersettings.h"
#include "Preferences.h"
#include "printutils.h"
#include "node.h"
#include "polyset.h"
#include "csgterm.h"
#include "highlighter.h"
#include "export.h"
#include "builtin.h"
#include "memory.h"
#include "expression.h"
#include "progress.h"
#include "dxfdim.h"
#include "legacyeditor.h"
#include "settings.h"
#ifdef USE_SCINTILLA_EDITOR
#include "scintillaeditor.h"
#endif
#include "AboutDialog.h"
#include "FontListDialog.h"
#include "LibraryInfoDialog.h"
#ifdef ENABLE_OPENCSG
#include "CSGTermEvaluator.h"
#include "OpenCSGRenderer.h"
#include <opencsg.h>
#endif
#include "ProgressWidget.h"
#include "ThrownTogetherRenderer.h"
#include "csgtermnormalizer.h"
#include "QGLView.h"
#ifdef Q_OS_MAC
#include "CocoaUtils.h"
#endif
#include "PlatformUtils.h"
#ifdef OPENSCAD_UPDATER
#include "AutoUpdater.h"
#endif

#include <QMenu>
#include <QTime>
#include <QMenuBar>
#include <QSplitter>
#include <QFileDialog>
#include <QApplication>
#include <QHBoxLayout>
#include <QVBoxLayout>
#include <QLabel>
#include <QFileInfo>
#include <QTextStream>
#include <QStatusBar>
#include <QDropEvent>
#include <QMimeData>
#include <QUrl>
#include <QTimer>
#include <QMessageBox>
#include <QDesktopServices>
#include <QSettings>
#include <QProgressDialog>
#include <QMutexLocker>
#include <QTemporaryFile>
#include <QDockWidget>
#include <QClipboard>
#include <QDesktopWidget>

#if (QT_VERSION < QT_VERSION_CHECK(5, 1, 0))
// Set dummy for Qt versions that do not have QSaveFile
#define QT_FILE_SAVE_CLASS QFile
#define QT_FILE_SAVE_COMMIT true
#else
#include <QSaveFile>
#define QT_FILE_SAVE_CLASS QSaveFile
#define QT_FILE_SAVE_COMMIT if (saveOk) { saveOk = file.commit(); } else { file.cancelWriting(); }
#endif

#include <fstream>

#include <algorithm>
#include <boost/version.hpp>
#include <boost/foreach.hpp>
#include <nowide/fstream.hpp>
#include <sys/stat.h>

#ifdef ENABLE_CGAL

#include "CGALCache.h"
#include "GeometryEvaluator.h"
#include "CGALRenderer.h"
#include "CGAL_Nef_polyhedron.h"
#include "cgal.h"
#include "cgalworker.h"
#include "cgalutils.h"

#endif // ENABLE_CGAL

#include "boosty.h"
#include "FontCache.h"

// Keeps track of open window
QSet<MainWindow*> *MainWindow::windows = NULL;

QSet<MainWindow*> *MainWindow::getWindows()
{
	if (!MainWindow::windows) MainWindow::windows = new QSet<MainWindow*>;
	return MainWindow::windows;
}

// Global application state
unsigned int GuiLocker::gui_locked = 0;

static char copyrighttext[] =
	"Copyright (C) 2009-2015 The OpenSCAD Developers\n"
	"\n"
	"This program is free software; you can redistribute it and/or modify "
	"it under the terms of the GNU General Public License as published by "
	"the Free Software Foundation; either version 2 of the License, or "
	"(at your option) any later version.";

static void
settings_setValueList(const QString &key,const QList<int> &list)
{
	QSettings settings;
	settings.beginWriteArray(key);
	for (int i=0;i<list.size(); ++i) {
		settings.setArrayIndex(i);
		settings.setValue("entry",list[i]);
	}
	settings.endArray();
}

QList<int>
settings_valueList(const QString &key, const QList<int> &defaultList = QList<int>())
{
	QSettings settings;
	QList<int> result;
	if (settings.contains(key+"/size")){
		int length = settings.beginReadArray(key);
		for (int i = 0; i < length; ++i) {
			settings.setArrayIndex(i);
			result += settings.value("entry").toInt();
		}
		settings.endArray();
		return result;
	} else {
		return defaultList;
	}

}

bool MainWindow::mdiMode = false;
bool MainWindow::undockMode = false;
bool MainWindow::reorderMode = false;

QProgressDialog *MainWindow::fontCacheDialog = NULL;

MainWindow::MainWindow(const QString &filename)
	: root_inst("group"), library_info_dialog(NULL), font_list_dialog(NULL), procevents(false), tempFile(NULL), progresswidget(NULL), contentschanged(false)
{
	setupUi(this);

	editorDockTitleWidget = new QWidget();
	consoleDockTitleWidget = new QWidget();

	this->editorDock->setConfigKey("view/hideEditor");
	this->editorDock->setAction(this->viewActionHideEditor);
	this->consoleDock->setConfigKey("view/hideConsole");
	this->consoleDock->setAction(this->viewActionHideConsole);

	this->versionLabel = NULL; // must be initialized before calling updateStatusBar()
	updateStatusBar(NULL);

	QSettings settings;
	editortype = settings.value("editor/editortype").toString();
	useScintilla = (editortype != "Simple Editor");

#ifdef USE_SCINTILLA_EDITOR
	if (useScintilla) {
		 editor = new ScintillaEditor(editorDockContents);
	}
	else
#endif
		editor = new LegacyEditor(editorDockContents);

	Preferences::create(editor->colorSchemes());

#ifdef USE_SCINTILLA_EDITOR
	if (useScintilla) {
		connect(Preferences::inst(), SIGNAL(editorConfigChanged()), editor, SLOT(applySettings()));
		Preferences::inst()->fireEditorConfigChanged();
	}
#endif

	editorDockContents->layout()->addWidget(editor);

	setCorner(Qt::TopLeftCorner, Qt::LeftDockWidgetArea);
	setCorner(Qt::TopRightCorner, Qt::RightDockWidgetArea);
	setCorner(Qt::BottomLeftCorner, Qt::LeftDockWidgetArea);
	setCorner(Qt::BottomRightCorner, Qt::RightDockWidgetArea);

	this->setAttribute(Qt::WA_DeleteOnClose);

	MainWindow::getWindows()->insert(this);

#ifdef ENABLE_CGAL
	this->cgalworker = new CGALWorker();
	connect(this->cgalworker, SIGNAL(done(shared_ptr<const Geometry>)), 
					this, SLOT(actionRenderDone(shared_ptr<const Geometry>)));
#endif

	top_ctx.registerBuiltin();

	root_module = NULL;
	absolute_root_node = NULL;
	this->root_chain = NULL;
#ifdef ENABLE_CGAL
	this->cgalRenderer = NULL;
#endif
#ifdef ENABLE_OPENCSG
	this->opencsgRenderer = NULL;
#endif
	this->thrownTogetherRenderer = NULL;

	highlights_chain = NULL;
	background_chain = NULL;
	root_node = NULL;

	tval = 0;
	fps = 0;
	fsteps = 1;

	const QString importStatement = "import(\"%1\");\n";
	const QString surfaceStatement = "surface(\"%1\");\n";
	knownFileExtensions["stl"] = importStatement;
	knownFileExtensions["off"] = importStatement;
	knownFileExtensions["dxf"] = importStatement;
	knownFileExtensions["dat"] = surfaceStatement;
	knownFileExtensions["png"] = surfaceStatement;
	knownFileExtensions["scad"] = "";
	knownFileExtensions["csg"] = "";
	
	editActionZoomTextIn->setShortcuts(QList<QKeySequence>() << editActionZoomTextIn->shortcuts() << QKeySequence("CTRL+="));

	connect(this, SIGNAL(highlightError(int)), editor, SLOT(highlightError(int)));
	connect(this, SIGNAL(unhighlightLastError()), editor, SLOT(unhighlightLastError()));

	this->qglview->statusLabel = new QLabel(this);
	this->qglview->statusLabel->setMinimumWidth(100);
	statusBar()->addWidget(this->qglview->statusLabel);

	animate_timer = new QTimer(this);
	connect(animate_timer, SIGNAL(timeout()), this, SLOT(updateTVal()));

	autoReloadTimer = new QTimer(this);
	autoReloadTimer->setSingleShot(false);
	autoReloadTimer->setInterval(200);
	connect(autoReloadTimer, SIGNAL(timeout()), this, SLOT(checkAutoReload()));

	waitAfterReloadTimer = new QTimer(this);
	waitAfterReloadTimer->setSingleShot(true);
	waitAfterReloadTimer->setInterval(200);
	connect(waitAfterReloadTimer, SIGNAL(timeout()), this, SLOT(waitAfterReload()));

	connect(this->e_tval, SIGNAL(textChanged(QString)), this, SLOT(actionRenderPreview()));
	connect(this->e_fps, SIGNAL(textChanged(QString)), this, SLOT(updatedFps()));

	animate_panel->hide();
	find_panel->hide();
	frameCompileResult->hide();
	this->labelCompileResultMessage->setOpenExternalLinks(false);
	connect(this->labelCompileResultMessage, SIGNAL(linkActivated(QString)), SLOT(showConsole()));

	// File menu
	connect(this->fileActionNew, SIGNAL(triggered()), this, SLOT(actionNew())); 
	connect(this->fileActionOpen, SIGNAL(triggered()), this, SLOT(actionOpen()));
	connect(this->fileActionSave, SIGNAL(triggered()), this, SLOT(actionSave()));
	connect(this->fileActionSaveAs, SIGNAL(triggered()), this, SLOT(actionSaveAs()));
	connect(this->fileActionReload, SIGNAL(triggered()), this, SLOT(actionReload()));
	connect(this->fileActionQuit, SIGNAL(triggered()), this, SLOT(quit()));
	connect(this->fileShowLibraryFolder, SIGNAL(triggered()), this, SLOT(actionShowLibraryFolder()));
#ifndef __APPLE__
	QList<QKeySequence> shortcuts = this->fileActionSave->shortcuts();
	shortcuts.push_back(QKeySequence(Qt::Key_F2));
	this->fileActionSave->setShortcuts(shortcuts);
	shortcuts = this->fileActionReload->shortcuts();
	shortcuts.push_back(QKeySequence(Qt::Key_F3));
	this->fileActionReload->setShortcuts(shortcuts);
#endif
	// Open Recent
	for (int i = 0;i<UIUtils::maxRecentFiles; i++) {
		this->actionRecentFile[i] = new QAction(this);
		this->actionRecentFile[i]->setVisible(false);
		this->menuOpenRecent->addAction(this->actionRecentFile[i]);
		connect(this->actionRecentFile[i], SIGNAL(triggered()),
						this, SLOT(actionOpenRecent()));
	}
	this->menuOpenRecent->addSeparator();
	this->menuOpenRecent->addAction(this->fileActionClearRecent);
	connect(this->fileActionClearRecent, SIGNAL(triggered()),
					this, SLOT(clearRecentFiles()));

	show_examples();

	// Edit menu
	connect(this->editActionUndo, SIGNAL(triggered()), editor, SLOT(undo()));
	connect(this->editActionRedo, SIGNAL(triggered()), editor, SLOT(redo()));
	connect(this->editActionCut, SIGNAL(triggered()), editor, SLOT(cut()));
	connect(this->editActionCopy, SIGNAL(triggered()), editor, SLOT(copy()));
	connect(this->editActionPaste, SIGNAL(triggered()), editor, SLOT(paste()));
	connect(this->editActionCopyViewport, SIGNAL(triggered()), this, SLOT(actionCopyViewport()));
	connect(this->editActionIndent, SIGNAL(triggered()), editor, SLOT(indentSelection()));
	connect(this->editActionUnindent, SIGNAL(triggered()), editor, SLOT(unindentSelection()));
	connect(this->editActionComment, SIGNAL(triggered()), editor, SLOT(commentSelection()));
	connect(this->editActionUncomment, SIGNAL(triggered()), editor, SLOT(uncommentSelection()));
	connect(this->editActionConvertTabsToSpaces, SIGNAL(triggered()), this, SLOT(convertTabsToSpaces()));
	connect(this->editActionPasteVPT, SIGNAL(triggered()), this, SLOT(pasteViewportTranslation()));
	connect(this->editActionPasteVPR, SIGNAL(triggered()), this, SLOT(pasteViewportRotation()));
	connect(this->editActionZoomTextIn, SIGNAL(triggered()), editor, SLOT(zoomIn()));
	connect(this->editActionZoomTextOut, SIGNAL(triggered()), editor, SLOT(zoomOut()));
	connect(this->editActionPreferences, SIGNAL(triggered()), this, SLOT(preferences()));
	// Edit->Find
	connect(this->editActionFind, SIGNAL(triggered()), this, SLOT(find()));
	connect(this->editActionFindAndReplace, SIGNAL(triggered()), this, SLOT(findAndReplace()));
	connect(this->editActionFindNext, SIGNAL(triggered()), this, SLOT(findNext()));
	connect(this->editActionFindPrevious, SIGNAL(triggered()), this, SLOT(findPrev()));
	connect(this->editActionUseSelectionForFind, SIGNAL(triggered()), this, SLOT(useSelectionForFind()));

	// Design menu
	connect(this->designActionAutoReload, SIGNAL(toggled(bool)), this, SLOT(autoReloadSet(bool)));
	connect(this->designActionReloadAndPreview, SIGNAL(triggered()), this, SLOT(actionReloadRenderPreview()));
	connect(this->designActionPreview, SIGNAL(triggered()), this, SLOT(actionRenderPreview()));
#ifdef ENABLE_CGAL
	connect(this->designActionRender, SIGNAL(triggered()), this, SLOT(actionRender()));
#else
	this->designActionRender->setVisible(false);
#endif
	connect(this->designCheckValidity, SIGNAL(triggered()), this, SLOT(actionCheckValidity()));
	connect(this->designActionDisplayAST, SIGNAL(triggered()), this, SLOT(actionDisplayAST()));
	connect(this->designActionDisplayCSGTree, SIGNAL(triggered()), this, SLOT(actionDisplayCSGTree()));
	connect(this->designActionDisplayCSGProducts, SIGNAL(triggered()), this, SLOT(actionDisplayCSGProducts()));
	connect(this->fileActionExportSTL, SIGNAL(triggered()), this, SLOT(actionExportSTL()));
	connect(this->fileActionExportOFF, SIGNAL(triggered()), this, SLOT(actionExportOFF()));
	connect(this->fileActionExportAMF, SIGNAL(triggered()), this, SLOT(actionExportAMF()));
	connect(this->fileActionExportDXF, SIGNAL(triggered()), this, SLOT(actionExportDXF()));
	connect(this->fileActionExportSVG, SIGNAL(triggered()), this, SLOT(actionExportSVG()));
	connect(this->fileActionExportCSG, SIGNAL(triggered()), this, SLOT(actionExportCSG()));
	connect(this->fileActionExportImage, SIGNAL(triggered()), this, SLOT(actionExportImage()));
	connect(this->designActionFlushCaches, SIGNAL(triggered()), this, SLOT(actionFlushCaches()));

	// View menu
#ifndef ENABLE_OPENCSG
	this->viewActionPreview->setVisible(false);
#else
	connect(this->viewActionPreview, SIGNAL(triggered()), this, SLOT(viewModePreview()));
	if (!this->qglview->hasOpenCSGSupport()) {
		this->viewActionPreview->setEnabled(false);
	}
#endif

#ifdef ENABLE_CGAL
	connect(this->viewActionSurfaces, SIGNAL(triggered()), this, SLOT(viewModeSurface()));
	connect(this->viewActionWireframe, SIGNAL(triggered()), this, SLOT(viewModeWireframe()));
#else
	this->viewActionSurfaces->setVisible(false);
	this->viewActionWireframe->setVisible(false);
#endif
	connect(this->viewActionThrownTogether, SIGNAL(triggered()), this, SLOT(viewModeThrownTogether()));
	connect(this->viewActionShowEdges, SIGNAL(triggered()), this, SLOT(viewModeShowEdges()));
	connect(this->viewActionShowAxes, SIGNAL(triggered()), this, SLOT(viewModeShowAxes()));
	connect(this->viewActionShowCrosshairs, SIGNAL(triggered()), this, SLOT(viewModeShowCrosshairs()));
	connect(this->viewActionShowScaleProportional, SIGNAL(triggered()), this, SLOT(viewModeShowScaleProportional()));
	connect(this->viewActionAnimate, SIGNAL(triggered()), this, SLOT(viewModeAnimate()));
	connect(this->viewActionTop, SIGNAL(triggered()), this, SLOT(viewAngleTop()));
	connect(this->viewActionBottom, SIGNAL(triggered()), this, SLOT(viewAngleBottom()));
	connect(this->viewActionLeft, SIGNAL(triggered()), this, SLOT(viewAngleLeft()));
	connect(this->viewActionRight, SIGNAL(triggered()), this, SLOT(viewAngleRight()));
	connect(this->viewActionFront, SIGNAL(triggered()), this, SLOT(viewAngleFront()));
	connect(this->viewActionBack, SIGNAL(triggered()), this, SLOT(viewAngleBack()));
	connect(this->viewActionDiagonal, SIGNAL(triggered()), this, SLOT(viewAngleDiagonal()));
	connect(this->viewActionCenter, SIGNAL(triggered()), this, SLOT(viewCenter()));
	connect(this->viewActionResetView, SIGNAL(triggered()), this, SLOT(viewResetView()));
	connect(this->viewActionViewAll, SIGNAL(triggered()), this, SLOT(viewAll()));
	connect(this->viewActionPerspective, SIGNAL(triggered()), this, SLOT(viewPerspective()));
	connect(this->viewActionOrthogonal, SIGNAL(triggered()), this, SLOT(viewOrthogonal()));
	connect(this->viewActionZoomIn, SIGNAL(triggered()), qglview, SLOT(ZoomIn()));
	connect(this->viewActionZoomOut, SIGNAL(triggered()), qglview, SLOT(ZoomOut()));
	connect(this->viewActionHideToolBars, SIGNAL(triggered()), this, SLOT(hideToolbars()));
	connect(this->viewActionHideEditor, SIGNAL(triggered()), this, SLOT(hideEditor()));
	connect(this->viewActionHideConsole, SIGNAL(triggered()), this, SLOT(hideConsole()));

	// Help menu
	connect(this->helpActionAbout, SIGNAL(triggered()), this, SLOT(helpAbout()));
	connect(this->helpActionHomepage, SIGNAL(triggered()), this, SLOT(helpHomepage()));
	connect(this->helpActionManual, SIGNAL(triggered()), this, SLOT(helpManual()));
	connect(this->helpActionCheatSheet, SIGNAL(triggered()), this, SLOT(helpCheatSheet()));
	connect(this->helpActionLibraryInfo, SIGNAL(triggered()), this, SLOT(helpLibrary()));
	connect(this->helpActionFontInfo, SIGNAL(triggered()), this, SLOT(helpFontInfo()));

#ifdef OPENSCAD_UPDATER
	this->menuBar()->addMenu(AutoUpdater::updater()->updateMenu);
#endif

	setCurrentOutput();

	std::string helptitle = "OpenSCAD " + openscad_versionnumber +  "\nhttp://www.openscad.org\n\n";
	PRINT(helptitle);
	PRINT(copyrighttext);
	PRINT("");

	if (!filename.isEmpty()) {
		openFile(filename);
	} else {
		setFileName("");
	}
	updateRecentFileActions();

	connect(editor, SIGNAL(contentsChanged()), this, SLOT(animateUpdateDocChanged()));
	connect(editor, SIGNAL(contentsChanged()), this, SLOT(setContentsChanged()));
	connect(editor, SIGNAL(modificationChanged(bool)), this, SLOT(setWindowModified(bool)));
	connect(this->qglview, SIGNAL(doAnimateUpdate()), this, SLOT(animateUpdate()));

	connect(Preferences::inst(), SIGNAL(requestRedraw()), this->qglview, SLOT(updateGL()));
	connect(Preferences::inst(), SIGNAL(updateMdiMode(bool)), this, SLOT(updateMdiMode(bool)));
	connect(Preferences::inst(), SIGNAL(updateReorderMode(bool)), this, SLOT(updateReorderMode(bool)));
	connect(Preferences::inst(), SIGNAL(updateUndockMode(bool)), this, SLOT(updateUndockMode(bool)));
	connect(Preferences::inst(), SIGNAL(fontChanged(const QString&,uint)), 
					editor, SLOT(initFont(const QString&,uint)));
	connect(Preferences::inst(), SIGNAL(openCSGSettingsChanged()),
					this, SLOT(openCSGSettingsChanged()));
	connect(Preferences::inst(), SIGNAL(syntaxHighlightChanged(const QString&)),
					editor, SLOT(setHighlightScheme(const QString&)));
	connect(Preferences::inst(), SIGNAL(colorSchemeChanged(const QString&)), 
					this, SLOT(setColorScheme(const QString&)));
	Preferences::inst()->apply();

	QString cs = Preferences::inst()->getValue("3dview/colorscheme").toString();
	this->setColorScheme(cs);

	//find and replace panel
	connect(this->findTypeComboBox, SIGNAL(currentIndexChanged(int)), this, SLOT(selectFindType(int)));
	connect(this->findInputField, SIGNAL(textChanged(QString)), this, SLOT(findString(QString)));
	connect(this->findInputField, SIGNAL(returnPressed()), this->nextButton, SLOT(animateClick()));
	find_panel->installEventFilter(this);
	if (QApplication::clipboard()->supportsFindBuffer()) {
		connect(this->findInputField, SIGNAL(textChanged(QString)), this, SLOT(updateFindBuffer(QString)));
		connect(QApplication::clipboard(), SIGNAL(findBufferChanged()), this, SLOT(findBufferChanged()));
		// With Qt 4.8.6, there seems to be a bug that often gives an incorrect findbuffer content when
		// the app receives focus for the first time
		this->findInputField->setText(QApplication::clipboard()->text(QClipboard::FindBuffer));
	}

	connect(this->prevButton, SIGNAL(clicked()), this, SLOT(findPrev()));
	connect(this->nextButton, SIGNAL(clicked()), this, SLOT(findNext()));
	connect(this->hideFindButton, SIGNAL(clicked()), find_panel, SLOT(hide()));
	connect(this->replaceButton, SIGNAL(clicked()), this, SLOT(replace()));
	connect(this->replaceAllButton, SIGNAL(clicked()), this, SLOT(replaceAll()));
	connect(this->replaceInputField, SIGNAL(returnPressed()), this->replaceButton, SLOT(animateClick()));
	
	addKeyboardShortCut(this->viewerToolBar->actions());
	addKeyboardShortCut(this->editortoolbar->actions());
	
	initActionIcon(fileActionNew, ":/images/blackNew.png", ":/images/Document-New-128.png");
	initActionIcon(fileActionOpen, ":/images/Open-32.png", ":/images/Open-128.png");
	initActionIcon(fileActionSave, ":/images/Save-32.png", ":/images/Save-128.png");
	initActionIcon(editActionZoomTextIn, ":/images/zoom-text-in.png", ":/images/zoom-text-in-white.png");
	initActionIcon(editActionZoomTextOut, ":/images/zoom-text-out.png", ":/images/zoom-text-out-white.png");
	initActionIcon(designActionRender, ":/images/render-32.png", ":/images/render-32-white.png");
	initActionIcon(viewActionShowAxes, ":/images/blackaxes.png", ":/images/axes.png");
	initActionIcon(viewActionShowEdges, ":/images/Rotation-32.png", ":/images/grid.png");
	initActionIcon(viewActionZoomIn, ":/images/zoomin.png", ":/images/Zoom-In-32.png");
	initActionIcon(viewActionZoomOut, ":/images/zoomout.png", ":/images/Zoom-Out-32.png");
	initActionIcon(viewActionTop, ":/images/blackUp.png", ":/images/up.png");
	initActionIcon(viewActionBottom, ":/images/blackbottom.png", ":/images/bottom.png");
	initActionIcon(viewActionLeft, ":/images/blackleft (copy).png", ":/images/left.png");
	initActionIcon(viewActionRight, ":/images/rightright.png", ":/images/right.png");
	initActionIcon(viewActionFront, ":/images/blackfront.png", ":/images/front.png");
	initActionIcon(viewActionBack, ":/images/blackback.png", ":/images/back.png");
	initActionIcon(viewActionSurfaces, ":/images/surface.png", ":/images/surfaceWhite.png");
	initActionIcon(viewActionWireframe, ":/images/wireframe1.png", ":/images/wireframeWhite.png");
	initActionIcon(viewActionShowCrosshairs, ":/images/cross.png", ":/images/crosswhite.png");
	initActionIcon(viewActionPerspective, ":/images/perspective1.png", ":/images/perspective1white.png");
	initActionIcon(viewActionOrthogonal, ":/images/orthogonal.png", ":/images/orthogonalwhite.png");
	initActionIcon(designActionPreview, ":/images/preview-32.png", ":/images/preview-32-white.png");
	initActionIcon(viewActionAnimate, ":/images/animate.png", ":/images/animate.png");
	initActionIcon(fileActionExportSTL, ":/images/STL.png", ":/images/STL-white.png");
	initActionIcon(fileActionExportAMF, ":/images/AMF.png", ":/images/AMF-white.png");
	initActionIcon(fileActionExportOFF, ":/images/OFF.png", ":/images/OFF-white.png");
	initActionIcon(fileActionExportDXF, ":/images/DXF.png", ":/images/DXF-white.png");
	initActionIcon(fileActionExportSVG, ":/images/SVG.png", ":/images/SVG-white.png");
	initActionIcon(fileActionExportCSG, ":/images/CSG.png", ":/images/CSG-white.png");
	initActionIcon(fileActionExportImage, ":/images/PNG.png", ":/images/PNG-white.png");
	initActionIcon(viewActionViewAll, ":/images/zoom-all.png", ":/images/zoom-all-white.png");
	initActionIcon(editActionUndo, ":/images/Command-Undo-32.png", ":/images/Command-Undo-32-white.png");
	initActionIcon(editActionRedo, ":/images/Command-Redo-32.png", ":/images/Command-Redo-32-white.png");
	initActionIcon(editActionUnindent, ":/images/Decrease-Indent-32.png", ":/images/Decrease-Indent-32-white.png");
	initActionIcon(editActionIndent, ":/images/Increase-Indent-32.png", ":/images/Increase-Indent-32-white.png");
	initActionIcon(viewActionResetView, ":/images/Command-Reset-32.png", ":/images/Command-Reset-32-white.png");
	initActionIcon(viewActionShowScaleProportional, ":/images/scalemarkers.png", ":/images/scalemarkers-white.png");
	
	// make sure it looks nice..
	QByteArray windowState = settings.value("window/state", QByteArray()).toByteArray();
	restoreState(windowState);
	resize(settings.value("window/size", QSize(800, 600)).toSize());
	move(settings.value("window/position", QPoint(0, 0)).toPoint());

	if (windowState.size() == 0) {
		/*
		 * This triggers only in case the configuration file has no
		 * window state information (or no configuration file at all).
		 * When this happens, the editor would default to a very ugly
		 * width due to the dock widget layout. This overwrites the
		 * value reported via sizeHint() to a width a bit smaller than
		 * half the main window size (either the one loaded from the
		 * configuration or the default value of 800).
		 * The height is only a dummy value which will be essentially
		 * ignored by the layouting as the editor is set to expand to
		 * fill the available space.
		 */
		editor->setInitialSizeHint(QSize((5 * this->width() / 11), 100));
	} else {
#ifdef Q_OS_WIN
		// Try moving the main window into the display range, this
		// can occur when closing OpenSCAD on a second monitor which
		// is not available at the time the application is started
		// again.
		// On Windows that causes the main window to open in a not
		// easily reachable place.
		QDesktopWidget *desktop = QApplication::desktop();
		QRect desktopRect = desktop->frameGeometry().adjusted(250, 150, -250, -150).normalized();
		QRect windowRect = frameGeometry();
		if (!desktopRect.intersects(windowRect)) {
		    windowRect.moveCenter(desktopRect.center());
		    windowRect = windowRect.intersected(desktopRect);
		    move(windowRect.topLeft());
		    resize(windowRect.size());
		}
#endif	    
	}
	
	connect(this->editorDock, SIGNAL(topLevelChanged(bool)), this, SLOT(editorTopLevelChanged(bool)));
	connect(this->consoleDock, SIGNAL(topLevelChanged(bool)), this, SLOT(consoleTopLevelChanged(bool)));
	
	// display this window and check for OpenGL 2.0 (OpenCSG) support
	viewModeThrownTogether();
	show();

#ifdef ENABLE_OPENCSG
	viewModePreview();
#else
	viewModeThrownTogether();
#endif
	loadViewSettings();
	loadDesignSettings();

	setAcceptDrops(true);
	clearCurrentOutput();
}

void MainWindow::initActionIcon(QAction *action, const char *darkResource, const char *lightResource)
{
	int defaultcolor = viewerToolBar->palette().background().color().lightness();
        const char *resource = (defaultcolor > 165) ? darkResource : lightResource;
	action->setIcon(QIcon(resource));
}

void MainWindow::addKeyboardShortCut(const QList<QAction *> &actions)
{
    foreach (QAction *action, actions) {
	// prevent adding shortcut twice if action is added to multiple toolbars
	if (action->toolTip().contains("&nbsp;")) {
	    continue;
	}
	
	const QString shortCut(action->shortcut().toString(QKeySequence::NativeText));
	if (shortCut.isEmpty()) {
	    continue;
	}

	const QString toolTip("%1 &nbsp;<span style=\"color: gray; font-size: small; font-style: italic\">%2</span>");
	action->setToolTip(toolTip.arg(action->toolTip(), shortCut));
    }
}

void MainWindow::loadViewSettings(){
	QSettings settings;
	if (settings.value("view/showEdges").toBool()) {
		viewActionShowEdges->setChecked(true);
		viewModeShowEdges();
	}
	if (settings.value("view/showAxes", true).toBool()) {
		viewActionShowAxes->setChecked(true);
		viewModeShowAxes();
	}
	if (settings.value("view/showCrosshairs").toBool()) {
		viewActionShowCrosshairs->setChecked(true);
		viewModeShowCrosshairs();
	}
	if (settings.value("view/showScaleProportional", true).toBool()) {
        viewActionShowScaleProportional->setChecked(true);
        viewModeShowScaleProportional();
    }
	if (settings.value("view/orthogonalProjection").toBool()) {
		viewOrthogonal();
	} else {
		viewPerspective();
	}
	viewActionHideConsole->setChecked(settings.value("view/hideConsole").toBool());
	hideConsole();
	viewActionHideEditor->setChecked(settings.value("view/hideEditor").toBool());
	hideEditor();
	viewActionHideToolBars->setChecked(settings.value("view/hideToolbar").toBool());
	hideToolbars();
	updateMdiMode(settings.value("advanced/mdi").toBool());
	updateUndockMode(settings.value("advanced/undockableWindows").toBool());
	updateReorderMode(settings.value("advanced/reorderWindows").toBool());
}

void MainWindow::loadDesignSettings()
{
	QSettings settings;
	if (settings.value("design/autoReload", true).toBool()) {
		designActionAutoReload->setChecked(true);
	}
	uint polySetCacheSize = Preferences::inst()->getValue("advanced/polysetCacheSize").toUInt();
	GeometryCache::instance()->setMaxSize(polySetCacheSize);
#ifdef ENABLE_CGAL
	uint cgalCacheSize = Preferences::inst()->getValue("advanced/cgalCacheSize").toUInt();
	CGALCache::instance()->setMaxSize(cgalCacheSize);
#endif
}

void MainWindow::updateMdiMode(bool mdi)
{
	MainWindow::mdiMode = mdi;
}

void MainWindow::updateUndockMode(bool undockMode)
{
	MainWindow::undockMode = undockMode;
	if (undockMode) {
		editorDock->setFeatures(editorDock->features() | QDockWidget::DockWidgetFloatable);
		consoleDock->setFeatures(consoleDock->features() | QDockWidget::DockWidgetFloatable);
	} else {
		if (editorDock->isFloating()) {
			editorDock->setFloating(false);
		}
		editorDock->setFeatures(editorDock->features() & ~QDockWidget::DockWidgetFloatable);
		if (consoleDock->isFloating()) {
			consoleDock->setFloating(false);
		}
		consoleDock->setFeatures(consoleDock->features() & ~QDockWidget::DockWidgetFloatable);
	}
}

void MainWindow::updateReorderMode(bool reorderMode)
{
	MainWindow::reorderMode = reorderMode;
	editorDock->setTitleBarWidget(reorderMode ? 0 : editorDockTitleWidget);
	consoleDock->setTitleBarWidget(reorderMode ? 0 : consoleDockTitleWidget);
}

MainWindow::~MainWindow()
{
	if (root_module) delete root_module;
	if (root_node) delete root_node;
	if (root_chain) delete root_chain;
#ifdef ENABLE_CGAL
	this->root_geom.reset();
	delete this->cgalRenderer;
#endif
#ifdef ENABLE_OPENCSG
	delete this->opencsgRenderer;
#endif
	delete this->thrownTogetherRenderer;
	MainWindow::getWindows()->remove(this);
	if (MainWindow::getWindows()->size() == 0) {
		// Quit application even in case some other windows like
		// Preferences are still open.
		this->quit();
	}
}

void MainWindow::showProgress()
{
	updateStatusBar(qobject_cast<ProgressWidget*>(sender()));
}

void MainWindow::report_func(const class AbstractNode*, void *vp, int mark)
{
	MainWindow *thisp = static_cast<MainWindow*>(vp);
	int v = (int)((mark*1000.0) / progress_report_count);
	int permille = v < 1000 ? v : 999;
	if (permille > thisp->progresswidget->value()) {
		QMetaObject::invokeMethod(thisp->progresswidget, "setValue", Qt::QueuedConnection,
															Q_ARG(int, permille));
		QApplication::processEvents();
	}

	// FIXME: Check if cancel was requested by e.g. Application quit
	if (thisp->progresswidget->wasCanceled()) throw ProgressCancelException();
}

/*!
	Requests to open a file from an external event, e.g. by double-clicking a filename.
 */
void MainWindow::requestOpenFile(const QString &filename)
{
	// if we have an empty open window, use that one
	QSetIterator<MainWindow *> i(*MainWindow::getWindows());
	while (i.hasNext()) {
		MainWindow *w = i.next();

		if (w->editor->toPlainText().isEmpty()) {
			w->openFile(filename);
			return;
		}
	}

	// otherwise, create a new one
	new MainWindow(filename);
}

/*!
 	Open the given file. In MDI mode a new window is created if the current
 	one is not empty. Otherwise the current window content is overwritten.
 	Any check whether to replace the content have to be made before.
 */

void MainWindow::openFile(const QString &new_filename)
{
	if (MainWindow::mdiMode) {
		if (!editor->toPlainText().isEmpty()) {
			new MainWindow(new_filename);
			return;
		}
	}

	setCurrentOutput();
	editor->setPlainText("");
	this->last_compiled_doc = "";

	const QFileInfo fileInfo(new_filename);
	const QString suffix = fileInfo.suffix().toLower();
	const bool knownFileType = knownFileExtensions.contains(suffix);
	const QString cmd = knownFileExtensions[suffix];
	if (knownFileType && cmd.isEmpty()) {
		setFileName(new_filename);
		updateRecentFiles();		
	} else {
		setFileName("");
		editor->setPlainText(cmd.arg(new_filename));
	}

	fileChangedOnDisk(); // force cached autoReloadId to update
	refreshDocument();
	clearCurrentOutput();
}

void MainWindow::setFileName(const QString &filename)
{
	if (filename.isEmpty()) {
		this->fileName.clear();
		setWindowFilePath(_("Untitled.scad"));
		
		this->top_ctx.setDocumentPath(currentdir);
	} else {
		QFileInfo fileinfo(filename);
		this->fileName = fileinfo.exists() ? fileinfo.absoluteFilePath() : fileinfo.fileName();
		QString fn =fileinfo.absoluteFilePath();
		setWindowFilePath(fn);

		QDir::setCurrent(fileinfo.dir().absolutePath());
		this->top_ctx.setDocumentPath(fileinfo.dir().absolutePath().toStdString());
	}
	editorTopLevelChanged(editorDock->isFloating());
	consoleTopLevelChanged(consoleDock->isFloating());
}

void MainWindow::updateRecentFiles()
{
	// Check that the canonical file path exists - only update recent files
	// if it does. Should prevent empty list items on initial open etc.
	QFileInfo fileinfo(this->fileName);
	QString infoFileName = fileinfo.absoluteFilePath();
	QSettings settings; // already set up properly via main.cpp
	QStringList files = settings.value("recentFileList").toStringList();
	files.removeAll(infoFileName);
	files.prepend(infoFileName);
	while (files.size() > UIUtils::maxRecentFiles) files.removeLast();
	settings.setValue("recentFileList", files);

	foreach(QWidget *widget, QApplication::topLevelWidgets()) {
		MainWindow *mainWin = qobject_cast<MainWindow *>(widget);
		if (mainWin) {
			mainWin->updateRecentFileActions();
		}
	}
}

void MainWindow::updatedFps()
{
	bool fps_ok;
	double fps = this->e_fps->text().toDouble(&fps_ok);
	animate_timer->stop();
	if (fps_ok && fps > 0) {
		animate_timer->setSingleShot(false);
		animate_timer->setInterval(int(1000 / this->e_fps->text().toDouble()));
		animate_timer->start();
	}
}

void MainWindow::updateTVal()
{
	bool fps_ok;
	double fps = this->e_fps->text().toDouble(&fps_ok);
	if (fps_ok) {
		if (fps <= 0) {
			actionReloadRenderPreview();
		} else {
			double s = this->e_fsteps->text().toDouble();
			double t = this->e_tval->text().toDouble() + 1/s;
			QString txt;
			txt.sprintf("%.5f", t >= 1.0 ? 0.0 : t);
			this->e_tval->setText(txt);
		}
	}
}

void MainWindow::refreshDocument()
{
	setCurrentOutput();
	if (!this->fileName.isEmpty()) {
		QFile file(this->fileName);
		if (!file.open(QIODevice::ReadOnly | QIODevice::Text)) {
			PRINTB("Failed to open file %s: %s",
			       this->fileName.toStdString() % file.errorString().toStdString());
		}
		else {
			QTextStream reader(&file);
			reader.setCodec("UTF-8");
			QString text = reader.readAll();
			PRINTB("Loaded design '%s'.", this->fileName.toStdString());
			if (editor->toPlainText() != text) {
				editor->setPlainText(text);
				this->contentschanged = true;
			}
		}
	}
	setCurrentOutput();
}

/*!
	compiles the design. Calls compileDone() if anything was compiled
*/
void MainWindow::compile(bool reload, bool forcedone)
{
	bool shouldcompiletoplevel = false;
	bool didcompile = false;

	compileErrors = 0;
	compileWarnings = 0;

	this->renderingTime.start();

	// Reload checks the timestamp of the toplevel file and refreshes if necessary,
	if (reload) {
		// Refresh files if it has changed on disk
		if (fileChangedOnDisk() && checkEditorModified()) {
			shouldcompiletoplevel = true;
			refreshDocument();
		}
		// If the file hasn't changed, we might still need to compile it
		// if we haven't yet compiled the current text.
		else {
			QString current_doc = editor->toPlainText();
			if (current_doc != last_compiled_doc && last_compiled_doc.size() == 0) {
				shouldcompiletoplevel = true;
			}
		}
	}
	else {
		shouldcompiletoplevel = true;
	}

	if (!shouldcompiletoplevel && this->root_module && this->root_module->includesChanged()) {
		shouldcompiletoplevel = true;
	}

	if (shouldcompiletoplevel) {
		console->clear();
		if (editor->isContentModified()) saveBackup();
		compileTopLevelDocument();
		didcompile = true;
	}

	if (this->root_module) {
		if (this->root_module->handleDependencies()) {
			PRINTB("Module cache size: %d modules", ModuleCache::instance()->size());
			didcompile = true;
		}
	}

	// If we're auto-reloading, listen for a cascade of changes by starting a timer
	// if something changed _and_ there are any external dependencies
	if (reload && didcompile && this->root_module) {
		if (this->root_module->hasIncludes() ||
				this->root_module->usesLibraries()) {
			this->waitAfterReloadTimer->start();
			this->procevents = false;
			return;
		}
	}

	if (!reload && didcompile) {
		if (!animate_panel->isVisible()) {
			emit unhighlightLastError();
			if (!this->root_module) {
				emit highlightError( parser_error_pos );
			}
		}
	}

	compileDone(didcompile | forcedone);
}

void MainWindow::waitAfterReload()
{
	if (this->root_module->handleDependencies()) {
		this->waitAfterReloadTimer->start();
		return;
	}
	else {
		compile(true, true); // In case file itself or top-level includes changed during dependency updates
	}
}

void MainWindow::on_toolButtonCompileResultClose_clicked()
{
	frameCompileResult->hide();
}

void MainWindow::updateCompileResult()
{
	if ((compileErrors == 0) && (compileWarnings == 0)) {
		frameCompileResult->hide();
		return;
	}

	Settings::Settings *s = Settings::Settings::inst();
	if (!s->get(Settings::Settings::showWarningsIn3dView).toBool()) {
		return;
	}

	QString msg;
	if (compileErrors > 0) {
		if (fileName.isEmpty()) {
			msg = QString(_("Compile error."));
		} else {
			QFileInfo fileInfo(fileName);
			msg = QString(_("Error while compiling '%1'.")).arg(fileInfo.fileName());
		}
		toolButtonCompileResultIcon->setIcon(QIcon(QString::fromUtf8(":/icons/information-icons-error.png")));
	} else {
		const char *fmt = ngettext("Compilation generated %1 warning.", "Compilation generated %1 warnings.", compileWarnings);
		msg = QString(fmt).arg(compileWarnings);
		toolButtonCompileResultIcon->setIcon(QIcon(QString::fromUtf8(":/icons/information-icons-warning.png")));
	}
	QFontMetrics fm(labelCompileResultMessage->font());
	int sizeIcon = std::max(12, std::min(32, fm.height()));
	int sizeClose = std::max(10, std::min(32, fm.height()) - 4);
	toolButtonCompileResultIcon->setIconSize(QSize(sizeIcon, sizeIcon));
	toolButtonCompileResultClose->setIconSize(QSize(sizeClose, sizeClose));

	msg += _(" For details see <a href=\"#console\">console window</a>.");
	labelCompileResultMessage->setText(msg);
	frameCompileResult->show();
}

void MainWindow::compileDone(bool didchange)
{
	const char *callslot;
	if (didchange) {
		updateTemporalVariables();
		instantiateRoot();
		updateCamera();
		updateCompileResult();
		callslot = afterCompileSlot;
	}
	else {
		callslot = "compileEnded";
	}

	this->procevents = false;
	QMetaObject::invokeMethod(this, callslot);
}

void MainWindow::compileEnded()
{
	clearCurrentOutput();
	GuiLocker::unlock();
	if (designActionAutoReload->isChecked()) autoReloadTimer->start();
}

void MainWindow::instantiateRoot()
{
	// Go on and instantiate root_node, then call the continuation slot

  // Invalidate renderers before we kill the CSG tree
	this->qglview->setRenderer(NULL);
	delete this->opencsgRenderer;
	this->opencsgRenderer = NULL;
	delete this->thrownTogetherRenderer;
	this->thrownTogetherRenderer = NULL;

	// Remove previous CSG tree
	delete this->absolute_root_node;
	this->absolute_root_node = NULL;

	this->root_raw_term.reset();
	this->root_norm_term.reset();

	delete this->root_chain;
	this->root_chain = NULL;

	this->highlight_terms.clear();
	delete this->highlights_chain;
	this->highlights_chain = NULL;

	this->background_terms.clear();
	delete this->background_chain;
	this->background_chain = NULL;

	this->root_node = NULL;
	this->tree.setRoot(NULL);

	if (this->root_module) {
		// Evaluate CSG tree
		PRINT("Compiling design (CSG Tree generation)...");
		if (this->procevents) QApplication::processEvents();

		AbstractNode::resetIndexCounter();

		// split these two lines - gcc 4.7 bug
		ModuleInstantiation mi = ModuleInstantiation( "group" );
		this->root_inst = mi;

		this->absolute_root_node = this->root_module->instantiate(&top_ctx, &this->root_inst, NULL);

		if (this->absolute_root_node) {
			// Do we have an explicit root node (! modifier)?
			if (!(this->root_node = find_root_tag(this->absolute_root_node))) {
				this->root_node = this->absolute_root_node;
			}
			// FIXME: Consider giving away ownership of root_node to the Tree, or use reference counted pointers
			this->tree.setRoot(this->root_node);
			// Dump the tree (to initialize caches).
			// FIXME: We shouldn't really need to do this explicitly..
			this->tree.getString(*this->root_node);
		}
	}

	if (!this->root_node) {
		if (parser_error_pos < 0) {
			PRINT("ERROR: Compilation failed! (no top level object found)");
		} else {
			PRINT("ERROR: Compilation failed!");
		}
		if (this->procevents) QApplication::processEvents();
	}
}

/*!
	Generates CSG tree for OpenCSG evaluation.
	Assumes that the design has been parsed and evaluated (this->root_node is set)
*/
void MainWindow::compileCSG(bool procevents)
{
	assert(this->root_node);
	PRINT("Compiling design (CSG Products generation)...");
	if (procevents) QApplication::processEvents();

	// Main CSG evaluation
	this->progresswidget = new ProgressWidget(this);
	connect(this->progresswidget, SIGNAL(requestShow()), this, SLOT(showProgress()));

	progress_report_prep(this->root_node, report_func, this);
	try {
#ifdef ENABLE_CGAL
		GeometryEvaluator geomevaluator(this->tree);
#else
		// FIXME: Will we support this?
#endif
		CSGTermEvaluator csgrenderer(this->tree, &geomevaluator);
		if (procevents) QApplication::processEvents();
		this->root_raw_term = csgrenderer.evaluateCSGTerm(*root_node, highlight_terms, background_terms);
		GeometryCache::instance()->print();
#ifdef ENABLE_CGAL
		CGALCache::instance()->print();
#endif
		if (procevents) QApplication::processEvents();
	}
	catch (const ProgressCancelException &e) {
		PRINT("CSG generation cancelled.");
	}
	progress_report_fin();
	updateStatusBar(NULL);

	PRINT("Compiling design (CSG Products normalization)...");
	if (procevents) QApplication::processEvents();

	size_t normalizelimit = 2 * Preferences::inst()->getValue("advanced/openCSGLimit").toUInt();
	CSGTermNormalizer normalizer(normalizelimit);
	
	if (root_raw_term) {
		this->root_norm_term = normalizer.normalize(this->root_raw_term);
		if (this->root_norm_term) {
			this->root_chain = new CSGChain();
			this->root_chain->import(this->root_norm_term);
		}
		else {
			this->root_chain = NULL;
			PRINT("WARNING: CSG normalization resulted in an empty tree");
			if (procevents) QApplication::processEvents();
		}
	}

	if (highlight_terms.size() > 0) {
		PRINTB("Compiling highlights (%d CSG Trees)...", highlight_terms.size());
		if (procevents) QApplication::processEvents();
		
		highlights_chain = new CSGChain();
		for (unsigned int i = 0; i < highlight_terms.size(); i++) {
			highlight_terms[i] = normalizer.normalize(highlight_terms[i]);
			highlights_chain->import(highlight_terms[i]);
		}
	}
	
	if (background_terms.size() > 0) {
		PRINTB("Compiling background (%d CSG Trees)...", background_terms.size());
		if (procevents) QApplication::processEvents();
		
		background_chain = new CSGChain();
		for (unsigned int i = 0; i < background_terms.size(); i++) {
			background_terms[i] = normalizer.normalize(background_terms[i]);
			background_chain->import(background_terms[i]);
		}
	}

	if (this->root_chain &&
			(this->root_chain->objects.size() >
			 Preferences::inst()->getValue("advanced/openCSGLimit").toUInt())) {
		PRINTB("WARNING: Normalized tree has %d elements!", this->root_chain->objects.size());
		PRINT("WARNING: OpenCSG rendering has been disabled.");
	}
	else {
		PRINTB("Normalized CSG tree has %d elements",
					 (this->root_chain ? this->root_chain->objects.size() : 0));
		this->opencsgRenderer = new OpenCSGRenderer(this->root_chain,
																								this->highlights_chain,
																								this->background_chain,
																								this->qglview->shaderinfo);
	}
	this->thrownTogetherRenderer = new ThrownTogetherRenderer(this->root_chain,
																														this->highlights_chain,
																														this->background_chain);
	PRINT("Compile and preview finished.");
	int s = this->renderingTime.elapsed() / 1000;
	PRINTB("Total rendering time: %d hours, %d minutes, %d seconds", (s / (60*60)) % ((s / 60) % 60) % (s % 60));
	if (procevents) QApplication::processEvents();
}

void MainWindow::actionNew()
{
	if (MainWindow::mdiMode) {
		new MainWindow(QString());
	} else {
		if (!maybeSave())
			return;

		setFileName("");
		editor->setPlainText("");
	}
}

void MainWindow::actionOpen()
{
	QFileInfo fileInfo = UIUtils::openFile(this);
	if (!fileInfo.exists()) {
	    return;
	}

	if (!MainWindow::mdiMode && !maybeSave()) {
	    return;
	}
	
	openFile(fileInfo.filePath());
}

void MainWindow::actionOpenRecent()
{
	if (!MainWindow::mdiMode && !maybeSave()) {
		return;
	}

	QAction *action = qobject_cast<QAction *>(sender());
	openFile(action->data().toString());
}

void MainWindow::clearRecentFiles()
{
	QSettings settings; // already set up properly via main.cpp
	QStringList files;
	settings.setValue("recentFileList", files);

	updateRecentFileActions();
}

void MainWindow::updateRecentFileActions()
{
    QStringList files = UIUtils::recentFiles();

    for (int i = 0; i < files.size(); ++i) {
	this->actionRecentFile[i]->setText(QFileInfo(files[i]).fileName());
	this->actionRecentFile[i]->setData(files[i]);
	this->actionRecentFile[i]->setVisible(true);
    }
    for (int i = files.size(); i < UIUtils::maxRecentFiles; ++i) {
	this->actionRecentFile[i]->setVisible(false);
    }
}

void MainWindow::show_examples()
{
	bool found_example = false;
	
	foreach (const QString &cat, UIUtils::exampleCategories()) {
		QFileInfoList examples = UIUtils::exampleFiles(cat);
		QMenu *menu = this->menuExamples->addMenu(gettext(cat.toStdString().c_str()));
		
		foreach(const QFileInfo &ex, examples) {
			QAction *openAct = new QAction(ex.fileName(), this);
			connect(openAct, SIGNAL(triggered()), this, SLOT(actionOpenExample()));
			menu->addAction(openAct);
			openAct->setData(ex.canonicalFilePath());
			found_example = true;
		}
	}
	
	if (!found_example) {
		delete this->menuExamples;
		this->menuExamples = NULL;
	}
}

void MainWindow::actionOpenExample()
{
	if (!MainWindow::mdiMode && !maybeSave()) {
		return;
	}

	const QAction *action = qobject_cast<QAction *>(sender());
	if (action) {
		const QString path = action->data().toString();
		openFile(path);
	}
}

void MainWindow::writeBackup(QFile *file)
{
	// see MainWindow::saveBackup()
	file->resize(0);
	QTextStream writer(file);
	writer.setCodec("UTF-8");
	writer << this->editor->toPlainText();

    PRINTB("Saved backup file: %s", file->fileName().toUtf8().constData());
}

void MainWindow::saveBackup()
{
	std::string path = PlatformUtils::backupPath();
	if ((!fs::exists(path)) && (!PlatformUtils::createBackupPath())) {
		PRINTB("WARNING: Cannot create backup path: %s", path);
		return;
	}

    QString backupPath = QString::fromStdString(path);
	if (!backupPath.endsWith("/")) backupPath.append("/");

	QString basename = "unsaved";
	if (!this->fileName.isEmpty()) {
		QFileInfo fileInfo = QFileInfo(this->fileName);
		basename = fileInfo.baseName();
	}

	if (!this->tempFile) {
		this->tempFile = new QTemporaryFile(backupPath.append(basename + "-backup-XXXXXXXX.scad"));
	}

	if ((!this->tempFile->isOpen()) && (! this->tempFile->open())) {
		PRINT("WARNING: Failed to create backup file");
		return;
	}
	return writeBackup(this->tempFile);
}

void MainWindow::saveError(const QIODevice &file, const std::string &msg) {
	const std::string messageFormat = msg + " %s (%s)";
	const char *fileName = this->fileName.toLocal8Bit().constData();
	PRINTB(messageFormat.c_str(), fileName % file.errorString().toLocal8Bit().constData());

	const std::string dialogFormatStr = msg + "\n\"%1\"\n(%2)";
	const QString dialogFormat(dialogFormatStr.c_str());
	QMessageBox::warning(this, windowTitle(), dialogFormat.arg(this->fileName).arg(file.errorString()));
}

/*!
	Save current document.
	Should _always_ write to disk, since this is called by SaveAs - i.e. don't try to be
	smart and check for document modification here.
 */
void MainWindow::actionSave()
{
	if (this->fileName.isEmpty()) {
		actionSaveAs();
		return;
	}

	setCurrentOutput();

	// If available (>= Qt 5.1), use QSaveFile to ensure the file is not
	// destroyed if the device is full. Unfortunately this is not working
	// as advertised (at least in Qt 5.3) as it does not detect the device
	// full properly and happily commits a 0 byte file.
	// Checking the QTextStream status flag after flush() seems to catch
	// this condition.
	QT_FILE_SAVE_CLASS file(this->fileName);
	if (!file.open(QIODevice::WriteOnly | QIODevice::Truncate | QIODevice::Text)) {
		saveError(file, _("Failed to open file for writing"));
	}
	else {
<<<<<<< HEAD
		setCurrentOutput();
		QFile file(this->fileName);
		if (!file.open(QIODevice::WriteOnly | QIODevice::Truncate | QIODevice::Text)) {
			PRINTB("Failed to open file for writing: %s (%s)", 
			this->fileName.toStdString() % file.errorString().toStdString());
			QMessageBox::warning(this, windowTitle(), tr("Failed to open file for writing:\n %1 (%2)")
					.arg(this->fileName).arg(file.errorString()));
		}
		else {
			QTextStream writer(&file);
			writer.setCodec("UTF-8");
			writer << this->editor->toPlainText();
			PRINTB("Saved design '%s'.", this->fileName.toStdString());
=======
		QTextStream writer(&file);
		writer.setCodec("UTF-8");
		writer << this->editor->toPlainText();
		writer.flush();
		bool saveOk = writer.status() == QTextStream::Ok;
		QT_FILE_SAVE_COMMIT;
		if (saveOk) {
			PRINTB(_("Saved design '%s'."), this->fileName.toLocal8Bit().constData());
>>>>>>> 6bd23abd
			this->editor->setContentModified(false);
		} else {
			saveError(file, _("Error saving design"));
		}
	}
	clearCurrentOutput();
	updateRecentFiles();
}

void MainWindow::actionSaveAs()
{
	QString new_filename = QFileDialog::getSaveFileName(this, _("Save File"),
			this->fileName.isEmpty()?_("Untitled.scad"):this->fileName,
			_("OpenSCAD Designs (*.scad)"));
	if (!new_filename.isEmpty()) {
		if (QFileInfo(new_filename).suffix().isEmpty()) {
			new_filename.append(".scad");

			// Manual overwrite check since Qt doesn't do it, when using the
			// defaultSuffix property
			QFileInfo info(new_filename);
			if (info.exists()) {
				if (QMessageBox::warning(this, windowTitle(),
						 QString(_("%1 already exists.\nDo you want to replace it?")).arg(info.fileName()),
						 QMessageBox::Yes | QMessageBox::No, QMessageBox::No) != QMessageBox::Yes) {
					return;
				}
			}
		}
		setFileName(new_filename);
		actionSave();
	}
}

void MainWindow::actionShowLibraryFolder()
{
	std::string path = PlatformUtils::userLibraryPath();
	if (!fs::exists(path)) {
		PRINTB("WARNING: Library path %s doesnt exist. Creating", path);
		if (!PlatformUtils::createUserLibraryPath()) {
			PRINTB("ERROR: Cannot create library path: %s",path);
		}
	}
	QString url = QString::fromStdString(path);
	//PRINTB("Opening file browser for %s", url.toStdString() );
	QDesktopServices::openUrl(QUrl::fromLocalFile(url));
}

void MainWindow::actionReload()
{
	if (checkEditorModified()) {
		fileChangedOnDisk(); // force cached autoReloadId to update
		refreshDocument();
	}
}

void MainWindow::pasteViewportTranslation()
{
	QString txt;
	txt.sprintf("[ %.2f, %.2f, %.2f ]", -qglview->cam.object_trans.x(), -qglview->cam.object_trans.y(), -qglview->cam.object_trans.z());
	this->editor->insert(txt);
}

void MainWindow::pasteViewportRotation()
{
	QString txt;
	txt.sprintf("[ %.2f, %.2f, %.2f ]",
		fmodf(360 - qglview->cam.object_rot.x() + 90, 360),
		fmodf(360 - qglview->cam.object_rot.y(), 360),
		fmodf(360 - qglview->cam.object_rot.z(), 360));
	this->editor->insert(txt);
}

void MainWindow::find()
{
	findTypeComboBox->setCurrentIndex(0);
	replaceInputField->hide();
	replaceButton->hide();
	replaceAllButton->hide();
	find_panel->show();
	if (!editor->selectedText().isEmpty()) {
		findInputField->setText(editor->selectedText());
	}
	findInputField->setFocus();
	findInputField->selectAll();
}

void MainWindow::findString(QString textToFind)
{
	editor->find(textToFind);
}

void MainWindow::findAndReplace()
{
	findTypeComboBox->setCurrentIndex(1);
	replaceInputField->show();
	replaceButton->show();
	replaceAllButton->show();
	find_panel->show();
	if (!editor->selectedText().isEmpty()) {
		findInputField->setText(editor->selectedText());
	}
	findInputField->setFocus();
	findInputField->selectAll();
}

void MainWindow::selectFindType(int type)
{
	if (type == 0) find();
	if (type == 1) findAndReplace();
}

void MainWindow::replace()
{
	this->editor->replaceSelectedText(this->replaceInputField->text());
	this->editor->find(this->findInputField->text());
}

void MainWindow::replaceAll()
{
	this->editor->replaceAll(this->findInputField->text(), this->replaceInputField->text());
}

void MainWindow::convertTabsToSpaces()
{
    const QString text = this->editor->toPlainText();

    QString converted;
    
    int cnt = 4;
    for (int idx = 0;idx < text.length();idx++) {
	QChar c = text.at(idx);
	if (c == '\t') {
	    for (; cnt > 0; cnt--) {
		converted.append(' ');
	    }
	} else {
	    converted.append(c);
	}
	if (cnt <= 0 || c == '\n') {
	    cnt = 5;
	}
	cnt--;
    }
    this->editor->setText(converted);
}

void MainWindow::findNext()
{
	editor->find(this->findInputField->text(), true);
}

void MainWindow::findPrev()
{
	editor->find(this->findInputField->text(), true, true);
}

void MainWindow::useSelectionForFind()
{
	findInputField->setText(editor->selectedText());
}

void MainWindow::updateFindBuffer(QString s) {
	QApplication::clipboard()->setText(s, QClipboard::FindBuffer);
}

void MainWindow::findBufferChanged() {
	QString t = QApplication::clipboard()->text(QClipboard::FindBuffer);
	// The convention seems to be to not update the search field if the findbuffer is empty
	if (!t.isEmpty()) {
		findInputField->setText(t);
	}
}


bool MainWindow::eventFilter(QObject* obj, QEvent *event)
{
    if (obj == find_panel)
    {
        if (event->type() == QEvent::KeyPress)
        {
            QKeyEvent* keyEvent = static_cast<QKeyEvent*>(event);
            if (keyEvent->key() == Qt::Key_Escape)
            {
				find_panel->hide();
				return true;
            }
        }
        return false;
    }
    return QMainWindow::eventFilter(obj, event);
}

void MainWindow::updateTemporalVariables()
{
	this->top_ctx.set_variable("$t", ValuePtr(this->e_tval->text().toDouble()));

	Value::VectorType vpt;
	vpt.push_back(Value(-qglview->cam.object_trans.x()));
	vpt.push_back(Value(-qglview->cam.object_trans.y()));
	vpt.push_back(Value(-qglview->cam.object_trans.z()));
	this->top_ctx.set_variable("$vpt", Value(vpt));

	Value::VectorType vpr;
	vpr.push_back(Value(fmodf(360 - qglview->cam.object_rot.x() + 90, 360)));
	vpr.push_back(Value(fmodf(360 - qglview->cam.object_rot.y(), 360)));
	vpr.push_back(Value(fmodf(360 - qglview->cam.object_rot.z(), 360)));
	top_ctx.set_variable("$vpr", ValuePtr(vpr));

	top_ctx.set_variable("$vpd", ValuePtr(qglview->cam.zoomValue()));
}


/*!
 * Update the viewport camera by evaluating the special variables. If they
 * are assigned on top-level, the values are used to change the camera
 * rotation, translation and distance. 
 */
void MainWindow::updateCamera()
{
	if (!root_module)
		return;
	
	bool camera_set = false;

	Camera cam(qglview->cam);
	cam.gimbalDefaultTranslate();
	double tx = cam.object_trans.x();
	double ty = cam.object_trans.y();
	double tz = cam.object_trans.z();
	double rx = cam.object_rot.x();
	double ry = cam.object_rot.y();
	double rz = cam.object_rot.z();
	double d = cam.zoomValue();

	double x, y, z;
	const ValuePtr vpr = root_module->lookup_variable("$vpr");
	if (vpr->getVec3(x, y, z)) {
		rx = x;
		ry = y;
		rz = z;
		camera_set = true;
	}

	const ValuePtr vpt = root_module->lookup_variable("$vpt");
	if (vpt->getVec3(x, y, z)) {
		tx = x;
		ty = y;
		tz = z;
		camera_set = true;
	}

	const ValuePtr vpd = root_module->lookup_variable("$vpd");
	if (vpd->type() == Value::NUMBER) {
		d = vpd->toDouble();
		camera_set = true;
	}

	if (camera_set) {
		std::vector<double> params;
		params.push_back(tx);
		params.push_back(ty);
		params.push_back(tz);
		params.push_back(rx);
		params.push_back(ry);
		params.push_back(rz);
		params.push_back(d);
		qglview->cam.setup(params);
		qglview->cam.gimbalDefaultTranslate();
	}
}

/*!
	Returns true if the current document is a file on disk and that file has new content.
	Returns false if a file on disk has disappeared or if we haven't yet saved.
*/
bool MainWindow::fileChangedOnDisk()
{
	if (!this->fileName.isEmpty()) {
		struct stat st;
		memset(&st, 0, sizeof(struct stat));
		// FIXME: Don't use stat()
		bool valid = (stat(this->fileName.toStdString().c_str(), &st) == 0);
		// If file isn't there, just return and use current editor text
		if (!valid) return false;

		std::string newid = str(boost::format("%x.%x") % st.st_mtime % st.st_size);

		if (newid != this->autoReloadId) {
			this->autoReloadId = newid;
			return true;
		}
	}
	return false;
}

/*!
	Returns true if anything was compiled.
*/
void MainWindow::compileTopLevelDocument()
{
	resetPrintedDeprecations();

	this->last_compiled_doc = editor->toPlainText();

	std::string fulltext =
		std::string(this->last_compiled_doc.toUtf8().constData()) +
		"\n" + commandline_commands;
	
	delete this->root_module;
	this->root_module = NULL;

	this->root_module = parse(fulltext.c_str(),
	this->fileName.isEmpty() ? "" :
				  QFileInfo(this->fileName).absolutePath().toStdString().c_str(), false);
}

void MainWindow::checkAutoReload()
{
	if (!this->fileName.isEmpty()) {
		actionReloadRenderPreview();
	}
}

void MainWindow::autoReloadSet(bool on)
{
	QSettings settings;
	settings.setValue("design/autoReload",designActionAutoReload->isChecked());
	if (on) {
		autoReloadTimer->start(200);
	} else {
		autoReloadTimer->stop();
	}
}

bool MainWindow::checkEditorModified()
{
	if (editor->isContentModified()) {
		QMessageBox::StandardButton ret;
		ret = QMessageBox::warning(this, _("Application"),
				_("The document has been modified.\n"
				"Do you really want to reload the file?"),
				QMessageBox::Yes | QMessageBox::No);
		if (ret != QMessageBox::Yes) {
			designActionAutoReload->setChecked(false);
			return false;
		}
	}
	return true;
}

void MainWindow::actionReloadRenderPreview()
{
	if (GuiLocker::isLocked()) return;
	GuiLocker::lock();
	autoReloadTimer->stop();
	setCurrentOutput();

	// PRINT("Parsing design (AST generation)...");
	// QApplication::processEvents();
	this->afterCompileSlot = "csgReloadRender";
	this->procevents = true;
	compile(true);
}

void MainWindow::csgReloadRender()
{
	if (this->root_node) compileCSG(true);

	// Go to non-CGAL view mode
	if (viewActionThrownTogether->isChecked()) {
		viewModeThrownTogether();
	}
	else {
#ifdef ENABLE_OPENCSG
		viewModePreview();
#else
		viewModeThrownTogether();
#endif
	}
	compileEnded();
}

void MainWindow::actionRenderPreview()
{
	if (GuiLocker::isLocked()) return;
	GuiLocker::lock();
	autoReloadTimer->stop();
	setCurrentOutput();

	PRINT("Parsing design (AST generation)...");
	QApplication::processEvents();
	this->afterCompileSlot = "csgRender";
	this->procevents = !viewActionAnimate->isChecked();
	compile(false);
}

void MainWindow::csgRender()
{
	if (this->root_node) compileCSG(!viewActionAnimate->isChecked());

	// Go to non-CGAL view mode
	if (viewActionThrownTogether->isChecked()) {
		viewModeThrownTogether();
	}
	else {
#ifdef ENABLE_OPENCSG
		viewModePreview();
#else
		viewModeThrownTogether();
#endif
	}

	if (viewActionAnimate->isChecked() && e_dump->isChecked()) {
		// Force reading from front buffer. Some configurations will read from the back buffer here.
		glReadBuffer(GL_FRONT);
		QImage img = this->qglview->grabFrameBuffer();
		QString filename;
		double s = this->e_fsteps->text().toDouble();
		double t = this->e_tval->text().toDouble();
		filename.sprintf("frame%05d.png", int(round(s*t)));
		img.save(filename, "PNG");
	}

	compileEnded();
}

#ifdef ENABLE_CGAL

void MainWindow::actionRender()
{
	if (GuiLocker::isLocked()) return;
	GuiLocker::lock();
	autoReloadTimer->stop();
	setCurrentOutput();

	PRINT("Parsing design (AST generation)...");
	QApplication::processEvents();
	this->afterCompileSlot = "cgalRender";
	this->procevents = true;
	compile(false);
}

void MainWindow::cgalRender()
{
	if (!this->root_module || !this->root_node) {
        compileEnded();
		return;
	}

	this->qglview->setRenderer(NULL);
	delete this->cgalRenderer;
	this->cgalRenderer = NULL;
	this->root_geom.reset();

	PRINT("Rendering Polygon Mesh using CGAL...");

	this->progresswidget = new ProgressWidget(this);
	connect(this->progresswidget, SIGNAL(requestShow()), this, SLOT(showProgress()));

	progress_report_prep(this->root_node, report_func, this);

	this->cgalworker->start(this->tree);
}

void MainWindow::actionRenderDone(shared_ptr<const Geometry> root_geom)
{
	progress_report_fin();

	if (root_geom) {
		GeometryCache::instance()->print();
#ifdef ENABLE_CGAL
		CGALCache::instance()->print();
#endif

		int s = this->renderingTime.elapsed() / 1000;
		PRINTB("Total rendering time: %d hours, %d minutes, %d seconds", (s / (60*60)) % ((s / 60) % 60) % (s % 60));
			
		if (root_geom && !root_geom->isEmpty()) {
			if (const CGAL_Nef_polyhedron *N = dynamic_cast<const CGAL_Nef_polyhedron *>(root_geom.get())) {
				if (N->getDimension() == 3) {
					bool simple = N->p3->is_simple();
					PRINT("   Top level object is a 3D object:");
					PRINTB("   Simple:     %6s", (simple ? "yes" : "no"));
					PRINTB("   Vertices:   %6d", N->p3->number_of_vertices());
					PRINTB("   Halfedges:  %6d", N->p3->number_of_halfedges());
					PRINTB("   Edges:      %6d", N->p3->number_of_edges());
					PRINTB("   Halffacets: %6d", N->p3->number_of_halffacets());
					PRINTB("   Facets:     %6d", N->p3->number_of_facets());
					PRINTB("   Volumes:    %6d", N->p3->number_of_volumes());
					if (!simple) {
						PRINT("WARNING: Object may not be a valid 2-manifold and may need repair!");
					}
				}
			}
			else if (const PolySet *ps = dynamic_cast<const PolySet *>(root_geom.get())) {
				assert(ps->getDimension() == 3);
				PRINT("   Top level object is a 3D object:");
				PRINTB("   Facets:     %6d", ps->numPolygons());
			} else if (const Polygon2d *poly = dynamic_cast<const Polygon2d *>(root_geom.get())) {
				PRINT("   Top level object is a 2D object:");
				PRINTB("   Contours:     %6d", poly->outlines().size());
			} else {
				assert(false && "Unknown geometry type");
			}
		}
		PRINT("Rendering finished.");

		this->root_geom = root_geom;
		this->cgalRenderer = new CGALRenderer(root_geom);
		// Go to CGAL view mode
		if (viewActionWireframe->isChecked()) viewModeWireframe();
		else viewModeSurface();
	}
	else {
		PRINT("WARNING: No top level geometry to render");
	}

	updateStatusBar(NULL);

	this->contentschanged = false;
	compileEnded();
}

#endif /* ENABLE_CGAL */

/**
 * Switch version label and progress widget. When switching to the progress
 * widget, the new instance is passed by the caller.
 * In case of resetting back to the version label, NULL will be passed and
 * multiple calls can happen. So this method must guard against adding the
 * version label multiple times.
 *
 * @param progressWidget a pointer to the progress widget to show or NULL in
 * case the display should switch back to the version label.
 */
void MainWindow::updateStatusBar(ProgressWidget *progressWidget)
{
	QStatusBar *sb = this->statusBar();
	if (progressWidget == NULL) {
		if (this->progresswidget != NULL) {
			sb->removeWidget(this->progresswidget);
			delete this->progresswidget;
			this->progresswidget = NULL;
		}
		if (versionLabel == NULL) {
			versionLabel = new QLabel("OpenSCAD " + QString::fromStdString(openscad_displayversionnumber));
			sb->addPermanentWidget(this->versionLabel);
		}
	} else {
		if (this->versionLabel != NULL) {
			sb->removeWidget(this->versionLabel);
			delete this->versionLabel;
			this->versionLabel = NULL;
		}
		sb->addPermanentWidget(progressWidget);
	}
}

void MainWindow::actionDisplayAST()
{
	setCurrentOutput();
	QTextEdit *e = new QTextEdit(this);
	e->setWindowFlags(Qt::Window);
	e->setTabStopWidth(30);
	e->setWindowTitle("AST Dump");
	e->setReadOnly(true);
	if (root_module) {
		e->setPlainText(QString::fromUtf8(root_module->dump("", "").c_str()));
	} else {
		e->setPlainText("No AST to dump. Please try compiling first...");
	}
	e->show();
	e->resize(600, 400);
	clearCurrentOutput();
}

void MainWindow::actionDisplayCSGTree()
{
	setCurrentOutput();
	QTextEdit *e = new QTextEdit(this);
	e->setWindowFlags(Qt::Window);
	e->setTabStopWidth(30);
	e->setWindowTitle("CSG Tree Dump");
	e->setReadOnly(true);
	if (this->root_node) {
		e->setPlainText(QString::fromUtf8(this->tree.getString(*this->root_node).c_str()));
	} else {
		e->setPlainText("No CSG to dump. Please try compiling first...");
	}
	e->show();
	e->resize(600, 400);
	clearCurrentOutput();
}

void MainWindow::actionDisplayCSGProducts()
{
	setCurrentOutput();
	QTextEdit *e = new QTextEdit(this);
	e->setWindowFlags(Qt::Window);
	e->setTabStopWidth(30);
	e->setWindowTitle("CSG Products Dump");
	e->setReadOnly(true);
	e->setPlainText(QString("\nCSG before normalization:\n%1\n\n\nCSG after normalization:\n%2\n\n\nCSG rendering chain:\n%3\n\n\nHighlights CSG rendering chain:\n%4\n\n\nBackground CSG rendering chain:\n%5\n")
									
	.arg(root_raw_term ? QString::fromUtf8(root_raw_term->dump().c_str()) : "N/A",
	root_norm_term ? QString::fromUtf8(root_norm_term->dump().c_str()) : "N/A",
	this->root_chain ? QString::fromUtf8(this->root_chain->dump().c_str()) : "N/A",
	highlights_chain ? QString::fromUtf8(highlights_chain->dump().c_str()) : "N/A",
	background_chain ? QString::fromUtf8(background_chain->dump().c_str()) : "N/A"));
	
	e->show();
	e->resize(600, 400);
	clearCurrentOutput();
}

void MainWindow::actionCheckValidity() {
	if (GuiLocker::isLocked()) return;
	GuiLocker lock;
#ifdef ENABLE_CGAL
	setCurrentOutput();

	if (!this->root_geom) {
		PRINT("Nothing to validate! Try building first (press F6).");
		clearCurrentOutput();
		return;
	}

	if (this->root_geom->getDimension() != 3) {
		PRINT("Current top level object is not a 3D object.");
		clearCurrentOutput();
		return;
	}

	bool valid = false;
	shared_ptr<const CGAL_Nef_polyhedron> N;
	if (const PolySet *ps = dynamic_cast<const PolySet *>(this->root_geom.get())) {
		N.reset(CGALUtils::createNefPolyhedronFromGeometry(*ps));
	}
	if (N || (N = dynamic_pointer_cast<const CGAL_Nef_polyhedron>(this->root_geom))) {
            valid = N->p3 ? N->p3->is_valid() : false;
	}
	PRINTB("   Valid:      %6s", (valid ? "yes" : "no"));
	clearCurrentOutput();
#endif /* ENABLE_CGAL */
}

#ifdef ENABLE_CGAL
void MainWindow::actionExport(export_type_e export_type, const char *type_name, const char *suffix)
#else
void MainWindow::actionExport(export_type_e, QString, QString)
#endif
{
	if (GuiLocker::isLocked()) return;
	GuiLocker lock;
#ifdef ENABLE_CGAL
	setCurrentOutput();

	if (!this->root_geom) {
		PRINT("WARNING: Nothing to export! Try building first (press F6).");
		clearCurrentOutput();
		return;
	}

	// editor has changed since last F6
	if (this->contentschanged) {
		QMessageBox::StandardButton ret;
		ret = QMessageBox::warning(this, "Application",
				"The document has been modified since the last render (F6).\n"
				"Do you really want to export the previous content?",
				QMessageBox::Yes | QMessageBox::No);
		if (ret != QMessageBox::Yes) {
			return;
		}
	}

	if (this->root_geom->getDimension() != 3) {
		PRINT("Current top level object is not a 3D object.");
		clearCurrentOutput();
		return;
	}

	if (this->root_geom->isEmpty()) {
		PRINT("Current top level object is empty.");
		clearCurrentOutput();
		return;
	}

	const CGAL_Nef_polyhedron *N = dynamic_cast<const CGAL_Nef_polyhedron *>(this->root_geom.get());
	if (N && !N->p3->is_simple()) {
	 	PRINT("WARNING: Object may not be a valid 2-manifold and may need repair! See http://en.wikibooks.org/wiki/OpenSCAD_User_Manual/STL_Import_and_Export");
	}

	QString title = QString(_("Export %1 File")).arg(type_name);
	QString filter = QString(_("%1 Files (*%2)")).arg(type_name, suffix);
	QString filename = this->fileName.isEmpty() ? QString(_("Untitled")) + suffix : QFileInfo(this->fileName).baseName() + suffix;
	QString export_filename = QFileDialog::getSaveFileName(this, title, filename, filter);
	if (export_filename.isEmpty()) {
		clearCurrentOutput();
		return;
	}

	enum FileFormat format = (enum FileFormat)-1;
	switch (export_type) {
	case EXPORT_TYPE_STL: format = OPENSCAD_STL; break;
	case EXPORT_TYPE_OFF: format = OPENSCAD_OFF; break;
	case EXPORT_TYPE_AMF: format = OPENSCAD_AMF; break;
	default:
		assert(false && "Unknown export type");
		break;
	}
<<<<<<< HEAD
	exportFileByName(this->root_geom.get(), format, 
			 export_filename.toStdString(),
			 export_filename.toStdString());
=======
	exportFileByName(this->root_geom.get(), format,
		export_filename.toLocal8Bit().constData(),
		export_filename.toUtf8());
>>>>>>> 6bd23abd
	PRINTB("%s export finished.", type_name);

	clearCurrentOutput();
#endif /* ENABLE_CGAL */
}

void MainWindow::actionExportSTL()
{
	actionExport(EXPORT_TYPE_STL, "STL", ".stl");
}

void MainWindow::actionExportOFF()
{
	actionExport(EXPORT_TYPE_OFF, "OFF", ".off");
}

void MainWindow::actionExportAMF()
{
	actionExport(EXPORT_TYPE_AMF, "AMF", ".amf");
}

QString MainWindow::get2dExportFilename(QString format, QString extension) {
	setCurrentOutput();

	if (!this->root_geom) {
		PRINT("WARNING: Nothing to export! Try building first (press F6).");
		clearCurrentOutput();
		return QString();
	}

	if (this->root_geom->getDimension() != 2) {
		PRINT("WARNING: Current top level object is not a 2D object.");
		clearCurrentOutput();
		return QString();
	}

	QString caption = QString(_("Export %1 File")).arg(format);
	QString suggestion = this->fileName.isEmpty()
		? QString(_("Untitled%1")).arg(extension)
		: QFileInfo(this->fileName).baseName() + extension;
	QString filter = QString(_("%1 Files (*%2)")).arg(format, extension);
	QString exportFilename = QFileDialog::getSaveFileName(this, caption, suggestion, filter);
	if (exportFilename.isEmpty()) {
		PRINT("No filename specified. DXF export aborted.");
		clearCurrentOutput();
		return QString();
	}
	
	return exportFilename;
}

void MainWindow::actionExportDXF()
{
#ifdef ENABLE_CGAL
	QString dxf_filename = get2dExportFilename("DXF", ".dxf");
	if (dxf_filename.isEmpty()) {
		return;
	}
	exportFileByName(this->root_geom.get(), OPENSCAD_DXF, dxf_filename.toStdString(),
		dxf_filename.toStdString());
	PRINT("DXF export finished.");

	clearCurrentOutput();
#endif /* ENABLE_CGAL */
}

void MainWindow::actionExportSVG()
{
	QString svg_filename = get2dExportFilename("SVG", ".svg");
	if (svg_filename.isEmpty()) {
		return;
	}
	exportFileByName(this->root_geom.get(), OPENSCAD_SVG, svg_filename.toStdString(),
		svg_filename.toStdString());
	PRINT("SVG export finished.");

	clearCurrentOutput();
}

void MainWindow::actionExportCSG()
{
	setCurrentOutput();

	if (!this->root_node) {
		PRINT("WARNING: Nothing to export. Please try compiling first...");
		clearCurrentOutput();
		return;
	}

	QString csg_filename = QFileDialog::getSaveFileName(this, _("Export CSG File"),
	    this->fileName.isEmpty() ? _("Untitled.csg") : QFileInfo(this->fileName).baseName()+".csg",
	    _("CSG Files (*.csg)"));
	
	if (csg_filename.isEmpty()) {
		PRINT("No filename specified. CSG export aborted.");
		clearCurrentOutput();
		return;
	}

	nowide::ofstream fstream(csg_filename.toStdString().c_str());
	if (!fstream.is_open()) {
		PRINTB("Can't open file \"%s\" for export", csg_filename.toStdString());
	}
	else {
		fstream << this->tree.getString(*this->root_node) << "\n";
		fstream.close();
		PRINT("CSG export finished.");
	}

	clearCurrentOutput();
}

void MainWindow::actionExportImage()
{
	setCurrentOutput();

  // Grab first to make sure dialog box isn't part of the grabbed image
	qglview->grabFrame();
	QString img_filename = QFileDialog::getSaveFileName(this,
			_("Export Image"), "", _("PNG Files (*.png)"));
	if (img_filename.isEmpty()) {
		PRINT("No filename specified. Image export aborted.");
	} else {
	  qglview->save(img_filename.toStdString());
	}
	clearCurrentOutput();
	return;
}

void MainWindow::actionCopyViewport()
{
	const QImage & image = qglview->grabFrame();
	QClipboard *clipboard = QApplication::clipboard();
	clipboard->setImage(image);
}

void MainWindow::actionFlushCaches()
{
	GeometryCache::instance()->clear();
#ifdef ENABLE_CGAL
	CGALCache::instance()->clear();
#endif
	dxf_dim_cache.clear();
	dxf_cross_cache.clear();
	ModuleCache::instance()->clear();
	FontCache::instance()->clear();
}

void MainWindow::viewModeActionsUncheck()
{
	viewActionPreview->setChecked(false);
#ifdef ENABLE_CGAL
	viewActionSurfaces->setChecked(false);
	viewActionWireframe->setChecked(false);
#endif
	viewActionThrownTogether->setChecked(false);
}

#ifdef ENABLE_OPENCSG

/*!
	Go to the OpenCSG view mode.
	Falls back to thrown together mode if OpenCSG is not available
*/
void MainWindow::viewModePreview()
{
	if (this->qglview->hasOpenCSGSupport()) {
		viewModeActionsUncheck();
		viewActionPreview->setChecked(true);
		this->qglview->setRenderer(this->opencsgRenderer ? (Renderer *)this->opencsgRenderer : (Renderer *)this->thrownTogetherRenderer);
		this->qglview->updateColorScheme();
		this->qglview->updateGL();
	} else {
		viewModeThrownTogether();
	}
}

#endif /* ENABLE_OPENCSG */

#ifdef ENABLE_CGAL

void MainWindow::viewModeSurface()
{
	viewModeActionsUncheck();
	viewActionSurfaces->setChecked(true);
	this->qglview->setShowFaces(true);
	this->qglview->setRenderer(this->cgalRenderer);
	this->qglview->updateColorScheme();
	this->qglview->updateGL();
}

void MainWindow::viewModeWireframe()
{
	viewModeActionsUncheck();
	viewActionWireframe->setChecked(true);
	this->qglview->setShowFaces(false);
	this->qglview->setRenderer(this->cgalRenderer);
	this->qglview->updateColorScheme();
	this->qglview->updateGL();
}

#endif /* ENABLE_CGAL */

void MainWindow::viewModeThrownTogether()
{
	viewModeActionsUncheck();
	viewActionThrownTogether->setChecked(true);
	this->qglview->setRenderer(this->thrownTogetherRenderer);
	this->qglview->updateColorScheme();
	this->qglview->updateGL();
}

void MainWindow::viewModeShowEdges()
{
	QSettings settings;
	settings.setValue("view/showEdges",viewActionShowEdges->isChecked());
	this->qglview->setShowEdges(viewActionShowEdges->isChecked());
	this->qglview->updateGL();
}

void MainWindow::viewModeShowAxes()
{
	bool showaxes = viewActionShowAxes->isChecked();
	QSettings settings;
	settings.setValue("view/showAxes", showaxes);
	this->viewActionShowScaleProportional->setEnabled(showaxes);
	this->qglview->setShowAxes(showaxes);
	this->qglview->updateGL();
}

void MainWindow::viewModeShowCrosshairs()
{
	QSettings settings;
	settings.setValue("view/showCrosshairs",viewActionShowCrosshairs->isChecked());
	this->qglview->setShowCrosshairs(viewActionShowCrosshairs->isChecked());
	this->qglview->updateGL();
}

void MainWindow::viewModeShowScaleProportional()
{
    QSettings settings;
    settings.setValue("view/showScaleProportional",viewActionShowScaleProportional->isChecked());
    this->qglview->setShowScaleProportional(viewActionShowScaleProportional->isChecked());
    this->qglview->updateGL();
}

void MainWindow::viewModeAnimate()
{
	if (viewActionAnimate->isChecked()) {
		animate_panel->show();
		actionRenderPreview();
		updatedFps();
	} else {
		animate_panel->hide();
		animate_timer->stop();
	}
}

void MainWindow::animateUpdateDocChanged()
{
	QString current_doc = editor->toPlainText(); 
	if (current_doc != last_compiled_doc)
		animateUpdate();
}

void MainWindow::animateUpdate()
{
	if (animate_panel->isVisible()) {
		bool fps_ok;
		double fps = this->e_fps->text().toDouble(&fps_ok);
		if (fps_ok && fps <= 0 && !animate_timer->isActive()) {
			animate_timer->stop();
			animate_timer->setSingleShot(true);
			animate_timer->setInterval(50);
			animate_timer->start();
		}
	}
}

void MainWindow::viewAngleTop()
{
	qglview->cam.object_rot << 90,0,0;
	this->qglview->updateGL();
}

void MainWindow::viewAngleBottom()
{
	qglview->cam.object_rot << 270,0,0;
	this->qglview->updateGL();
}

void MainWindow::viewAngleLeft()
{
	qglview->cam.object_rot << 0,0,90;
	this->qglview->updateGL();
}

void MainWindow::viewAngleRight()
{
	qglview->cam.object_rot << 0,0,270;
	this->qglview->updateGL();
}

void MainWindow::viewAngleFront()
{
	qglview->cam.object_rot << 0,0,0;
	this->qglview->updateGL();
}

void MainWindow::viewAngleBack()
{
	qglview->cam.object_rot << 0,0,180;
	this->qglview->updateGL();
}

void MainWindow::viewAngleDiagonal()
{
	qglview->cam.object_rot << 35,0,-25;
	this->qglview->updateGL();
}

void MainWindow::viewCenter()
{
	qglview->cam.object_trans << 0,0,0;
	this->qglview->updateGL();
}

void MainWindow::viewPerspective()
{
	QSettings settings;
	settings.setValue("view/orthogonalProjection",false);
	viewActionPerspective->setChecked(true);
	viewActionOrthogonal->setChecked(false);
	this->qglview->setOrthoMode(false);
	this->qglview->updateGL();
}

void MainWindow::viewOrthogonal()
{
	QSettings settings;
	settings.setValue("view/orthogonalProjection",true);
	viewActionPerspective->setChecked(false);
	viewActionOrthogonal->setChecked(true);
	this->qglview->setOrthoMode(true);
	this->qglview->updateGL();
}

void MainWindow::viewResetView()
{
	this->qglview->resetView();
	this->qglview->updateGL();
}

void MainWindow::viewAll()
{
	this->qglview->viewAll();
	this->qglview->updateGL();
}

void MainWindow::on_editorDock_visibilityChanged(bool)
{
	editorTopLevelChanged(editorDock->isFloating());
}

void MainWindow::on_consoleDock_visibilityChanged(bool)
{
	consoleTopLevelChanged(consoleDock->isFloating());
}

void MainWindow::editorTopLevelChanged(bool topLevel)
{
	setDockWidgetTitle(editorDock, QString(_("Editor")), topLevel);
}

void MainWindow::consoleTopLevelChanged(bool topLevel)
{
	setDockWidgetTitle(consoleDock, QString(_("Console")), topLevel);
}

void MainWindow::setDockWidgetTitle(QDockWidget *dockWidget, QString prefix, bool topLevel)
{
	QString title(prefix);
	if (topLevel) {
		const QFileInfo fileInfo(windowFilePath());
		title += " (" + fileInfo.fileName() + ")";
	}
	dockWidget->setWindowTitle(title);
}

void MainWindow::hideToolbars()
{
	QSettings settings;
	bool shouldHide = viewActionHideToolBars->isChecked();
	settings.setValue("view/hideToolbar", shouldHide);

	if (shouldHide) {
		viewerToolBar->hide();
		editortoolbar->hide();
	} else {
		viewerToolBar->show();
		editortoolbar->show();
	}
}

void MainWindow::hideEditor()
{
	if (viewActionHideEditor->isChecked()) {
		editorDock->close();
	} else {
		editorDock->show();
	}
}

void MainWindow::showConsole()
{
	viewActionHideConsole->setChecked(false);
	consoleDock->show();
	frameCompileResult->hide();
}

void MainWindow::hideConsole()
{
	if (viewActionHideConsole->isChecked()) {
		consoleDock->hide();
	} else {
		consoleDock->show();
	}
}

void MainWindow::dragEnterEvent(QDragEnterEvent *event)
{
	if (event->mimeData()->hasUrls())
		event->acceptProposedAction();
}

void MainWindow::dropEvent(QDropEvent *event)
{
	setCurrentOutput();
	const QList<QUrl> urls = event->mimeData()->urls();
	for (int i = 0; i < urls.size(); i++) {
		if (urls[i].scheme() != "file")
			continue;
		
		handleFileDrop(urls[i].toLocalFile());
	}
	clearCurrentOutput();
}

void MainWindow::handleFileDrop(const QString &filename)
{
	const QFileInfo fileInfo(filename);
	const QString suffix = fileInfo.suffix().toLower();
	const QString cmd = knownFileExtensions[suffix];
	if (cmd.isEmpty()) {
		if (!MainWindow::mdiMode && !maybeSave()) {
			return;
		}
		openFile(filename);
	} else {
		editor->insert(cmd.arg(filename));
	}
}

void MainWindow::helpAbout()
{
	qApp->setWindowIcon(QApplication::windowIcon());
	AboutDialog *dialog = new AboutDialog(this);
	dialog->exec();
}

void MainWindow::helpHomepage()
{
        UIUtils::openHomepageURL();
}

void MainWindow::helpManual()
{
        UIUtils::openUserManualURL();
}

void MainWindow::helpCheatSheet()
{
        UIUtils::openCheatSheetURL();
}

void MainWindow::helpLibrary()
{
    if (!this->library_info_dialog) {
        QString rendererInfo(qglview->getRendererInfo().c_str());
        LibraryInfoDialog *dialog = new LibraryInfoDialog(rendererInfo);
        this->library_info_dialog = dialog;
    }
    this->library_info_dialog->show();
}

void MainWindow::helpFontInfo()
{
	if (!this->font_list_dialog) {
		FontListDialog *dialog = new FontListDialog();
		this->font_list_dialog = dialog;
	}
	this->font_list_dialog->update_font_list();
	this->font_list_dialog->show();
}

/*!
	FIXME: In MDI mode, should this be called on both reload functions?
 */
bool MainWindow::maybeSave()
{
	if (editor->isContentModified()) {
		QMessageBox::StandardButton ret;
		QMessageBox box(this);
		box.setText(_("The document has been modified."));
		box.setInformativeText(_("Do you want to save your changes?"));
		box.setStandardButtons(QMessageBox::Save | QMessageBox::Discard | QMessageBox::Cancel);
		box.setDefaultButton(QMessageBox::Save);
		box.setIcon(QMessageBox::Warning);
		box.setWindowModality(Qt::ApplicationModal);
#ifdef Q_OS_MAC
		// Cmd-D is the standard shortcut for this button on Mac
		box.button(QMessageBox::Discard)->setShortcut(QKeySequence("Ctrl+D"));
		box.button(QMessageBox::Discard)->setShortcutEnabled(true);
#endif
		ret = (QMessageBox::StandardButton) box.exec();

		if (ret == QMessageBox::Save) {
			actionSave();
			// Returns false on failed save
			return !editor->isContentModified();
		}
		else if (ret == QMessageBox::Cancel) {
			return false;
		}
	}
	return true;
}

void MainWindow::closeEvent(QCloseEvent *event)
{
	if (maybeSave()) {
		QSettings settings;
		settings.setValue("window/size", size());
		settings.setValue("window/position", pos());
		settings.setValue("window/state", saveState());
		if (this->tempFile) {
			delete this->tempFile;
			this->tempFile = NULL;
		}
		event->accept();
	} else {
		event->ignore();
	}
}

void MainWindow::preferences()
{
	Preferences::inst()->show();
	Preferences::inst()->activateWindow();
	Preferences::inst()->raise();
}

void MainWindow::setColorScheme(const QString &scheme)
{
	RenderSettings::inst()->colorscheme = scheme.toStdString();
	this->qglview->setColorScheme(scheme.toStdString());
	this->qglview->updateGL();
}

void MainWindow::setFont(const QString &family, uint size)
{
	QFont font;
	if (!family.isEmpty()) font.setFamily(family);
	else font.setFixedPitch(true);
	if (size > 0)	font.setPointSize(size);
	font.setStyleHint(QFont::TypeWriter);
	editor->setFont(font);
}

void MainWindow::quit()
{
	QCloseEvent ev;
	QApplication::sendEvent(QApplication::instance(), &ev);
	if (ev.isAccepted()) QApplication::instance()->quit();
  // FIXME: Cancel any CGAL calculations
#ifdef Q_OS_MAC
	CocoaUtils::endApplication();
#endif
}

void MainWindow::consoleOutput(const std::string &msg, void *userdata)
{
	// Invoke the method in the main thread in case the output
	// originates in a worker thread.
	MainWindow *thisp = static_cast<MainWindow*>(userdata);
	QMetaObject::invokeMethod(thisp, "consoleOutput", Q_ARG(QString, QString::fromStdString(msg)));
}

void MainWindow::consoleOutput(const QString &msg)
{
	QString qmsg;
	if (msg.startsWith("WARNING:") || msg.startsWith("DEPRECATED:")) {
		this->compileWarnings++;
		qmsg = "<html><span style=\"color: black; background-color: #ffffb0;\">" + msg + "</span></html>\n";
	} else if (msg.startsWith("ERROR:")) {
		this->compileErrors++;
		qmsg = "<html><span style=\"color: black; background-color: #ffb0b0;\">" + msg + "</span></html>\n";
	}
	else {
		qmsg = msg;
	}
	QTextCursor c = this->console->textCursor();
	c.movePosition(QTextCursor::End);
	this->console->setTextCursor(c);
	this->console->append(qmsg);
	if (this->procevents) QApplication::processEvents();
}

void MainWindow::setCurrentOutput()
{
	set_output_handler(&MainWindow::consoleOutput, this);
}

void MainWindow::clearCurrentOutput()
{
	set_output_handler(NULL, NULL);
}

void MainWindow::openCSGSettingsChanged()
{
#ifdef ENABLE_OPENCSG
	OpenCSG::setOption(OpenCSG::AlgorithmSetting, Preferences::inst()->getValue("advanced/forceGoldfeather").toBool() ? 
	OpenCSG::Goldfeather : OpenCSG::Automatic);
#endif
}

void MainWindow::setContentsChanged()
{
	this->contentschanged = true;
}

void MainWindow::showFontCacheDialog()
{
	if (!MainWindow::fontCacheDialog) MainWindow::fontCacheDialog = new QProgressDialog;	
	QProgressDialog *dialog = MainWindow::fontCacheDialog;

	dialog->setLabelText(_("Fontconfig needs to update its font cache.\nThis can take up to a couple of minutes."));
	dialog->setMinimum(0);
	dialog->setMaximum(0);
	dialog->setCancelButton(0);
	dialog->exec();
}

void MainWindow::hideFontCacheDialog()
{
	assert(MainWindow::fontCacheDialog);
	MainWindow::fontCacheDialog->reset();
}<|MERGE_RESOLUTION|>--- conflicted
+++ resolved
@@ -1335,8 +1335,7 @@
 
 void MainWindow::saveError(const QIODevice &file, const std::string &msg) {
 	const std::string messageFormat = msg + " %s (%s)";
-	const char *fileName = this->fileName.toLocal8Bit().constData();
-	PRINTB(messageFormat.c_str(), fileName % file.errorString().toLocal8Bit().constData());
+	PRINTB(messageFormat.c_str(), fileName.toStdString() % file.errorString().toStdString());
 
 	const std::string dialogFormatStr = msg + "\n\"%1\"\n(%2)";
 	const QString dialogFormat(dialogFormatStr.c_str());
@@ -1368,21 +1367,6 @@
 		saveError(file, _("Failed to open file for writing"));
 	}
 	else {
-<<<<<<< HEAD
-		setCurrentOutput();
-		QFile file(this->fileName);
-		if (!file.open(QIODevice::WriteOnly | QIODevice::Truncate | QIODevice::Text)) {
-			PRINTB("Failed to open file for writing: %s (%s)", 
-			this->fileName.toStdString() % file.errorString().toStdString());
-			QMessageBox::warning(this, windowTitle(), tr("Failed to open file for writing:\n %1 (%2)")
-					.arg(this->fileName).arg(file.errorString()));
-		}
-		else {
-			QTextStream writer(&file);
-			writer.setCodec("UTF-8");
-			writer << this->editor->toPlainText();
-			PRINTB("Saved design '%s'.", this->fileName.toStdString());
-=======
 		QTextStream writer(&file);
 		writer.setCodec("UTF-8");
 		writer << this->editor->toPlainText();
@@ -1390,8 +1374,7 @@
 		bool saveOk = writer.status() == QTextStream::Ok;
 		QT_FILE_SAVE_COMMIT;
 		if (saveOk) {
-			PRINTB(_("Saved design '%s'."), this->fileName.toLocal8Bit().constData());
->>>>>>> 6bd23abd
+			PRINTB(_("Saved design '%s'."), this->fileName.toStdString());
 			this->editor->setContentModified(false);
 		} else {
 			saveError(file, _("Error saving design"));
@@ -2103,15 +2086,9 @@
 		assert(false && "Unknown export type");
 		break;
 	}
-<<<<<<< HEAD
 	exportFileByName(this->root_geom.get(), format, 
 			 export_filename.toStdString(),
 			 export_filename.toStdString());
-=======
-	exportFileByName(this->root_geom.get(), format,
-		export_filename.toLocal8Bit().constData(),
-		export_filename.toUtf8());
->>>>>>> 6bd23abd
 	PRINTB("%s export finished.", type_name);
 
 	clearCurrentOutput();
