/*
 *  OpenSCAD (www.openscad.org)
 *  Copyright (C) 2009-2011 Clifford Wolf <clifford@clifford.at> and
 *                          Marius Kintel <marius@kintel.net>
 *
 *  This program is free software; you can redistribute it and/or modify
 *  it under the terms of the GNU General Public License as published by
 *  the Free Software Foundation; either version 2 of the License, or
 *  (at your option) any later version.
 *
 *  As a special exception, you have permission to link this program
 *  with the CGAL library and distribute executables, as long as you
 *  follow the requirements of the GNU GPL in regard to all of the
 *  software in the executable aside from CGAL.
 *
 *  This program is distributed in the hope that it will be useful,
 *  but WITHOUT ANY WARRANTY; without even the implied warranty of
 *  MERCHANTABILITY or FITNESS FOR A PARTICULAR PURPOSE.  See the
 *  GNU General Public License for more details.
 *
 *  You should have received a copy of the GNU General Public License
 *  along with this program; if not, write to the Free Software
 *  Foundation, Inc., 59 Temple Place, Suite 330, Boston, MA  02111-1307  USA
 *
 */
 
#include "compiler_specific.h"
#include "context.h"
#include "evalcontext.h"
#include "expression.h"
#include "function.h"
#include "UserModule.h"
#include "ModuleInstantiation.h"
#include "builtin.h"
#include "printutils.h"
#include <boost/filesystem.hpp>
#include "boost-utils.h"
namespace fs = boost::filesystem;

// $children is not a config_variable. config_variables have dynamic scope, 
// meaning they are passed down the call chain implicitly.
// $children is simply misnamed and shouldn't have included the '$'.
static bool is_config_variable(const std::string &name)
{
	return name[0] == '$' && name != "$children";
}

/*!
	Initializes this context. Optionally initializes a context for an 
	external library. Note that if parent is null, a new stack will be
	created, and all children will share the root parent's stack.
*/
Context::Context(const std::shared_ptr<Context> parent) : parent(parent)
{
	if (parent) {
		assert(parent->ctx_stack && "Parent context stack was null!");
		this->ctx_stack = parent->ctx_stack;
		this->document_path = parent->document_path;
	}
	else {
		this->ctx_stack = new Stack;
		this->document_path = std::make_shared<std::string>();
	}
}

Context::~Context()
{
	if (!parent) delete this->ctx_stack;
}

void Context::push(std::shared_ptr<Context> ctx)
{
	this->ctx_stack->push_back(ctx);
}

void Context::pop()
{
	assert(this->ctx_stack && "Context stack was null at destruction!");
	this->ctx_stack->pop_back();
}

/*!
	Initialize context from a module argument list and a evaluation context
	which may pass variables which will be preferred over default values.
*/
void Context::setVariables(const std::shared_ptr<EvalContext> evalctx, const AssignmentList &args, const AssignmentList &optargs, bool usermodule)
{
	// Set any default values
	for (const auto &arg : args) {
		set_variable(arg->getName(), arg->getExpr() ? arg->getExpr()->evaluate(this->parent) : ValuePtr::undefined);
	}
	
	if (evalctx) {
		auto assignments = evalctx->resolveArguments(args, optargs, usermodule && !OpenSCAD::parameterCheck);
		for (const auto &ass : assignments) {
			this->set_variable(ass.first, ass.second->evaluate(evalctx));
		}
	}
}

void Context::set_variable(const std::string &name, const ValuePtr &value)
{
	if (is_config_variable(name)) this->config_variables[name] = value;
	else this->variables[name] = value;
}

void Context::set_variable(const std::string &name, const Value &value)
{
	set_variable(name, ValuePtr(value));
}

void Context::set_constant(const std::string &name, const ValuePtr &value)
{
	if (this->constants.find(name) != this->constants.end()) {
		LOG("",-1,getFormatted("Attempt to modify constant '%1$s'.",name),message_group::Warning);
	}
	else {
		this->constants[name] = value;
	}
}

void Context::set_constant(const std::string &name, const Value &value)
{
	set_constant(name, ValuePtr(value));
}

void Context::apply_variables(const std::shared_ptr<Context> other)
{
	for (const auto &var : other->variables) {
		set_variable(var.first, var.second);
	}
}

/*!
  Apply config variables of 'other' to this context, from the full context stack of 'other', bottom-up.
*/
void Context::apply_config_variables(const std::shared_ptr<Context> other)
{
	if (other.get() == this) {
		// Anything in 'other' and its ancestors is already part of this context, no need to descend any further.
		return;
	}
	if (other->parent) {
		// Assign parent's variables first, since they might be overridden by a child
		apply_config_variables(other->parent);
	}
	for (const auto &var : other->config_variables) {
		set_variable(var.first, var.second);
	}
}

ValuePtr Context::lookup_variable(const std::string &name, bool silent, const Location &loc) const
{
<<<<<<< HEAD
	if (!this->ctx_stack) {
		//PRINT("ERROR: Context had null stack in lookup_variable()!!");
		return ValuePtr::undefined;
	}
=======
	assert(this->ctx_stack && "Context had null stack in lookup_variable()!!");
>>>>>>> e30f54f5
	if (is_config_variable(name)) {
		for (int i = this->ctx_stack->size()-1; i >= 0; i--) {
			const auto &confvars = ctx_stack->at(i)->config_variables;
			if (confvars.find(name) != confvars.end()) {
				return confvars.find(name)->second;
			}
		}
		if (!silent) {
			LOG(boostfs_uncomplete(loc.filePath(),this->documentPath()).generic_string(),loc.firstLine(),getFormatted("Ignoring unknown variable '%1$s'",name),message_group::Warning);
		}
		return ValuePtr::undefined;
	}
	if (!this->parent && this->constants.find(name) != this->constants.end()) {
		return this->constants.find(name)->second;
	}
	if (this->variables.find(name) != this->variables.end()) {
		return this->variables.find(name)->second;
	}
	if (this->parent) {
		return this->parent->lookup_variable(name, silent, loc);
	}
	if (!silent) {
		LOG(boostfs_uncomplete(loc.filePath(),this->documentPath()).generic_string(),loc.firstLine(),getFormatted("Ignoring unknown variable '%1$s'",name),message_group::Warning);
	}
	return ValuePtr::undefined;
}


double Context::lookup_variable_with_default(const std::string &variable, const double &def, const Location &loc) const
{
	ValuePtr v = this->lookup_variable(variable, true, loc);
	return (v->type() == Value::Type::NUMBER) ? v->toDouble() : def;
}

std::string Context::lookup_variable_with_default(const std::string &variable, const std::string &def, const Location &loc) const
{
	ValuePtr v = this->lookup_variable(variable, true, loc);
	return (v->type() == Value::Type::STRING) ? v->toString() : def;
}

bool Context::has_local_variable(const std::string &name) const
{
	if (is_config_variable(name)) {
		return config_variables.find(name) != config_variables.end();
	}
	if (!parent && constants.find(name) != constants.end()) {
		return true;
	}
	return variables.find(name) != variables.end();
}

/**
 * This is separated because PRINTB uses quite a lot of stack space
 * and the methods using it evaluate_function() and instantiate_module()
 * are called often when recursive functions or modules are evaluated.
 * noinline prevents compiler optimization, as we here specifically
 * optimize for stack usage during normal operating, not runtime during
 * error handling.
 *
 * @param what what is ignored
 * @param name name of the ignored object
 * @param loc location of the function/module call
 * @param docPath document path of the root file, used to calculate the relative path
 */
static void NOINLINE print_ignore_warning(const char *what, const char *name, const Location &loc, const char *docPath){
	LOG(boostfs_uncomplete(loc.filePath(),docPath).generic_string(),loc.firstLine(),getFormatted("Ignoring unknown %1$s, '%2$s'.",what,name),message_group::Warning);
}
 
ValuePtr Context::evaluate_function(const std::string &name, const std::shared_ptr<EvalContext>& evalctx) const
{
	if (this->parent) return this->parent->evaluate_function(name, evalctx);
	print_ignore_warning("function", name.c_str(),evalctx->loc,this->documentPath().c_str());
	return ValuePtr::undefined;
}

AbstractNode *Context::instantiate_module(const ModuleInstantiation &inst, const std::shared_ptr<EvalContext>& evalctx) const
{
	if (this->parent) return this->parent->instantiate_module(inst, evalctx);
	print_ignore_warning("module", inst.name().c_str(),evalctx->loc,this->documentPath().c_str());
	return nullptr;
}

/*!
	Returns the absolute path to the given filename, unless it's empty.
 */
std::string Context::getAbsolutePath(const std::string &filename) const
{
	if (!filename.empty() && !fs::path(filename).is_absolute()) {
		return fs::absolute(fs::path(*this->document_path) / filename).string();
	}
	else {
		return filename;
	}
}

#ifdef DEBUG
std::string Context::dump(const AbstractModule *mod, const ModuleInstantiation *inst)
{
	std::ostringstream s;
	if (inst) {
		s << boost::format("ModuleContext %p (%p) for %s inst (%p)\n") % this % this->parent % inst->name() % inst;
	}
	else {
		s << boost::format("Context: %p (%p)\n") % this % this->parent;
	}
	s << boost::format("  document path: %s\n") % *this->document_path;
	if (mod) {
		const UserModule *m = dynamic_cast<const UserModule*>(mod);
		if (m) {
			s << "  module args:";
			for(const auto &arg : m->definition_arguments) {
				s << boost::format("    %s = %s\n") % arg->getName() % variables[arg->getName()];
			}
		}
	}
	typedef std::pair<std::string, ValuePtr> ValueMapType;
	s << "  vars:\n";
	for(const auto &v : constants) {
		s << boost::format("    %s = %s\n") % v.first % v.second->toEchoString();
	}
	for(const auto &v : variables) {
		s << boost::format("    %s = %s\n") % v.first % v.second->toEchoString();
	}
	for(const auto &v : config_variables) {
		s << boost::format("    %s = %s\n") % v.first % v.second->toEchoString();
	}
	return s.str();
}
#endif
<|MERGE_RESOLUTION|>--- conflicted
+++ resolved
@@ -151,14 +151,7 @@
 
 ValuePtr Context::lookup_variable(const std::string &name, bool silent, const Location &loc) const
 {
-<<<<<<< HEAD
-	if (!this->ctx_stack) {
-		//PRINT("ERROR: Context had null stack in lookup_variable()!!");
-		return ValuePtr::undefined;
-	}
-=======
 	assert(this->ctx_stack && "Context had null stack in lookup_variable()!!");
->>>>>>> e30f54f5
 	if (is_config_variable(name)) {
 		for (int i = this->ctx_stack->size()-1; i >= 0; i--) {
 			const auto &confvars = ctx_stack->at(i)->config_variables;
