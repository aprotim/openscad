/*
 *  OpenSCAD (www.openscad.org)
 *  Copyright (C) 2009-2011 Clifford Wolf <clifford@clifford.at> and
 *                          Marius Kintel <marius@kintel.net>
 *
 *  This program is free software; you can redistribute it and/or modify
 *  it under the terms of the GNU General Public License as published by
 *  the Free Software Foundation; either version 2 of the License, or
 *  (at your option) any later version.
 *
 *  As a special exception, you have permission to link this program
 *  with the CGAL library and distribute executables, as long as you
 *  follow the requirements of the GNU GPL in regard to all of the
 *  software in the executable aside from CGAL.
 *
 *  This program is distributed in the hope that it will be useful,
 *  but WITHOUT ANY WARRANTY; without even the implied warranty of
 *  MERCHANTABILITY or FITNESS FOR A PARTICULAR PURPOSE.  See the
 *  GNU General Public License for more details.
 *
 *  You should have received a copy of the GNU General Public License
 *  along with this program; if not, write to the Free Software
 *  Foundation, Inc., 59 Temple Place, Suite 330, Boston, MA  02111-1307  USA
 *
 */

#include "compiler_specific.h"
#include "context.h"
#include "expression.h"
#include "function.h"
#include "UserModule.h"
#include "ModuleInstantiation.h"
#include "builtin.h"
#include "printutils.h"
#include <boost/filesystem.hpp>
#include "boost-utils.h"
namespace fs = boost::filesystem;

Context::Context(EvaluationSession *session) :
  ContextFrame(session),
  parent(nullptr)
{}

Context::Context(const std::shared_ptr<const Context>& parent) :
  ContextFrame(parent->evaluation_session),
  parent(parent)
{}

Context::~Context()
{
<<<<<<< HEAD
  clear();
  session()->contextMemoryManager().releaseContext();
=======
	clear();
    if (accountingAdded) // avoiding bad accounting where exception threw in constructor  issue #3871
        session()->contextMemoryManager().releaseContext();
>>>>>>> fa5b25fd
}

const Children *Context::user_module_children() const
{
  if (parent) {
    return parent->user_module_children();
  } else {
    return nullptr;
  }
}

std::vector<const std::shared_ptr<const Context> *> Context::list_referenced_contexts() const
{
  std::vector<const std::shared_ptr<const Context> *> output;
  if (parent) {
    output.push_back(&parent);
  }
  return output;
}

boost::optional<const Value&> Context::try_lookup_variable(const std::string& name) const
{
  if (is_config_variable(name)) {
    return session()->try_lookup_special_variable(name);
  }
  for (const Context *context = this; context != nullptr; context = context->getParent().get()) {
    boost::optional<const Value&> result = context->lookup_local_variable(name);
    if (result) {
      return result;
    }
  }
  return boost::none;
}

const Value& Context::lookup_variable(const std::string& name, const Location& loc) const
{
  boost::optional<const Value&> result = try_lookup_variable(name);
  if (!result) {
    LOG(message_group::Warning, loc, documentRoot(), "Ignoring unknown variable '%1$s'", name);
    return Value::undefined;
  }
  return *result;
}

boost::optional<CallableFunction> Context::lookup_function(const std::string& name, const Location& loc) const
{
  if (is_config_variable(name)) {
    return session()->lookup_special_function(name, loc);
  }
  for (const Context *context = this; context != nullptr; context = context->getParent().get()) {
    boost::optional<CallableFunction> result = context->lookup_local_function(name, loc);
    if (result) {
      return result;
    }
  }
  LOG(message_group::Warning, loc, documentRoot(), "Ignoring unknown function '%1$s'", name);
  return boost::none;
}

boost::optional<InstantiableModule> Context::lookup_module(const std::string& name, const Location& loc) const
{
  if (is_config_variable(name)) {
    return session()->lookup_special_module(name, loc);
  }
  for (const Context *context = this; context != nullptr; context = context->getParent().get()) {
    boost::optional<InstantiableModule> result = context->lookup_local_module(name, loc);
    if (result) {
      return result;
    }
  }
  LOG(message_group::Warning, loc, this->documentRoot(), "Ignoring unknown module '%1$s'", name);
  return boost::none;
}

bool Context::set_variable(const std::string& name, Value&& value)
{
  bool new_variable = ContextFrame::set_variable(name, std::move(value));
  if (new_variable) {
    session()->accounting().addContextVariable();
  }
  return new_variable;
}

size_t Context::clear()
{
  size_t removed = ContextFrame::clear();
  session()->accounting().removeContextVariable(removed);
  return removed;
}

#ifdef DEBUG
std::string Context::dump() const
{
  std::ostringstream s;
  s << boost::format("Context %p:\n") % this;
  Context const *context = this;
  while (context) {
    s << "  " << context->dumpFrame();
    context = context->getParent().get();
  }
  return s.str();
}
#endif // ifdef DEBUG<|MERGE_RESOLUTION|>--- conflicted
+++ resolved
@@ -48,14 +48,9 @@
 
 Context::~Context()
 {
-<<<<<<< HEAD
   clear();
+    if (accountingAdded) // avoiding bad accounting where exception threw in constructor  issue #3871
   session()->contextMemoryManager().releaseContext();
-=======
-	clear();
-    if (accountingAdded) // avoiding bad accounting where exception threw in constructor  issue #3871
-        session()->contextMemoryManager().releaseContext();
->>>>>>> fa5b25fd
 }
 
 const Children *Context::user_module_children() const
