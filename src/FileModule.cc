/*
 *  OpenSCAD (www.openscad.org)
 *  Copyright (C) 2009-2011 Clifford Wolf <clifford@clifford.at> and
 *                          Marius Kintel <marius@kintel.net>
 *
 *  This program is free software; you can redistribute it and/or modify
 *  it under the terms of the GNU General Public License as published by
 *  the Free Software Foundation; either version 2 of the License, or
 *  (at your option) any later version.
 *
 *  As a special exception, you have permission to link this program
 *  with the CGAL library and distribute executables, as long as you
 *  follow the requirements of the GNU GPL in regard to all of the
 *  software in the executable aside from CGAL.
 *
 *  This program is distributed in the hope that it will be useful,
 *  but WITHOUT ANY WARRANTY; without even the implied warranty of
 *  MERCHANTABILITY or FITNESS FOR A PARTICULAR PURPOSE.  See the
 *  GNU General Public License for more details.
 *
 *  You should have received a copy of the GNU General Public License
 *  along with this program; if not, write to the Free Software
 *  Foundation, Inc., 59 Temple Place, Suite 330, Boston, MA  02111-1307  USA
 *
 */

#include "FileModule.h"
#include "ModuleCache.h"
#include "node.h"
#include "printutils.h"
#include "exceptions.h"
#include "modcontext.h"
#include "parsersettings.h"
#include "StatCache.h"
#include "evalcontext.h"
#include <boost/algorithm/string.hpp>
#include <boost/filesystem.hpp>
#include "boost-utils.h"
namespace fs = boost::filesystem;
#include "FontCache.h"
#include <sys/stat.h>

FileModule::FileModule(const std::string &path, const std::string &filename)
	: ASTNode(Location::NONE), is_handling_dependencies(false), path(path), filename(filename)
{
}

FileModule::~FileModule()
{
}

void FileModule::print(std::ostream &stream, const std::string &indent) const
{
	scope.print(stream, indent);
}

void FileModule::registerUse(const std::string path)
{
	auto ext = fs::path(path).extension().generic_string();
	
	if (boost::iequals(ext, ".otf") || boost::iequals(ext, ".ttf")) {
		if (fs::is_regular(path)) {
			FontCache::instance()->register_font_file(path);
		} else {
			PRINTB("ERROR: Can't read font with path '%s'", path);
		}
	} else {
		usedlibs.insert(path);
	}
}

void FileModule::registerInclude(const std::string &localpath, const std::string &fullpath)
{
	this->includes[localpath] = {fullpath};
}

time_t FileModule::includesChanged() const
{
	time_t latest = 0;
	for (const auto &item : this->includes) {
		auto mtime = include_modified(item.second);
		if (mtime > latest) latest = mtime;
	}
	return latest;
}

time_t FileModule::include_modified(const IncludeFile &inc) const
{
	struct stat st;

	if (StatCache::stat(inc.filename.c_str(), st) == 0) {
		return st.st_mtime;
	}
	
	return 0;
}

/*!
	Check if any dependencies have been modified and recompile them.
	Returns true if anything was recompiled.
*/
time_t FileModule::handleDependencies()
{
	if (this->is_handling_dependencies) return 0;
	this->is_handling_dependencies = true;

	std::vector<std::pair<std::string,std::string>> updates;

	// If a lib in usedlibs was previously missing, we need to relocate it
	// by searching the applicable paths. We can identify a previously missing module
	// as it will have a relative path.
	time_t latest = 0;
	for (auto filename : this->usedlibs) {

		auto wasmissing = false;
		auto found = true;

		// Get an absolute filename for the module
		if (!fs::path(filename).is_absolute()) {
			wasmissing = true;
			auto fullpath = find_valid_path(this->path, filename);
			if (!fullpath.empty()) {
				updates.emplace_back(filename, fullpath.generic_string());
				filename = fullpath.generic_string();
			}
			else {
				found = false;
			}
		}

		if (found) {
			auto wascached = ModuleCache::instance()->isCached(filename);
			auto oldmodule = ModuleCache::instance()->lookup(filename);
			FileModule *newmodule;
			auto mtime = ModuleCache::instance()->evaluate(this->getFullpath(),filename, newmodule);
			if (mtime > latest) latest = mtime;
			auto changed = newmodule && newmodule != oldmodule;
			// Detect appearance but not removal of files, and keep old module
			// on compile errors (FIXME: Is this correct behavior?)
			if (changed) {
				PRINTDB("  %s: %p -> %p", filename % oldmodule % newmodule);
			}
			else {
				PRINTDB("  %s: %p", filename % oldmodule);
			}
			// Only print warning if we're not part of an automatic reload
			if (!newmodule && !wascached && !wasmissing) {
				PRINTB_NOCACHE("WARNING: Failed to compile library '%s'.", filename);
			}
		}
	}

	// Relative filenames which were located are reinserted as absolute filenames
	typedef std::pair<std::string,std::string> stringpair;
	for (const auto &files : updates) {
		this->usedlibs.erase(files.first);
		this->usedlibs.insert(files.second);
	}
	this->is_handling_dependencies = false;
	return latest;
}

AbstractNode *FileModule::instantiate(const Context *ctx, const ModuleInstantiation *inst,
																			EvalContext *evalctx) const
{
	assert(evalctx == nullptr);
	
	FileContext context(ctx);
	return this->instantiateWithFileContext(&context, inst, evalctx);
}

AbstractNode *FileModule::instantiateWithFileContext(FileContext *ctx, const ModuleInstantiation *inst,
																										 EvalContext *evalctx) const
{
	assert(evalctx == nullptr);
	
	auto node = new RootNode(inst);
	try {
		ctx->initializeModule(*this); // May throw an ExperimentalFeatureException
		// FIXME: Set document path to the path of the module
		auto instantiatednodes = this->scope.instantiateChildren(ctx);
		node->children.insert(node->children.end(), instantiatednodes.begin(), instantiatednodes.end());
<<<<<<< HEAD
	}
	catch (RecursionException &e) {
		const auto docPath = boost::filesystem::path(ctx->documentPath());
		const auto uncPath = boostfs_uncomplete(e.loc.filePath(), docPath);

		PRINTB("%s in file %s, line %d", e.what() % uncPath.generic_string() % e.loc.firstLine());
	}
	catch (LoopCntException &e) {
		const auto docPath = boost::filesystem::path(ctx->documentPath());
		const auto uncPath = boostfs_uncomplete(e.loc.filePath(), docPath);

		PRINTB("%s in file %s, line %d", e.what() % uncPath.generic_string() % e.loc.firstLine());
	}
	catch (AssertionFailedException &e) {
		const auto docPath = boost::filesystem::path(ctx->documentPath());
		const auto uncPath = boostfs_uncomplete(e.loc.filePath(), docPath);

		PRINTB("%s failed in file %s, line %d", e.what() % uncPath.generic_string() % e.loc.firstLine());
	}
	catch (EvaluationException &e) {
		PRINT(e.what());
=======
	} catch (EvaluationException &e) {
		//PRINT(e.what()); //please output the message before throwing the exception
>>>>>>> f17d3bed
	}

	return node;
}

//please preferably use getFilename
//if you compare filenames (which is the origin of this methode),
//please call getFilename first and use this methode only as a fallback
const std::string FileModule::getFullpath() const {
	if(fs::path(this->filename).is_absolute()){
		return this->filename;
	}else if(!this->path.empty()){
		return (fs::path(this->path) / fs::path(this->filename)).generic_string();
	}else{
		return "";
	}
}<|MERGE_RESOLUTION|>--- conflicted
+++ resolved
@@ -180,32 +180,8 @@
 		// FIXME: Set document path to the path of the module
 		auto instantiatednodes = this->scope.instantiateChildren(ctx);
 		node->children.insert(node->children.end(), instantiatednodes.begin(), instantiatednodes.end());
-<<<<<<< HEAD
-	}
-	catch (RecursionException &e) {
-		const auto docPath = boost::filesystem::path(ctx->documentPath());
-		const auto uncPath = boostfs_uncomplete(e.loc.filePath(), docPath);
-
-		PRINTB("%s in file %s, line %d", e.what() % uncPath.generic_string() % e.loc.firstLine());
-	}
-	catch (LoopCntException &e) {
-		const auto docPath = boost::filesystem::path(ctx->documentPath());
-		const auto uncPath = boostfs_uncomplete(e.loc.filePath(), docPath);
-
-		PRINTB("%s in file %s, line %d", e.what() % uncPath.generic_string() % e.loc.firstLine());
-	}
-	catch (AssertionFailedException &e) {
-		const auto docPath = boost::filesystem::path(ctx->documentPath());
-		const auto uncPath = boostfs_uncomplete(e.loc.filePath(), docPath);
-
-		PRINTB("%s failed in file %s, line %d", e.what() % uncPath.generic_string() % e.loc.firstLine());
-	}
-	catch (EvaluationException &e) {
-		PRINT(e.what());
-=======
 	} catch (EvaluationException &e) {
 		//PRINT(e.what()); //please output the message before throwing the exception
->>>>>>> f17d3bed
 	}
 
 	return node;
