--- conflicted
+++ resolved
@@ -94,36 +94,11 @@
 	wchar_t *fgets_result;
 	int eof = 0;
 	int pclose_result;
-<<<<<<< HEAD
-=======
-	int i;
-	const char * argchar;
->>>>>>> 3787049f
 	int result = 0;
-	int quotify_arg = 0;
 
-<<<<<<< HEAD
 	wprintf(L"openscad.com: running %s\n", wcmd);
-	cmd_stdout = _wpopen( wcmd, L"rt" );
-	//cmd_stdout = _wpopen( wcmd, L"rb" );
-=======
-	strcat( cmd, "\0" );
-	strcat( cmd, "openscad.exe" );
-	for ( i = 1 ; i < argc ; ++i ) {
-		quotify_arg = 0;
-		for ( argchar = argv[i]; *argchar!=0; argchar++ ) {
-			if ((char)(*argchar)==' ') quotify_arg = 1;
-		}
-		strcat( cmd, " " );
-		if (quotify_arg) strcat( cmd, "\"");
-		strcat( cmd, argv[i] );
-		if (quotify_arg) strcat( cmd, "\"");
-	}
-	strcat( cmd, " 2>&1"); // capture stderr and stdout
-	printf("openscad.com: running command: %s\n", cmd );
-
-	cmd_stdout = _popen( cmd, "rt" );
->>>>>>> 3787049f
+	//cmd_stdout = _wpopen( wcmd, L"rt" );
+	cmd_stdout = _wpopen( wcmd, L"rb" );
 	if ( cmd_stdout == NULL ) {
 		wprintf( L"Error opening _wpopen for command: %s\n", wcmd );
 		_wperror( L"Error message:" );
@@ -148,7 +123,7 @@
 	}
 
 	pclose_result = _pclose( cmd_stdout );
-	if ( pclose_result < 0 ) {
+	if ( pclose_result == -1 ) {
 		_wperror(L"Error while closing stdout:");
 		result = 1;
 	}
