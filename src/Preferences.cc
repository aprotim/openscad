/*
 *  OpenSCAD (www.openscad.org)
 *  Copyright (C) 2009-2011 Clifford Wolf <clifford@clifford.at> and
 *                          Marius Kintel <marius@kintel.net>
 *
 *  This program is free software; you can redistribute it and/or modify
 *  it under the terms of the GNU General Public License as published by
 *  the Free Software Foundation; either version 2 of the License, or
 *  (at your option) any later version.
 *
 *  As a special exception, you have permission to link this program
 *  with the CGAL library and distribute executables, as long as you
 *  follow the requirements of the GNU GPL in regard to all of the
 *  software in the executable aside from CGAL.
 *
 *  This program is distributed in the hope that it will be useful,
 *  but WITHOUT ANY WARRANTY; without even the implied warranty of
 *  MERCHANTABILITY or FITNESS FOR A PARTICULAR PURPOSE.  See the
 *  GNU General Public License for more details.
 *
 *  You should have received a copy of the GNU General Public License
 *  along with this program; if not, write to the Free Software
 *  Foundation, Inc., 59 Temple Place, Suite 330, Boston, MA  02111-1307  USA
 *
 */

#include "Preferences.h"

#include <QMessageBox>
#include <QFontDatabase>
#include <QKeyEvent>
#include <QStatusBar>
#include <QSettings>
#include <boost/algorithm/string.hpp>
#include "GeometryCache.h"
#include "AutoUpdater.h"
#include "feature.h"
#ifdef ENABLE_CGAL
#include "CGALCache.h"
#endif
#include "colormap.h"
#include "rendersettings.h"
#include "QSettingsCached.h"
#include "input/InputDriverManager.h"
#include "SettingsWriter.h"
#include "OctoPrint.h"

Preferences *Preferences::instance = nullptr;

const char * Preferences::featurePropertyName = "FeatureProperty";
Q_DECLARE_METATYPE(Feature *);

class SettingsReader : public Settings::SettingsVisitor
{
    QSettingsCached settings;
    Value getValue(const Settings::SettingsEntry& entry, const std::string& value) const {
	std::string trimmed_value(value);
	boost::trim(trimmed_value);

	if (trimmed_value.empty()) {
		return entry.defaultValue();
	}

	try {
		switch (entry.defaultValue().type()) {
		case Value::ValueType::STRING:
			return Value(trimmed_value);
		case Value::ValueType::NUMBER: 
			if(entry.range().toRange().step_value()<1 && entry.range().toRange().step_value()>0){
				return Value(boost::lexical_cast<double>(trimmed_value));
			}
			return Value(boost::lexical_cast<int>(trimmed_value));
		case Value::ValueType::BOOL:
			boost::to_lower(trimmed_value);
			if ("false" == trimmed_value) {
				return Value(false);
			} else if ("true" == trimmed_value) {
				return Value(true);
			}
			return Value(boost::lexical_cast<bool>(trimmed_value));
		default:
			assert(false && "invalid value type for settings");
			return entry.defaultValue();
		}
	} catch (const boost::bad_lexical_cast& e) {
		return entry.defaultValue();
	}
    }

    void handle(Settings::SettingsEntry& entry) const override {
	Settings::Settings *s = Settings::Settings::inst();

	std::string key = entry.category() + "/" + entry.name();
	std::string value = settings.value(QString::fromStdString(key)).toString().toStdString();
	const Value v = getValue(entry, value);
	PRINTDB("SettingsReader R: %s = '%s' => '%s'", key.c_str() % value.c_str() % v.toString());
	s->set(entry, v);
    }
};

Preferences::Preferences(QWidget *parent) : QMainWindow(parent)
{
	setupUi(this);
}

void Preferences::init() {
	// Editor pane
	// Setup default font (Try to use a nice monospace font)
#if (QT_VERSION < QT_VERSION_CHECK(5, 2, 0))
#if defined (Q_OS_WIN)
	const QString fontfamily{"Console"};
#elif defined (Q_OS_MAC)
	const QString fontfamily{"Monaco"};
#else
	const QString fontfamily{"Mono"};
#endif

	QFont font;
	font.setStyleHint(QFont::TypeWriter);
	font.setFamily(fontfamily); // this runs Qt's font matching algorithm
#else
	const QFont font = QFontDatabase::systemFont(QFontDatabase::FixedFont);
#endif
	const QString found_family{QFontInfo{font}.family()};
	this->defaultmap["editor/fontfamily"] = found_family;
 	this->defaultmap["editor/fontsize"] = 12;
	this->defaultmap["editor/syntaxhighlight"] = "For Light Background";

#if defined (Q_OS_MAC)
	this->defaultmap["editor/ctrlmousewheelzoom"] = false;
#else
	this->defaultmap["editor/ctrlmousewheelzoom"] = true;
#endif

	uint savedsize = getValue("editor/fontsize").toUInt();
	const QFontDatabase db;
	BlockSignals<QComboBox *> fontSize{this->fontSize};
	for(auto size : db.standardSizes()) {
		fontSize->addItem(QString::number(size));
		if (static_cast<uint>(size) == savedsize) {
			fontSize->setCurrentIndex(this->fontSize->count()-1);
		}
	}

	// reset GUI fontsize if fontSize->addItem emitted signals that changed it.
	this->fontSize->setEditText( QString("%1").arg( savedsize ) );
	
	// Setup default settings
	this->defaultmap["advanced/opencsg_show_warning"] = true;
	this->defaultmap["advanced/enable_opencsg_opengl1x"] = true;
	this->defaultmap["advanced/polysetCacheSize"] = qulonglong(GeometryCache::instance()->maxSizeMB())*1024*1024;
	this->defaultmap["advanced/polysetCacheSizeMB"] = getValue("advanced/polysetCacheSize").toULongLong()/(1024*1024); // carry over old settings if they exist
#ifdef ENABLE_CGAL
	this->defaultmap["advanced/cgalCacheSize"] = qulonglong(CGALCache::instance()->maxSizeMB())*1024*1024;
	this->defaultmap["advanced/cgalCacheSizeMB"] = getValue("advanced/cgalCacheSize").toULongLong()/(1024*1024); // carry over old settings if they exist
#endif
	this->defaultmap["advanced/openCSGLimit"] = RenderSettings::inst()->openCSGTermLimit;
	this->defaultmap["advanced/forceGoldfeather"] = false;
	this->defaultmap["advanced/undockableWindows"] = false;
	this->defaultmap["advanced/reorderWindows"] = true;
	this->defaultmap["launcher/showOnStartup"] = true;
	this->defaultmap["advanced/localization"] = true;
	this->defaultmap["advanced/autoReloadRaise"] = false;
	this->defaultmap["advanced/enableSoundNotification"] = true;
	this->defaultmap["advanced/timeThresholdOnRenderCompleteSound"] = 0;
	this->defaultmap["advanced/enableHardwarnings"] = false;
	this->defaultmap["advanced/enableParameterCheck"] = true;
	this->defaultmap["advanced/enableParameterRangeCheck"] = false;

	this->defaultmap["editor/enableAutocomplete"] = true;
	this->defaultmap["editor/characterThreshold"] = 1;

	// Toolbar
	QActionGroup *group = new QActionGroup(this);
	addPrefPage(group, prefsAction3DView, page3DView);
	addPrefPage(group, prefsActionEditor, pageEditor);
#ifdef OPENSCAD_UPDATER
	addPrefPage(group, prefsActionUpdate, pageUpdate);
#else
	this->toolBar->removeAction(prefsActionUpdate);
#endif
#if (QT_VERSION >= QT_VERSION_CHECK(5, 0, 0))
	addPrefPage(group, prefsAction3DPrint, page3DPrint);
#else
	this->toolBar->removeAction(prefsAction3DPrint);
#endif
#ifdef ENABLE_EXPERIMENTAL
	addPrefPage(group, prefsActionFeatures, pageFeatures);
#else
	this->toolBar->removeAction(prefsActionFeatures);
#endif
	addPrefPage(group, prefsActionInput, pageInput);
	addPrefPage(group, prefsActionInputButton, pageInputButton);
	addPrefPage(group, prefsActionAdvanced, pageAdvanced);

	connect(group, SIGNAL(triggered(QAction*)), this, SLOT(actionTriggered(QAction*)));

	prefsAction3DView->setChecked(true);
	this->actionTriggered(this->prefsAction3DView);

	// 3D View pane
	this->defaultmap["3dview/colorscheme"] = "Cornfield";

	// Advanced pane	
	const int absolute_max = (sizeof(void*) == 8) ? 1024 * 1024 : 2048; // 1TB for 64bit or 2GB for 32bit
	QValidator *memvalidator = new QIntValidator(1,absolute_max,this);
	QValidator *validator = new QIntValidator(this);
	QValidator *validator1 = new QRegExpValidator(QRegExp("[1-9][0-9]{0,1}"), this); // range between 1-99 both inclusive
#ifdef ENABLE_CGAL
	this->cgalCacheSizeMBEdit->setValidator(memvalidator);
#endif
	this->polysetCacheSizeMBEdit->setValidator(memvalidator);
	this->opencsgLimitEdit->setValidator(validator);
	this->timeThresholdOnRenderCompleteSoundEdit->setValidator(validator);
	this->lineEditCharacterThreshold->setValidator(validator1);

	initComboBox(this->comboBoxIndentUsing, Settings::Settings::indentStyle);
	initComboBox(this->comboBoxLineWrap, Settings::Settings::lineWrap);
	initComboBox(this->comboBoxLineWrapIndentationStyle, Settings::Settings::lineWrapIndentationStyle);
	initComboBox(this->comboBoxLineWrapVisualizationEnd, Settings::Settings::lineWrapVisualizationEnd);
	initComboBox(this->comboBoxLineWrapVisualizationStart, Settings::Settings::lineWrapVisualizationBegin);
	initComboBox(this->comboBoxShowWhitespace, Settings::Settings::showWhitespace);
	initComboBox(this->comboBoxTabKeyFunction, Settings::Settings::tabKeyFunction);
	initSpinBoxRange(this->spinBoxIndentationWidth, Settings::Settings::indentationWidth);
	initSpinBoxRange(this->spinBoxLineWrapIndentationIndent, Settings::Settings::lineWrapIndentation);
	initSpinBoxRange(this->spinBoxShowWhitespaceSize, Settings::Settings::showWhitespaceSize);
	initSpinBoxRange(this->spinBoxTabWidth, Settings::Settings::tabWidth);

	initComboBox(this->comboBoxOctoPrintFileFormat, Settings::Settings::octoPrintFileFormat);
	initComboBox(this->comboBoxOctoPrintAction, Settings::Settings::octoPrintAction);

	SettingsReader settingsReader;
	Settings::Settings *s = Settings::Settings::inst();
	s->visit(settingsReader);

	const QString slicer = QString::fromStdString(s->get(Settings::Settings::octoPrintSlicerEngine).toString());
	const QString slicerDesc = QString::fromStdString(s->get(Settings::Settings::octoPrintSlicerEngineDesc).toString());
	const QString profile = QString::fromStdString(s->get(Settings::Settings::octoPrintSlicerProfile).toString());
	const QString profileDesc = QString::fromStdString(s->get(Settings::Settings::octoPrintSlicerProfileDesc).toString());
	this->comboBoxOctoPrintSlicingEngine->clear();
	this->comboBoxOctoPrintSlicingEngine->addItem(_("<Default>"), QVariant{""});
	if (!slicer.isEmpty()) {
		this->comboBoxOctoPrintSlicingEngine->addItem(slicerDesc, QVariant{slicer});
	}
	this->comboBoxOctoPrintSlicingProfile->clear();
	this->comboBoxOctoPrintSlicingProfile->addItem(_("<Default>"), QVariant{""});
	if (!profile.isEmpty()) {
		this->comboBoxOctoPrintSlicingProfile->addItem(profileDesc, QVariant{profile});
	}

	emit editorConfigChanged();
}

Preferences::~Preferences()
{
	removeDefaultSettings();
	instance = nullptr;
}

/**
 * Add a page for the preferences GUI. This handles both the action grouping
 * and the registration of the widget for each action to have a generalized
 * callback to switch pages.
 * 
 * @param group The action group for all page actions. This one will have the
 *              callback attached after creating all actions/pages.
 * @param action The action specific for the added page.
 * @param widget The widget that should be shown when the action is triggered.
 *               This must be a child page of the stackedWidget.
 */
void Preferences::addPrefPage(QActionGroup *group, QAction *action, QWidget *widget)
{
	group->addAction(action);
	prefPages[action] = widget;
}

/**
 * Callback to switch pages in the preferences GUI.
 * 
 * @param action The action triggered by the user.
 */
void Preferences::actionTriggered(QAction *action)
{
	this->stackedWidget->setCurrentWidget(prefPages[action]);
}

/**
 * Called at least on showing / closing the Preferences dialog
 * and when switching tabs.
 */
void Preferences::hidePasswords()
{
	this->pushButtonOctoPrintApiKey->setChecked(false);
	this->lineEditOctoPrintApiKey->setEchoMode(QLineEdit::EchoMode::PasswordEchoOnEdit);
}

void Preferences::on_stackedWidget_currentChanged(int)
{
	hidePasswords();
	this->labelOctoPrintCheckConnection->setText("");
	this->AxisConfig->updateStates();
	this->ButtonConfig->updateStates();
}

/**
 * Callback for the dynamically created checkboxes on the features
 * page. The specific Feature object is associated as property with
 * the callback.
 * 
 * @param state the state of the checkbox.
 */
void Preferences::featuresCheckBoxToggled(bool state)
{
	const QObject *sender = QObject::sender();
	if (sender == nullptr) {
		return;
	}
	QVariant v = sender->property(featurePropertyName);
	if (!v.isValid()) {
		return;
	}
	Feature *feature = v.value<Feature *>();
	feature->enable(state);
	QSettingsCached settings;
	settings.setValue(QString("feature/%1").arg(QString::fromStdString(feature->get_name())), state);
	emit ExperimentalChanged();
}

/**
 * Setup feature GUI and synchronize the Qt settings with the feature values.
 * 
 * When running in GUI mode, the feature setting that might have been set
 * from commandline is ignored. This always uses the value coming from the
 * QSettings.
 */
void Preferences::setupFeaturesPage()
{
	int row = 0;
	for (Feature::iterator it = Feature::begin();it != Feature::end();it++) {
		Feature *feature = *it;
		
		QString featurekey = QString("feature/%1").arg(QString::fromStdString(feature->get_name()));
		this->defaultmap[featurekey] = false;

		// spacer item between the features, just for some optical separation
		gridLayoutExperimentalFeatures->addItem(new QSpacerItem(1, 8, QSizePolicy::Expanding, QSizePolicy::Fixed), row, 1, 1, 1, Qt::AlignCenter);
		row++;

		QCheckBox *cb = new QCheckBox(QString::fromStdString(feature->get_name()), pageFeatures);
		QFont bold_font(cb->font());
		bold_font.setBold(true);
		cb->setFont(bold_font);
		// synchronize Qt settings with the feature settings
		bool value = getValue(featurekey).toBool();
		feature->enable(value);
		cb->setChecked(value);
		cb->setProperty(featurePropertyName, QVariant::fromValue<Feature *>(feature));
		connect(cb, SIGNAL(toggled(bool)), this, SLOT(featuresCheckBoxToggled(bool)));		
		gridLayoutExperimentalFeatures->addWidget(cb, row, 0, 1, 2, Qt::AlignLeading);
		row++;
		
		QLabel *l = new QLabel(QString::fromStdString(feature->get_description()), pageFeatures);
		l->setTextFormat(Qt::RichText);
		gridLayoutExperimentalFeatures->addWidget(l, row, 1, 1, 1, Qt::AlignLeading);
		row++;
	}
	// Force fixed indentation, the checkboxes use column span of 2 so 
	// first row is not constrained in size by the visible controls. The
	// fixed size space essentially gives the first row the width of the
	// spacer item itself.
	gridLayoutExperimentalFeatures->addItem(new QSpacerItem(20, 0, QSizePolicy::Fixed, QSizePolicy::Fixed), 1, 0, 1, 1, Qt::AlignLeading);
}

void Preferences::on_colorSchemeChooser_itemSelectionChanged()
{
	QString scheme = this->colorSchemeChooser->currentItem()->text();
	QSettingsCached settings;
	settings.setValue("3dview/colorscheme", scheme);
	emit colorSchemeChanged( scheme );
}

void Preferences::on_fontChooser_activated(const QString &family)
{
	QSettingsCached settings;
	settings.setValue("editor/fontfamily", family);
	emit fontChanged(family, getValue("editor/fontsize").toUInt());
}

void Preferences::on_fontSize_currentIndexChanged(const QString &size)
{
	uint intsize = size.toUInt();
	QSettingsCached settings;
	settings.setValue("editor/fontsize", intsize);
	emit fontChanged(getValue("editor/fontfamily").toString(), intsize);
}

void Preferences::on_syntaxHighlight_activated(const QString &s)
{
	QSettingsCached settings;
	settings.setValue("editor/syntaxhighlight", s);
	emit syntaxHighlightChanged(s);
}

void unimplemented_msg()
{
  QMessageBox mbox;
	mbox.setText("Sorry, this feature is not implemented on your Operating System");
	mbox.exec();
}

void Preferences::on_updateCheckBox_toggled(bool on)
{
	if (AutoUpdater *updater =AutoUpdater::updater()) {
		updater->setAutomaticallyChecksForUpdates(on);
	} else {
		unimplemented_msg();
	}
}

void Preferences::on_snapshotCheckBox_toggled(bool on)
{
	if (AutoUpdater *updater =AutoUpdater::updater()) {
		updater->setEnableSnapshots(on);
	} else {
		unimplemented_msg();
	}
}

void Preferences::on_checkNowButton_clicked()
{
	if (AutoUpdater *updater = AutoUpdater::updater()) {
		updater->checkForUpdates();
	} else {
		unimplemented_msg();
	}
}

void
Preferences::on_reorderCheckBox_toggled(bool state)
{
	if (!state) {
		undockCheckBox->setChecked(false);
	}
	undockCheckBox->setEnabled(state);
	QSettingsCached settings;
	settings.setValue("advanced/reorderWindows", state);
	emit updateReorderMode(state);
}

void
Preferences::on_undockCheckBox_toggled(bool state)
{
	QSettingsCached settings;
	settings.setValue("advanced/undockableWindows", state);
	emit updateUndockMode(state);
}

void
Preferences::on_openCSGWarningBox_toggled(bool state)
{
	QSettingsCached settings;
	settings.setValue("advanced/opencsg_show_warning",state);
}

void
Preferences::on_enableOpenCSGBox_toggled(bool state)
{
	QSettingsCached settings;
	settings.setValue("advanced/enable_opencsg_opengl1x", state);
}

void Preferences::on_cgalCacheSizeMBEdit_textChanged(const QString &text)
{
	QSettingsCached settings;
	settings.setValue("advanced/cgalCacheSizeMB", text);
#ifdef ENABLE_CGAL
	CGALCache::instance()->setMaxSizeMB(text.toULong());
#endif
}

void Preferences::on_polysetCacheSizeMBEdit_textChanged(const QString &text)
{
	QSettingsCached settings;
	settings.setValue("advanced/polysetCacheSizeMB", text);
	GeometryCache::instance()->setMaxSizeMB(text.toULong());
}

void Preferences::on_opencsgLimitEdit_textChanged(const QString &text)
{
	QSettingsCached settings;
	settings.setValue("advanced/openCSGLimit", text);
	// FIXME: Set this globally?
}

void Preferences::on_localizationCheckBox_toggled(bool state)
{
	QSettingsCached settings;
	settings.setValue("advanced/localization", state);
}

void Preferences::on_autoReloadRaiseCheckBox_toggled(bool state)
{
	QSettingsCached settings;
	settings.setValue("advanced/autoReloadRaise", state);
}

void Preferences::on_forceGoldfeatherBox_toggled(bool state)
{
	QSettingsCached settings;
	settings.setValue("advanced/forceGoldfeather", state);
	emit openCSGSettingsChanged();
}

void Preferences::on_mouseWheelZoomBox_toggled(bool state)
{
	QSettingsCached settings;
	settings.setValue("editor/ctrlmousewheelzoom", state);
}

void Preferences::on_launcherBox_toggled(bool state)
{
	QSettingsCached settings;
 	settings.setValue("launcher/showOnStartup", state);	
}

void Preferences::on_checkBoxShowWarningsIn3dView_toggled(bool val)
{
	Settings::Settings::inst()->set(Settings::Settings::showWarningsIn3dView, Value(val));
	writeSettings();
}

void Preferences::on_checkBoxMouseCentricZoom_toggled(bool val)
{
	Settings::Settings::inst()->set(Settings::Settings::mouseCentricZoom, Value(val));
	writeSettings();
	emit updateMouseCentricZoom(val);
}

void Preferences::on_spinBoxIndentationWidth_valueChanged(int val)
{
	Settings::Settings::inst()->set(Settings::Settings::indentationWidth, Value(val));
	writeSettings();
}

void Preferences::on_spinBoxTabWidth_valueChanged(int val)
{
	Settings::Settings::inst()->set(Settings::Settings::tabWidth, Value(val));
	writeSettings();
}

void Preferences::on_comboBoxLineWrap_activated(int val)
{
	applyComboBox(comboBoxLineWrap, val, Settings::Settings::lineWrap);
}

void Preferences::on_comboBoxLineWrapIndentationStyle_activated(int val)
{
	//Next Line disables the Indent Spin-Box when 'Same' or 'Indented' is choosen from LineWrapIndentationStyle Combo-Box.
	spinBoxLineWrapIndentationIndent->setDisabled(comboBoxLineWrapIndentationStyle->currentData() == "Same" || comboBoxLineWrapIndentationStyle->currentData() == "Indented");
	
	applyComboBox(comboBoxLineWrapIndentationStyle, val, Settings::Settings::lineWrapIndentationStyle);
}

void Preferences::on_spinBoxLineWrapIndentationIndent_valueChanged(int val)
{
	Settings::Settings::inst()->set(Settings::Settings::lineWrapIndentation, Value(val));
	writeSettings();
}

void Preferences::on_comboBoxLineWrapVisualizationStart_activated(int val)
{
	applyComboBox(comboBoxLineWrapVisualizationStart, val, Settings::Settings::lineWrapVisualizationBegin);
}

void Preferences::on_comboBoxLineWrapVisualizationEnd_activated(int val)
{
	applyComboBox(comboBoxLineWrapVisualizationEnd, val, Settings::Settings::lineWrapVisualizationEnd);
}

void Preferences::on_comboBoxShowWhitespace_activated(int val)
{
	applyComboBox(comboBoxShowWhitespace, val, Settings::Settings::showWhitespace);
}

void Preferences::on_spinBoxShowWhitespaceSize_valueChanged(int val)
{
	Settings::Settings::inst()->set(Settings::Settings::showWhitespaceSize, Value(val));
	writeSettings();
}

void Preferences::on_checkBoxAutoIndent_toggled(bool val)
{
	Settings::Settings::inst()->set(Settings::Settings::autoIndent, Value(val));
	writeSettings();
}

void Preferences::on_checkBoxBackspaceUnindents_toggled(bool val)
{
    Settings::Settings::inst()->set(Settings::Settings::backspaceUnindents, Value(val));
    writeSettings();
}

void Preferences::on_comboBoxIndentUsing_activated(int val)
{
	applyComboBox(comboBoxIndentUsing, val, Settings::Settings::indentStyle);
}

void Preferences::on_comboBoxTabKeyFunction_activated(int val)
{
	applyComboBox(comboBoxTabKeyFunction, val, Settings::Settings::tabKeyFunction);
}

void Preferences::on_checkBoxHighlightCurrentLine_toggled(bool val)
{
	Settings::Settings::inst()->set(Settings::Settings::highlightCurrentLine, Value(val));
	writeSettings();
}

void Preferences::on_checkBoxEnableBraceMatching_toggled(bool val)
{
	Settings::Settings::inst()->set(Settings::Settings::enableBraceMatching, Value(val));
	writeSettings();
}

void Preferences::on_checkBoxEnableLineNumbers_toggled(bool checked)
{
	Settings::Settings::inst()->set(Settings::Settings::enableLineNumbers, Value(checked));
	writeSettings();
}

void Preferences::on_enableSoundOnRenderCompleteCheckBox_toggled(bool state)
{
	QSettingsCached settings;
	settings.setValue("advanced/enableSoundNotification", state);
	this->timeThresholdOnRenderCompleteSoundLabel->setEnabled(state);
	this->secLabel->setEnabled(state);
	this->timeThresholdOnRenderCompleteSoundEdit->setEnabled(state);
}

void Preferences::on_timeThresholdOnRenderCompleteSoundEdit_textChanged(const QString &text)
{
	QSettingsCached settings;
	settings.setValue("advanced/timeThresholdOnRenderCompleteSound", text);
}

void Preferences::on_checkBoxEnableAutocomplete_toggled(bool state)
{
	QSettingsCached settings;
	settings.setValue("editor/enableAutocomplete", state);
	this->labelCharacterThreshold->setEnabled(state);
	this->lineEditCharacterThreshold->setEnabled(state);
	emit autocompleteChanged(state);
}

void Preferences::on_lineEditCharacterThreshold_textChanged(const QString &text)
{
	QSettingsCached settings;
	settings.setValue("editor/characterThreshold", text);
	emit characterThresholdChanged(text.toInt());
}

void Preferences::on_enableHardwarningsCheckBox_toggled(bool state)
{
	QSettingsCached settings;
	settings.setValue("advanced/enableHardwarnings", state);
}

void Preferences::on_enableParameterCheckBox_toggled(bool state)
{
	QSettingsCached settings;
	settings.setValue("advanced/enableParameterCheck", state);
}

void Preferences::on_enableRangeCheckBox_toggled(bool state)
{
	QSettingsCached settings;
	settings.setValue("advanced/enableParameterRangeCheck", state);
}

void Preferences::on_enableHidapiTraceCheckBox_toggled(bool checked)
{
	Settings::Settings::inst()->set(Settings::Settings::inputEnableDriverHIDAPILog, Value(checked));
	writeSettings();
}

void Preferences::on_comboBoxOctoPrintAction_activated(int val)
{
	applyComboBox(comboBoxOctoPrintAction, val, Settings::Settings::octoPrintAction);
}

void Preferences::on_lineEditOctoPrintURL_editingFinished()
{
	Settings::Settings::inst()->set(Settings::Settings::octoPrintUrl, this->lineEditOctoPrintURL->text().toStdString());
	writeSettings();
}

void Preferences::on_lineEditOctoPrintApiKey_editingFinished()
{
	Settings::Settings::inst()->set(Settings::Settings::octoPrintApiKey, this->lineEditOctoPrintApiKey->text().toStdString());
	writeSettings();
}

void Preferences::on_pushButtonOctoPrintApiKey_clicked()
{
	this->lineEditOctoPrintApiKey->setEchoMode(this->pushButtonOctoPrintApiKey->isChecked() ? QLineEdit::EchoMode::Normal : QLineEdit::EchoMode::PasswordEchoOnEdit);
}

void Preferences::on_comboBoxOctoPrintFileFormat_activated(int val)
{
	applyComboBox(this->comboBoxOctoPrintFileFormat, val, Settings::Settings::octoPrintFileFormat);
}

void Preferences::on_pushButtonOctoPrintCheckConnection_clicked()
{
	OctoPrint octoPrint;

	try {
		QString api_version;
		QString server_version;
		std::tie(api_version, server_version) = octoPrint.getVersion();
		this->labelOctoPrintCheckConnection->setText(QString{_("Success: Server Version = %2, API Version = %1")}.arg(api_version).arg(server_version));
	} catch (const NetworkException& e) {
		QMessageBox::critical(this, _("Error"), QString::fromStdString(e.getErrorMessage()), QMessageBox::Ok);
		this->labelOctoPrintCheckConnection->setText("");
	}
}

void Preferences::on_pushButtonOctoPrintSlicingEngine_clicked()
{
	OctoPrint octoPrint;

	const QString selection = this->comboBoxOctoPrintSlicingEngine->currentText();

	try {
		const auto slicers = octoPrint.getSlicers();
		this->comboBoxOctoPrintSlicingEngine->clear();
		this->comboBoxOctoPrintSlicingEngine->addItem(_("<Default>"), QVariant{""});
		for (const auto & entry : slicers) {
			this->comboBoxOctoPrintSlicingEngine->addItem(entry.second, QVariant{entry.first});
		}

		const int idx = this->comboBoxOctoPrintSlicingEngine->findText(selection);
		if (idx >= 0) {
			this->comboBoxOctoPrintSlicingEngine->setCurrentIndex(idx);
		}
	} catch (const NetworkException& e) {
		QMessageBox::critical(this, _("Error"), QString::fromStdString(e.getErrorMessage()), QMessageBox::Ok);
	}
}

void Preferences::on_comboBoxOctoPrintSlicingEngine_activated(int val)
{
	const QString text = this->comboBoxOctoPrintSlicingEngine->itemData(val).toString();
	const QString desc = text.isEmpty() ? QString{} : this->comboBoxOctoPrintSlicingEngine->itemText(val);
	Settings::Settings::inst()->set(Settings::Settings::octoPrintSlicerEngine, text.toStdString());
	Settings::Settings::inst()->set(Settings::Settings::octoPrintSlicerEngineDesc, desc.toStdString());
	Settings::Settings::inst()->set(Settings::Settings::octoPrintSlicerProfile, "");
	Settings::Settings::inst()->set(Settings::Settings::octoPrintSlicerProfileDesc, "");
	writeSettings();
	this->comboBoxOctoPrintSlicingProfile->setCurrentIndex(0);
}

void Preferences::on_pushButtonOctoPrintSlicingProfile_clicked()
{
	OctoPrint octoPrint;

	const QString selection = this->comboBoxOctoPrintSlicingProfile->currentText();
	const QString slicer = this->comboBoxOctoPrintSlicingEngine->itemData(this->comboBoxOctoPrintSlicingEngine->currentIndex()).toString();

	try {
		const auto profiles = octoPrint.getProfiles(slicer);
		this->comboBoxOctoPrintSlicingProfile->clear();
		this->comboBoxOctoPrintSlicingProfile->addItem(_("<Default>"), QVariant{""});
		for (const auto & entry : profiles) {
			this->comboBoxOctoPrintSlicingProfile->addItem(entry.second, QVariant{entry.first});
		}

		const int idx = this->comboBoxOctoPrintSlicingProfile->findText(selection);
		if (idx >= 0) {
			this->comboBoxOctoPrintSlicingProfile->setCurrentIndex(idx);
		}
	} catch (const NetworkException& e) {
		QMessageBox::critical(this, _("Error"), QString::fromStdString(e.getErrorMessage()), QMessageBox::Ok);
	}
}

void Preferences::on_comboBoxOctoPrintSlicingProfile_activated(int val)
{
	const QString text = this->comboBoxOctoPrintSlicingProfile->itemData(val).toString();
	const QString desc = text.isEmpty() ? QString{} : this->comboBoxOctoPrintSlicingProfile->itemText(val);
	Settings::Settings::inst()->set(Settings::Settings::octoPrintSlicerProfile, text.toStdString());
	Settings::Settings::inst()->set(Settings::Settings::octoPrintSlicerProfileDesc, desc.toStdString());
	writeSettings();
}

void Preferences::writeSettings()
{
	SettingsWriter settingsWriter;
	Settings::Settings::inst()->visit(settingsWriter);
	fireEditorConfigChanged();
}

void Preferences::fireEditorConfigChanged() const
{
	emit editorConfigChanged();
}

void Preferences::keyPressEvent(QKeyEvent *e)
{
#ifdef Q_OS_MAC
	if (e->modifiers() == Qt::ControlModifier && e->key() == Qt::Key_Period) {
		close();
	} else
#endif
		if ((e->modifiers() == Qt::ControlModifier && e->key() == Qt::Key_W) ||
				e->key() == Qt::Key_Escape) {
			close();
		}
}

void Preferences::showEvent(QShowEvent *e)
{
    QMainWindow::showEvent(e);
	hidePasswords();
}

void Preferences::closeEvent(QCloseEvent *e)
{
	hidePasswords();
    QMainWindow::closeEvent(e);
}

/*!
  Removes settings that are the same as the default settings to avoid
	overwriting future changes to default settings.
 */
void Preferences::removeDefaultSettings()
{
	QSettingsCached settings;
	for (QSettings::SettingsMap::const_iterator iter = this->defaultmap.begin();
			 iter != this->defaultmap.end();
			 iter++) {
		if (settings.value(iter.key()) == iter.value()) {
			settings.remove(iter.key());
		}
	}
}

QVariant Preferences::getValue(const QString &key) const
{
	QSettingsCached settings;
	assert(settings.contains(key) || this->defaultmap.contains(key));
	return settings.value(key, this->defaultmap[key]);
}

void Preferences::updateGUI()
{
	const Settings::Settings *s = Settings::Settings::inst();

	const auto found = this->colorSchemeChooser->findItems(getValue("3dview/colorscheme").toString(), Qt::MatchExactly);
	if (!found.isEmpty()) BlockSignals<QListWidget *>(this->colorSchemeChooser)->setCurrentItem(found.first());

	const auto fontfamily = getValue("editor/fontfamily").toString();
	const auto fidx = this->fontChooser->findText(fontfamily, Qt::MatchContains);
	if (fidx >= 0) {
		BlockSignals<QFontComboBox *>(this->fontChooser)->setCurrentIndex(fidx);
	}

	const auto fontsize = getValue("editor/fontsize").toString();
	const auto sidx = this->fontSize->findText(fontsize);
	if (sidx >= 0) {
		BlockSignals<QComboBox *>(this->fontSize)->setCurrentIndex(sidx);
	} else {
		BlockSignals<QComboBox *>(this->fontSize)->setEditText(fontsize);
	}

	const auto shighlight = getValue("editor/syntaxhighlight").toString();
	const auto shidx = this->syntaxHighlight->findText(shighlight);
	const auto sheffidx = shidx >= 0 ? shidx : this->syntaxHighlight->findText("Off");
	if (sheffidx >= 0) {
		BlockSignals<QComboBox *>(this->syntaxHighlight)->setCurrentIndex(sheffidx);
	}

	BlockSignals<QCheckBox *>(this->mouseWheelZoomBox)->setChecked(getValue("editor/ctrlmousewheelzoom").toBool());

	if (AutoUpdater *updater = AutoUpdater::updater()) {
		BlockSignals<QCheckBox *>(this->updateCheckBox)->setChecked(updater->automaticallyChecksForUpdates());
		BlockSignals<QCheckBox *>(this->snapshotCheckBox)->setChecked(updater->enableSnapshots());
		BlockSignals<QLabel *>(this->lastCheckedLabel)->setText(updater->lastUpdateCheckDate());
	}

	BlockSignals<QCheckBox *>(this->openCSGWarningBox)->setChecked(getValue("advanced/opencsg_show_warning").toBool());
	BlockSignals<QCheckBox *>(this->enableOpenCSGBox)->setChecked(getValue("advanced/enable_opencsg_opengl1x").toBool());
	BlockSignals<QLineEdit *>(this->cgalCacheSizeMBEdit)->setText(getValue("advanced/cgalCacheSizeMB").toString());
	BlockSignals<QLineEdit *>(this->polysetCacheSizeMBEdit)->setText(getValue("advanced/polysetCacheSizeMB").toString());
	BlockSignals<QLineEdit *>(this->opencsgLimitEdit)->setText(getValue("advanced/openCSGLimit").toString());
	BlockSignals<QCheckBox *>(this->localizationCheckBox)->setChecked(getValue("advanced/localization").toBool());
	BlockSignals<QCheckBox *>(this->autoReloadRaiseCheckBox)->setChecked(getValue("advanced/autoReloadRaise").toBool());
	BlockSignals<QCheckBox *>(this->forceGoldfeatherBox)->setChecked(getValue("advanced/forceGoldfeather").toBool());
	BlockSignals<QCheckBox *>(this->reorderCheckBox)->setChecked(getValue("advanced/reorderWindows").toBool());
	BlockSignals<QCheckBox *>(this->undockCheckBox)->setChecked(getValue("advanced/undockableWindows").toBool());
	BlockSignals<QCheckBox *>(this->launcherBox)->setChecked(getValue("launcher/showOnStartup").toBool());
	BlockSignals<QCheckBox *>(this->enableSoundOnRenderCompleteCheckBox)->setChecked(getValue("advanced/enableSoundNotification").toBool());
	BlockSignals<QLineEdit *>(this->timeThresholdOnRenderCompleteSoundEdit)->setText(getValue("advanced/timeThresholdOnRenderCompleteSound").toString());
	BlockSignals<QCheckBox *>(this->enableHardwarningsCheckBox)->setChecked(getValue("advanced/enableHardwarnings").toBool());
	BlockSignals<QCheckBox *>(this->enableParameterCheckBox)->setChecked(getValue("advanced/enableParameterCheck").toBool());
	BlockSignals<QCheckBox *>(this->enableRangeCheckBox)->setChecked(getValue("advanced/enableParameterRangeCheck").toBool());
	BlockSignals<QCheckBox *>(this->enableHidapiTraceCheckBox)->setChecked(s->get(Settings::Settings::inputEnableDriverHIDAPILog));
	BlockSignals<QCheckBox *>(this->checkBoxEnableAutocomplete)->setChecked(getValue("editor/enableAutocomplete").toBool());
	BlockSignals<QLineEdit *>(this->lineEditCharacterThreshold)->setText(getValue("editor/characterThreshold").toString());

	this->secLabel->setEnabled(getValue("advanced/enableSoundNotification").toBool());
	this->undockCheckBox->setEnabled(this->reorderCheckBox->isChecked());
	this->timeThresholdOnRenderCompleteSoundLabel->setEnabled(getValue("advanced/enableSoundNotification").toBool());
	this->timeThresholdOnRenderCompleteSoundEdit->setEnabled(getValue("advanced/enableSoundNotification").toBool());
	this->labelCharacterThreshold->setEnabled(getValue("editor/enableAutocomplete").toBool());
	this->lineEditCharacterThreshold->setEnabled(getValue("editor/enableAutocomplete").toBool());

	updateComboBox(this->comboBoxLineWrap, Settings::Settings::lineWrap);
	updateComboBox(this->comboBoxLineWrapIndentationStyle, Settings::Settings::lineWrapIndentationStyle);
	updateComboBox(this->comboBoxLineWrapVisualizationStart, Settings::Settings::lineWrapVisualizationBegin);
	updateComboBox(this->comboBoxLineWrapVisualizationEnd, Settings::Settings::lineWrapVisualizationEnd);
	updateComboBox(this->comboBoxShowWhitespace, Settings::Settings::showWhitespace);
	updateComboBox(this->comboBoxIndentUsing, Settings::Settings::indentStyle);
	updateComboBox(this->comboBoxTabKeyFunction, Settings::Settings::tabKeyFunction);
	initSpinBoxDouble(this->spinBoxIndentationWidth, Settings::Settings::indentationWidth);
	initSpinBoxDouble(this->spinBoxTabWidth, Settings::Settings::tabWidth);
	initSpinBoxDouble(this->spinBoxLineWrapIndentationIndent, Settings::Settings::lineWrapIndentation);
	initSpinBoxDouble(this->spinBoxShowWhitespaceSize, Settings::Settings::showWhitespaceSize);
	initCheckBox(this->checkBoxAutoIndent, Settings::Settings::autoIndent);
	initCheckBox(this->checkBoxBackspaceUnindents, Settings::Settings::backspaceUnindents);
	initCheckBox(this->checkBoxHighlightCurrentLine, Settings::Settings::highlightCurrentLine);
	initCheckBox(this->checkBoxEnableBraceMatching, Settings::Settings::enableBraceMatching);
	initCheckBox(this->checkBoxShowWarningsIn3dView, Settings::Settings::showWarningsIn3dView);
	initCheckBox(this->checkBoxMouseCentricZoom, Settings::Settings::mouseCentricZoom);
	initCheckBox(this->checkBoxEnableLineNumbers, Settings::Settings::enableLineNumbers);
<<<<<<< HEAD
	
=======

	

>>>>>>> 38806aa3
	/* Next Line disables the Indent Spin-Box,for 'Same' and 'Indented' LineWrapStyle selection from LineWrapIndentationStyle Combo-box, just after launching the openscad application.
	Removing this line will cause misbehaviour, and will not disable the Indent spin-box untill you interact with the LineWrapStyle Combo-Box first-time and choose a style for which disabling has been handled.
	For normal cases, a similar line, inside the function 'on_comboBoxLineWrapIndentationStyle_activated()' handles the disabling functionality.
	*/
	this->spinBoxLineWrapIndentationIndent->setDisabled(comboBoxLineWrapIndentationStyle->currentData() == "Same" || comboBoxLineWrapIndentationStyle->currentData() == "Indented");


	BlockSignals<QLineEdit *>(this->lineEditOctoPrintURL)->setText(QString::fromStdString(s->get(Settings::Settings::octoPrintUrl).toString()));
	BlockSignals<QLineEdit *>(this->lineEditOctoPrintApiKey)->setText(QString::fromStdString(s->get(Settings::Settings::octoPrintApiKey).toString()));
	updateComboBox(this->comboBoxOctoPrintAction, Settings::Settings::octoPrintAction);
	updateComboBox(this->comboBoxOctoPrintSlicingEngine, Settings::Settings::octoPrintSlicerEngine);
	updateComboBox(this->comboBoxOctoPrintSlicingProfile, Settings::Settings::octoPrintSlicerProfile);
}

void Preferences::applyComboBox(QComboBox * comboBox, int val, Settings::SettingsEntry& entry)
{
	QString s = comboBox->itemData(val).toString();
	Settings::Settings::inst()->set(entry, Value(s.toStdString()));
	writeSettings();
}

void Preferences::apply_win() const
{
	emit requestRedraw();
	emit openCSGSettingsChanged();
}

void Preferences::create(QStringList colorSchemes)
{
    if (instance != nullptr) {
	return;
    }

    std::list<std::string> names = ColorMap::inst()->colorSchemeNames(true);
    QStringList renderColorSchemes;
    for(const auto &name : names) renderColorSchemes << name.c_str();
    
    instance = new Preferences();
    instance->syntaxHighlight->clear();
    instance->syntaxHighlight->addItems(colorSchemes);
    instance->colorSchemeChooser->clear();
    instance->colorSchemeChooser->addItems(renderColorSchemes);
    instance->init();
    instance->AxisConfig->init();
    instance->setupFeaturesPage();
    instance->updateGUI();
}

Preferences *Preferences::inst() {
    assert(instance != nullptr);
    
    return instance;
}<|MERGE_RESOLUTION|>--- conflicted
+++ resolved
@@ -934,13 +934,9 @@
 	initCheckBox(this->checkBoxShowWarningsIn3dView, Settings::Settings::showWarningsIn3dView);
 	initCheckBox(this->checkBoxMouseCentricZoom, Settings::Settings::mouseCentricZoom);
 	initCheckBox(this->checkBoxEnableLineNumbers, Settings::Settings::enableLineNumbers);
-<<<<<<< HEAD
+
 	
-=======
-
-	
-
->>>>>>> 38806aa3
+
 	/* Next Line disables the Indent Spin-Box,for 'Same' and 'Indented' LineWrapStyle selection from LineWrapIndentationStyle Combo-box, just after launching the openscad application.
 	Removing this line will cause misbehaviour, and will not disable the Indent spin-box untill you interact with the LineWrapStyle Combo-Box first-time and choose a style for which disabling has been handled.
 	For normal cases, a similar line, inside the function 'on_comboBoxLineWrapIndentationStyle_activated()' handles the disabling functionality.
