/*
 *  OpenSCAD (www.openscad.org)
 *  Copyright (C) 2009-2011 Clifford Wolf <clifford@clifford.at> and
 *                          Marius Kintel <marius@kintel.net>
 *
 *  This program is free software; you can redistribute it and/or modify
 *  it under the terms of the GNU General Public License as published by
 *  the Free Software Foundation; either version 2 of the License, or
 *  (at your option) any later version.
 *
 *  As a special exception, you have permission to link this program
 *  with the CGAL library and distribute executables, as long as you
 *  follow the requirements of the GNU GPL in regard to all of the
 *  software in the executable aside from CGAL.
 *
 *  This program is distributed in the hope that it will be useful,
 *  but WITHOUT ANY WARRANTY; without even the implied warranty of
 *  MERCHANTABILITY or FITNESS FOR A PARTICULAR PURPOSE.  See the
 *  GNU General Public License for more details.
 *
 *  You should have received a copy of the GNU General Public License
 *  along with this program; if not, write to the Free Software
 *  Foundation, Inc., 59 Temple Place, Suite 330, Boston, MA  02111-1307  USA
 *
 */

#include "export.h"
#include "polyset.h"
#include "polyset-utils.h"

static void append_svg(const Polygon2d &poly, std::ostream &output)
{
	output << "<path d=\"\n";
	for(const auto &o : poly.outlines()) {
		if (o.vertices.empty()) {
			continue;
		}
		
		const Eigen::Vector2d& p0 = o.vertices[0];
		output << "M " << p0.x() << "," << -p0.y();
		for (unsigned int idx = 1;idx < o.vertices.size();idx++) {
			const Eigen::Vector2d& p = o.vertices[idx];
			output << " L " << p.x() << "," << -p.y();
			if ((idx % 6) == 5) {
				output << "\n";
			}
		}
		output << " z\n";
	}
	output << "\" stroke=\"black\" fill=\"lightgray\" stroke-width=\"0.5\"/>\n";

}

static void append_svg(const shared_ptr<const Geometry> &geom, std::ostream &output)
{
<<<<<<< HEAD
	if (const GeometryList *geomlist = dynamic_cast<const GeometryList *>(geom.get())) {
		BOOST_FOREACH(const Geometry::GeometryItem &item, geomlist->getChildren()) {
			append_svg(item.second, output);
		}
	}
	else if (const PolySet *ps = dynamic_cast<const PolySet *>(geom.get())) {
=======
	if (dynamic_cast<const PolySet *>(geom.get())) {
>>>>>>> 0d4fa3e6
		assert(false && "Unsupported file format");
	}
	else if (const Polygon2d *poly = dynamic_cast<const Polygon2d *>(geom.get())) {
		append_svg(*poly, output);
	} else {
		assert(false && "Export as SVG for this geometry type is not supported");
	}
}

void export_svg(const shared_ptr<const Geometry> &geom, std::ostream &output)
{
	setlocale(LC_NUMERIC, "C"); // Ensure radix is . (not ,) in output
	
	BoundingBox bbox = geom->getBoundingBox();
	int minx = (int)floor(bbox.min().x());
	int miny = (int)floor(-bbox.max().y());
	int maxx = (int)ceil(bbox.max().x());
	int maxy = (int)ceil(-bbox.min().y());
	int width = maxx - minx;
	int height = maxy - miny;

	output
		<< "<?xml version=\"1.0\" standalone=\"no\"?>\n"
		<< "<!DOCTYPE svg PUBLIC \"-//W3C//DTD SVG 1.1//EN\" \"http://www.w3.org/Graphics/SVG/1.1/DTD/svg11.dtd\">\n"
		<< "<svg width=\"" << width << "mm\" height=\"" << height
		<< "mm\" viewBox=\"" << minx << " " << miny << " " << width << " " << height
		<< "\" xmlns=\"http://www.w3.org/2000/svg\" version=\"1.1\">\n"
		<< "<title>OpenSCAD Model</title>\n";

	append_svg(geom, output);

	output << "</svg>\n";	
	setlocale(LC_NUMERIC, "");      // Set default locale
}<|MERGE_RESOLUTION|>--- conflicted
+++ resolved
@@ -53,16 +53,12 @@
 
 static void append_svg(const shared_ptr<const Geometry> &geom, std::ostream &output)
 {
-<<<<<<< HEAD
 	if (const GeometryList *geomlist = dynamic_cast<const GeometryList *>(geom.get())) {
-		BOOST_FOREACH(const Geometry::GeometryItem &item, geomlist->getChildren()) {
+		for(const auto &item : geomlist->getChildren()) {
 			append_svg(item.second, output);
 		}
 	}
-	else if (const PolySet *ps = dynamic_cast<const PolySet *>(geom.get())) {
-=======
-	if (dynamic_cast<const PolySet *>(geom.get())) {
->>>>>>> 0d4fa3e6
+	else if (dynamic_cast<const PolySet *>(geom.get())) {
 		assert(false && "Unsupported file format");
 	}
 	else if (const Polygon2d *poly = dynamic_cast<const Polygon2d *>(geom.get())) {
