--- conflicted
+++ resolved
@@ -54,7 +54,7 @@
 {
 	{
 		Parameters normal_parse = Parameters::parse(arguments.clone(), location,
-			{"file", "layer", "height", "origin", "scale", "center", "twist", "slices"},
+			{"file", "layer", "height", "origin", "scale", "center", "twist", "slices", "segments"},
 			{"convexity"}
 		);
 		if (normal_parse["height"].isDefined()) {
@@ -68,7 +68,7 @@
 	// if height not given, and first argument is a number,
 	// then assume it should be the height.
 	return Parameters::parse(std::move(arguments), location,
-		{"height", "file", "layer", "origin", "scale", "center", "twist", "slices"},
+		{"height", "file", "layer", "origin", "scale", "center", "twist", "slices", "segments"},
 		{"convexity"}
 	);
 }
@@ -77,24 +77,7 @@
 {
 	auto node = new LinearExtrudeNode(inst);
 
-<<<<<<< HEAD
-	// if height not given, and first argument is a number,
-	// then assume it should be the height.
-	bool first_argument_is_height = (arguments.size() > 0 && !arguments[0].name && arguments[0]->type() == Value::Type::NUMBER);
-	Parameters parameters = first_argument_is_height ?
-		Parameters::parse(std::move(arguments), inst->location(),
-			{"height", "file", "layer", "origin", "scale", "center", "twist", "slices", "segments"},
-			{"convexity"}
-		)
-	:
-		Parameters::parse(std::move(arguments), inst->location(),
-			{"file", "layer", "height", "origin", "scale", "center", "twist", "slices", "segments"},
-			{"convexity"}
-		)
-	;
-=======
 	Parameters parameters = parse_parameters(std::move(arguments), inst->location());
->>>>>>> 176ea07a
 
 	node->fn = parameters["$fn"].toDouble();
 	node->fs = parameters["$fs"].toDouble();
