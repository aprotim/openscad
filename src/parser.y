--- conflicted
+++ resolved
@@ -334,17 +334,7 @@
         : logic_or
         | TOK_FUNCTION '(' arguments_decl optional_commas ')' expr %prec NO_ELSE
             {
-<<<<<<< HEAD
-              if (Feature::ExperimentalFunctionLiterals.is_enabled()) {
-                $$ = new FunctionDefinition($6, *$3, LOCD("anonfunc", @$));
-              } else {
-                PRINTB("WARNING: Support for function literals is disabled %s",
-                LOCD("literal", @$).toRelativeString(mainFilePath.parent_path().generic_string()));
-                $$ = new Literal(Value::undefined.clone(), LOCD("literal", @$));
-              }
-=======
-			  $$ = new FunctionDefinition($6, *$3, LOCD("anonfunc", @$));
->>>>>>> 9d1c8aec
+              $$ = new FunctionDefinition($6, *$3, LOCD("anonfunc", @$));
               delete $3;
             }
         | logic_or '?' expr ':' expr
