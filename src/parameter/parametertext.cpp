--- conflicted
+++ resolved
@@ -7,19 +7,13 @@
 {
 	setValue();
 
-<<<<<<< HEAD
 	double max = 32767;
 	const auto &values = object->values.toVector();
-	if (values.size() == 1) { // [max] format from makerbot customizer
-		max = std::stoi(values[0].toString(),nullptr,0);
-=======
-	double max=32767;
-	if(object->values->toVector().size() == 1) { // [max] format from makerbot customizer
-        try {
-            max = std::stoi(object->values->toVector()[0]->toString(),nullptr,0);
-        }
-        catch(...) { } // If not a valid value, fall back to the default.
->>>>>>> eef566e9
+	if(values.size() == 1) { // [max] format from makerbot customizer
+		try {
+			max = std::stoi(values[0].toString(), nullptr, 0);
+		}
+		catch(...) { } // If not a valid value, fall back to the default.
 	}
 	this->lineEdit->setMaxLength(max);
 
