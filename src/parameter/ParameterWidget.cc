/*
 *  OpenSCAD (www.openscad.org)
 *  Copyright (C) 2009-2014 Clifford Wolf <clifford@clifford.at> and
 *                          Marius Kintel <marius@kintel.net>
 *
 *  This program is free software; you can redistribute it and/or modify
 *  it under the terms of the GNU General Public License as published by
 *  the Free Software Foundation; either version 2 of the License, or
 *  (at your option) any later version.
 *
 *  As a special exception, you have permission to link this program
 *  with the CGAL library and distribute executables, as long as you
 *  follow the requirements of the GNU GPL in regard to all of the
 *  software in the executable aside from CGAL.
 *
 *  This program is distributed in the hope that it will be useful,
 *  but WITHOUT ANY WARRANTY; without even the implied warranty of
 *  MERCHANTABILITY or FITNESS FOR A PARTICULAR PURPOSE.  See the
 *  GNU General Public License for more details.
 *
 *  You should have received a copy of the GNU General Public License
 *  along with this program; if not, write to the Free Software
 *  Foundation, Inc., 59 Temple Place, Suite 330, Boston, MA  02111-1307  USA
 *
 */
#include <QWidget>

#include "ParameterWidget.h"

#include "groupwidget.h"
#include "parameterspinbox.h"
#include "parametercombobox.h"
#include "parameterslider.h"
#include "parametercheckbox.h"
#include "parametertext.h"
#include "parametervector.h"

<<<<<<< HEAD
=======
#include "comment.h"

>>>>>>> 0ff3ca2f
#include <boost/filesystem.hpp>

#include <QInputDialog>
#include <QMessageBox>

ParameterWidget::ParameterWidget(QWidget *parent) : QWidget(parent)
{
	setupUi(this);
	scrollAreaWidgetContents->layout()->setAlignment(Qt::AlignTop);

	autoPreviewTimer.setInterval(500);
	autoPreviewTimer.setSingleShot(true);

	connect(&autoPreviewTimer, SIGNAL(timeout()), this, SIGNAL(parametersChanged()));
	connect(checkBoxAutoPreview, SIGNAL(toggled(bool)), this, SLOT(autoPreview()));
	connect(comboBoxDetails, SIGNAL(currentIndexChanged(int)), this, SLOT(rebuildWidgets()));
	connect(comboBoxPreset, SIGNAL(activated(int)), this, SLOT(onSetChanged(int)));
	//connect(comboBoxPreset, SIGNAL(editTextChanged(const QString&)), this, SLOT(onSetNameChanged()));
	connect(addButton, SIGNAL(clicked()), this, SLOT(onSetAdd()));
	connect(deleteButton, SIGNAL(clicked()), this, SLOT(onSetDelete()));
}

// Can only be called before the initial setParameters().
void ParameterWidget::readFile(QString scadFile)
{
	assert(sets.empty());
	assert(parameters.empty());
	assert(widgets.empty());
	
	QString jsonFile = getJsonFile(scadFile);
	if (!boost::filesystem::exists(jsonFile.toStdString())) {
		this->invalidJsonFile = QString();
	} else if (this->sets.readFile(jsonFile.toStdString())) {
		this->invalidJsonFile = QString();
	} else {
		this->invalidJsonFile = jsonFile;
	}
	
	for (const auto& set : this->sets) {
		comboBoxPreset->addItem(QString::fromStdString(set.name()));
	}
}

// Write the json file if the parameter sets are not empty.
// This prevents creating unnecessary json files.
void ParameterWidget::saveFile(QString scadFile)
{
	if (sets.empty()) {
		return;
	}
	
	QString jsonFile = getJsonFile(scadFile);
	if (jsonFile == this->invalidJsonFile) {
		QMessageBox msgBox;
		msgBox.setWindowTitle(_("Saving presets"));
		msgBox.setText(QString(_("%1 was found, but was unreadable. Do you want to overwrite %1?")).arg(this->invalidJsonFile));
		msgBox.setStandardButtons(QMessageBox::Save | QMessageBox::Cancel);
		msgBox.setDefaultButton(QMessageBox::Cancel);
		if (msgBox.exec() == QMessageBox::Cancel) {
			return;
		}
	}
	
	cleanSets();
	sets.writeFile(jsonFile.toStdString());
}

void ParameterWidget::saveBackupFile(QString scadFile)
{
	if (sets.empty()) {
		return;
	}
	
	sets.writeFile(getJsonFile(scadFile).toStdString());
}

void ParameterWidget::setParameters(const FileModule* module, const std::string& moduleSource)
{
	if (this->moduleSource == moduleSource) {
		return;
	}
	this->moduleSource = moduleSource;

	this->parameters = ParameterObjects::fromModule(module);
	rebuildWidgets();
	loadSet(comboBoxPreset->currentIndex());
}

void ParameterWidget::applyParameters(FileModule *fileModule)
{
	this->parameters.apply(fileModule);
}

bool ParameterWidget::childHasFocus()
{
	if(this->hasFocus()) {
		return true;
	}
	auto children = this->findChildren<QWidget *>();
	for (auto child : children) {
		if(child->hasFocus()) {
			return true;
		}
	}
	return false;
}

void ParameterWidget::autoPreview()
{
	autoPreviewTimer.stop();
	if (checkBoxAutoPreview->isChecked()) {
		autoPreviewTimer.start();
	}
}

void ParameterWidget::setModified()
{
	if (!this->modified) {
		this->modified = true;
		emit modificationChanged();
	}
}

<<<<<<< HEAD
void ParameterWidget::onSetChanged(int index)
{
	loadSet(index);
	autoPreview();
}

void ParameterWidget::onSetNameChanged()
{
	assert(comboBoxPreset->count() == sets.size() + 1);
	comboBoxPreset->setItemText(comboBoxPreset->currentIndex(), comboBoxPreset->lineEdit()->text());
	sets[comboBoxPreset->currentIndex() - 1].setName(comboBoxPreset->currentText().toStdString());
	setModified();
=======
void ParameterWidget::setParameters(const SourceFile* sourceFile,bool rebuildParameterWidget)
{
	this->extractor->setParameters(sourceFile,this->entries,ParameterPos,rebuildParameterWidget);
	if(rebuildParameterWidget){
		connectWidget();
	}else{
		updateWidget();
	}
}

void ParameterWidget::applyParameters(SourceFile *sourceFile)
{
	this->extractor->applyParameters(sourceFile,entries);
>>>>>>> 0ff3ca2f
}

void ParameterWidget::onSetAdd()
{
	bool ok = true;
	QString result = QInputDialog::getText(
		this,
		_("Create new set of parameter"),
		_("Enter name of the parameter set"),
		QLineEdit::Normal,
		"",
		&ok
	);

	if (ok) {
		createSet(result.trimmed());
	}
	setModified();
}

void ParameterWidget::onSetDelete()
{
	int index = comboBoxPreset->currentIndex();
	assert(index > 0);
	int newIndex;
	if (index + 1 == comboBoxPreset->count()) {
		newIndex = index - 1;
	} else {
		newIndex = index + 1;
	}
	comboBoxPreset->setCurrentIndex(newIndex);
	loadSet(newIndex);

	comboBoxPreset->removeItem(index);
	sets.erase(sets.begin() + (index - 1));
	setModified();
	autoPreview();
}

void ParameterWidget::parameterModified()
{
	ParameterVirtualWidget* widget = (ParameterVirtualWidget*)sender();
	ParameterObject* parameter = widget->getParameter();

	// When attempting to modify the design default, create a new set to edit.
	if (comboBoxPreset->currentIndex() == 0) {
		std::set<std::string> setNames;
		for (const auto& set : this->sets) {
			setNames.insert(set.name());
		}

		QString name;
		for (int i = 1; ; i++) {
			name = _("New set ") + QString::number(i);
			if (setNames.count(name.toStdString()) == 0) {
				break;
			}
		}
		createSet(name);
	}

	size_t setIndex = comboBoxPreset->currentIndex() - 1;
	assert(setIndex < sets.size());
	sets[setIndex][parameter->name()] = parameter->exportValue();

	assert(widgets.count(parameter) == 1);
	for (ParameterVirtualWidget* otherWidget : widgets[parameter]) {
		if (otherWidget != widget) {
			otherWidget->setValue();
		}
	}

	setModified();
	autoPreview();
}

void ParameterWidget::loadSet(int index)
{
	assert(index <= sets.size());
	if (index == 0) {
		parameters.reset();
	} else {
		parameters.importValues(sets[index - 1]);
	}

	updateSetEditability();

	for (const auto& pair : widgets) {
		for (ParameterVirtualWidget* widget : pair.second) {
			widget->setValue();
		}
	}
}

void ParameterWidget::createSet(QString name)
{
	sets.push_back(parameters.exportValues(name.toStdString()));
	comboBoxPreset->addItem(name);
	comboBoxPreset->setCurrentIndex(comboBoxPreset->count() - 1);
	updateSetEditability();
}

void ParameterWidget::updateSetEditability()
{
	if (comboBoxPreset->currentIndex() == 0) {
		comboBoxPreset->setEditable(false);
		deleteButton->setEnabled(false);
	} else {
		if (!comboBoxPreset->isEditable()) {
			comboBoxPreset->setEditable(true);
			connect(comboBoxPreset->lineEdit(), SIGNAL(textEdited(const QString&)), this, SLOT(onSetNameChanged()));
		}
		deleteButton->setEnabled(true);
	}
}

void ParameterWidget::rebuildWidgets()
{
	std::set<std::string> expandedGroups;
	QList<GroupWidget*> groupWidgets = this->findChildren<GroupWidget*>();
	for (GroupWidget* groupWidget : groupWidgets) {
		if (groupWidget->isExpanded()) {
			expandedGroups.insert(groupWidget->title().toStdString());
		}
	}

	widgets.clear();
	QLayout* layout = this->scrollAreaWidgetContents->layout();
	while (layout->count() > 0) {
		QLayoutItem* child = layout->takeAt(0);
		delete child->widget();
		delete child;
	}

<<<<<<< HEAD
	DescriptionStyle descriptionStyle = static_cast<DescriptionStyle>(comboBoxDetails->currentIndex());
	std::vector<ParameterGroup> parameterGroups = getParameterGroups();
	for (const auto& group : parameterGroups) {
		GroupWidget* groupWidget = new GroupWidget(group.name);
		for (ParameterObject* parameter : group.parameters) {
			ParameterVirtualWidget* parameterWidget = createParameterWidget(parameter, descriptionStyle);
			connect(parameterWidget, SIGNAL(changed()), this, SLOT(parameterModified()));
			if (!widgets.count(parameter)) {
				widgets[parameter] = {};
=======
void ParameterWidget::applyParameterSet(std::string setName)
{
	boost::optional<pt::ptree &> set = this->setMgr->getParameterSet(setName);
	if (!set.is_initialized()) {
		return;
	}

	for (pt::ptree::value_type &v : set.get()) {
		entry_map_t::iterator entry = entries.find(v.first);
		if (entry != entries.end()) {
			if (entry->second->dvt == Value::Type::STRING) {
				entry->second->value = Value(v.second.data());
			} else if (entry->second->dvt == Value::Type::BOOL) {
				entry->second->value = Value(v.second.get_value<bool>());
			} else {
				shared_ptr<Expression> params = CommentParser::parser(v.second.data().c_str());
				if (!params) continue;
				
				Value newValue = params->evaluateLiteral();
				if (entry->second->dvt == newValue.type()) {
					entry->second->value = std::move(newValue);
				}
>>>>>>> 0ff3ca2f
			}
			widgets[parameter].push_back(parameterWidget);
			groupWidget->addWidget(parameterWidget);
		}
		groupWidget->setExpanded(expandedGroups.count(group.name.toStdString()) > 0);
		layout->addWidget(groupWidget);
	}
}

std::vector<ParameterWidget::ParameterGroup> ParameterWidget::getParameterGroups()
{
	std::vector<ParameterWidget::ParameterGroup> output;
	std::map<std::string, size_t> groupIndices;
	std::vector<ParameterObject*> globalParameters;

	for (const std::unique_ptr<ParameterObject>& parameter : parameters) {
		std::string group = parameter->group();
		if (group == "Global") {
			globalParameters.push_back(parameter.get());
		} else if (group == "Hidden") {
			continue;
		} else {
			if (!groupIndices.count(group)) {
				groupIndices[group] = output.size();
				output.push_back({QString::fromStdString(group)});
			}
			output[groupIndices[group]].parameters.push_back(parameter.get());
		}
	}

	if (output.size() == 0 && globalParameters.size() > 0) {
		ParameterGroup global;
		global.name = "Global";
		global.parameters = std::move(globalParameters);
		output.push_back(std::move(global));
	} else {
		for (auto& group : output) {
			group.parameters.insert(group.parameters.end(), globalParameters.begin(), globalParameters.end());
		}
	}

	return output;
}

ParameterVirtualWidget* ParameterWidget::createParameterWidget(ParameterObject* parameter, DescriptionStyle descriptionStyle)
{
	if (parameter->type() == ParameterObject::ParameterType::Bool) {
		return new ParameterCheckBox(this, static_cast<BoolParameter*>(parameter), descriptionStyle);
	} else if (parameter->type() == ParameterObject::ParameterType::String) {
		return new ParameterText(this, static_cast<StringParameter*>(parameter), descriptionStyle);
	} else if (parameter->type() == ParameterObject::ParameterType::Number) {
		NumberParameter* numberParameter = static_cast<NumberParameter*>(parameter);
		if (numberParameter->minimum && numberParameter->maximum) {
			return new ParameterSlider(this, numberParameter, descriptionStyle);
		} else {
			return new ParameterSpinBox(this, numberParameter, descriptionStyle);
		}
	} else if (parameter->type() == ParameterObject::ParameterType::Vector) {
		return new ParameterVector(this, static_cast<VectorParameter*>(parameter), descriptionStyle);
	} else if (parameter->type() == ParameterObject::ParameterType::Enum) {
		return new ParameterComboBox(this, static_cast<EnumParameter*>(parameter), descriptionStyle);
	} else {
		assert(false);
	}
}

QString ParameterWidget::getJsonFile(QString scadFile)
{
	boost::filesystem::path p = scadFile.toStdString();
	return QString::fromStdString(p.replace_extension(".json").string());
}

// Remove set values that do not correspond to a parameter,
// or that cannot be parsed as such.
void ParameterWidget::cleanSets()
{
	std::map<std::string, ParameterObject*> namedParameters;
	for (const auto& parameter : parameters) {
		namedParameters[parameter->name()] = parameter.get();
	}
	
	for (ParameterSet& set : sets) {
		for (auto it = set.begin(); it != set.end(); ) {
			if (!namedParameters.count(it->first)) {
				it = set.erase(it);
			} else {
				if (namedParameters[it->first]->importValue(it->second, false)) {
					++it;
				} else {
					it = set.erase(it);
				}
			}
		}
	}
}<|MERGE_RESOLUTION|>--- conflicted
+++ resolved
@@ -35,11 +35,6 @@
 #include "parametertext.h"
 #include "parametervector.h"
 
-<<<<<<< HEAD
-=======
-#include "comment.h"
-
->>>>>>> 0ff3ca2f
 #include <boost/filesystem.hpp>
 
 #include <QInputDialog>
@@ -116,21 +111,21 @@
 	sets.writeFile(getJsonFile(scadFile).toStdString());
 }
 
-void ParameterWidget::setParameters(const FileModule* module, const std::string& moduleSource)
-{
-	if (this->moduleSource == moduleSource) {
+void ParameterWidget::setParameters(const SourceFile* sourceFile, const std::string& source)
+{
+	if (this->source == source) {
 		return;
 	}
-	this->moduleSource = moduleSource;
-
-	this->parameters = ParameterObjects::fromModule(module);
+	this->source = source;
+
+	this->parameters = ParameterObjects::fromSourceFile(sourceFile);
 	rebuildWidgets();
 	loadSet(comboBoxPreset->currentIndex());
 }
 
-void ParameterWidget::applyParameters(FileModule *fileModule)
-{
-	this->parameters.apply(fileModule);
+void ParameterWidget::applyParameters(SourceFile *sourceFile)
+{
+	this->parameters.apply(sourceFile);
 }
 
 bool ParameterWidget::childHasFocus()
@@ -163,7 +158,6 @@
 	}
 }
 
-<<<<<<< HEAD
 void ParameterWidget::onSetChanged(int index)
 {
 	loadSet(index);
@@ -176,21 +170,6 @@
 	comboBoxPreset->setItemText(comboBoxPreset->currentIndex(), comboBoxPreset->lineEdit()->text());
 	sets[comboBoxPreset->currentIndex() - 1].setName(comboBoxPreset->currentText().toStdString());
 	setModified();
-=======
-void ParameterWidget::setParameters(const SourceFile* sourceFile,bool rebuildParameterWidget)
-{
-	this->extractor->setParameters(sourceFile,this->entries,ParameterPos,rebuildParameterWidget);
-	if(rebuildParameterWidget){
-		connectWidget();
-	}else{
-		updateWidget();
-	}
-}
-
-void ParameterWidget::applyParameters(SourceFile *sourceFile)
-{
-	this->extractor->applyParameters(sourceFile,entries);
->>>>>>> 0ff3ca2f
 }
 
 void ParameterWidget::onSetAdd()
@@ -325,7 +304,6 @@
 		delete child;
 	}
 
-<<<<<<< HEAD
 	DescriptionStyle descriptionStyle = static_cast<DescriptionStyle>(comboBoxDetails->currentIndex());
 	std::vector<ParameterGroup> parameterGroups = getParameterGroups();
 	for (const auto& group : parameterGroups) {
@@ -335,30 +313,6 @@
 			connect(parameterWidget, SIGNAL(changed()), this, SLOT(parameterModified()));
 			if (!widgets.count(parameter)) {
 				widgets[parameter] = {};
-=======
-void ParameterWidget::applyParameterSet(std::string setName)
-{
-	boost::optional<pt::ptree &> set = this->setMgr->getParameterSet(setName);
-	if (!set.is_initialized()) {
-		return;
-	}
-
-	for (pt::ptree::value_type &v : set.get()) {
-		entry_map_t::iterator entry = entries.find(v.first);
-		if (entry != entries.end()) {
-			if (entry->second->dvt == Value::Type::STRING) {
-				entry->second->value = Value(v.second.data());
-			} else if (entry->second->dvt == Value::Type::BOOL) {
-				entry->second->value = Value(v.second.get_value<bool>());
-			} else {
-				shared_ptr<Expression> params = CommentParser::parser(v.second.data().c_str());
-				if (!params) continue;
-				
-				Value newValue = params->evaluateLiteral();
-				if (entry->second->dvt == newValue.type()) {
-					entry->second->value = std::move(newValue);
-				}
->>>>>>> 0ff3ca2f
 			}
 			widgets[parameter].push_back(parameterWidget);
 			groupWidget->addWidget(parameterWidget);
