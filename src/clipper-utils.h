--- conflicted
+++ resolved
@@ -15,11 +15,7 @@
 	Polygon2d *toPolygon2d(const ClipperLib::PolyTree &poly);
 	ClipperLib::Paths process(const ClipperLib::Paths &polygons, 
 														ClipperLib::ClipType, ClipperLib::PolyFillType);
-<<<<<<< HEAD
-=======
-
 	Polygon2d *applyOffset(const Polygon2d& poly, double offset, ClipperLib::JoinType joinType, double miter_limit, double arc_tolerance);
->>>>>>> 05e1dd7d
 	Polygon2d *applyMinkowski(const std::vector<const Polygon2d*> &polygons);
 	Polygon2d *apply(const std::vector<const Polygon2d*> &polygons, ClipperLib::ClipType);
 	Polygon2d *apply(const std::vector<ClipperLib::Paths> &pathsvector, ClipperLib::ClipType);
