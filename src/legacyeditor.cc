#include "legacyeditor.h"
#include "Preferences.h"
#include "highlighter.h"
#include "QSettingsCached.h"

LegacyEditor::LegacyEditor(QWidget *parent) : EditorInterface(parent)
{
	QVBoxLayout *legacyeditorLayout = new QVBoxLayout(this);
	legacyeditorLayout->setContentsMargins(0, 0, 0, 0);
	this->textedit = new QTextEdit(this);
	legacyeditorLayout->addWidget(this->textedit);
	this->textedit->setAcceptRichText(false);
	// This needed to avoid the editor accepting filename drops as we want
	// to handle these ourselves in MainWindow
	this->textedit->setAcceptDrops(false);
	this->textedit->setWordWrapMode(QTextOption::WrapAnywhere);
	this->textedit->setTabStopWidth(30);

	this->highlighter = new Highlighter(this->textedit->document());

	connect(this->textedit, SIGNAL(textChanged()), this, SIGNAL(contentsChanged()));
	connect(this->textedit->document(), SIGNAL(modificationChanged(bool)), this, SIGNAL(modificationChanged(bool)));
}

void LegacyEditor::indentSelection()
{	
	QTextCursor cursor = this->textedit->textCursor();
	int p1 = cursor.selectionStart();
	QString txt = cursor.selectedText();

	txt.replace(QString(QChar(8233)), QString(QChar(8233)) + QString("\t"));
	if (txt.endsWith(QString(QChar(8233)) + QString("\t")))
		txt.chop(1);
	txt = QString("\t") + txt;

	cursor.insertText(txt);
	int p2 = cursor.position();
	cursor.setPosition(p1, QTextCursor::MoveAnchor);
	cursor.setPosition(p2, QTextCursor::KeepAnchor);
	this->textedit->setTextCursor(cursor);
}

void LegacyEditor::unindentSelection()
{
	QTextCursor cursor = this->textedit->textCursor();
	int p1 = cursor.selectionStart();
	QString txt = cursor.selectedText();

	txt.replace(QString(QChar(8233)) + QString("\t"), QString(QChar(8233)));
	if (txt.startsWith(QString("\t")))
		txt.remove(0, 1);

	cursor.insertText(txt);
	int p2 = cursor.position();
	cursor.setPosition(p1, QTextCursor::MoveAnchor);
	cursor.setPosition(p2, QTextCursor::KeepAnchor);
	this->textedit->setTextCursor(cursor);
}

void LegacyEditor::commentSelection()
{
	QTextCursor cursor = this->textedit->textCursor();
	int p1 = cursor.selectionStart();
	QString txt = cursor.selectedText();

	txt.replace(QString(QChar(8233)), QString(QChar(8233)) + QString("//"));
	if (txt.endsWith(QString(QChar(8233)) + QString("//")))
		txt.chop(2);
	txt = QString("//") + txt;

	cursor.insertText(txt);
	int p2 = cursor.position();
	cursor.setPosition(p1, QTextCursor::MoveAnchor);
	cursor.setPosition(p2, QTextCursor::KeepAnchor);
	this->textedit->setTextCursor(cursor);

}

void LegacyEditor::uncommentSelection()
{
	QTextCursor cursor = this->textedit->textCursor();
	int p1 = cursor.selectionStart();
	QString txt = cursor.selectedText();

	txt.replace(QString(QChar(8233)) + QString("//"), QString(QChar(8233)));
	if (txt.startsWith(QString("//")))
		txt.remove(0, 2);

	cursor.insertText(txt);
	int p2 = cursor.position();
	cursor.setPosition(p1, QTextCursor::MoveAnchor);
	cursor.setPosition(p2, QTextCursor::KeepAnchor);
	this->textedit->setTextCursor(cursor);
}

void LegacyEditor::zoomIn()
{
	// See also QT's implementation in QLegacyEditor.cpp
	QSettingsCached settings;
	QFont tmp_font = this->textedit->font() ;
	if (font().pointSize() >= 1)
		tmp_font.setPointSize(1 + font().pointSize());
	else
		tmp_font.setPointSize(1);
	settings.setValue("editor/fontsize", tmp_font.pointSize());
	this->textedit->setFont(tmp_font);
}

void LegacyEditor::zoomOut()
{

	QSettingsCached settings;
	QFont tmp_font = this->textedit->font();
	if (font().pointSize() >= 2)
		tmp_font.setPointSize(-1 + font().pointSize());
	else
		tmp_font.setPointSize(1);
	settings.setValue("editor/fontsize", tmp_font.pointSize());
	this->textedit->setFont(tmp_font);

}

void LegacyEditor::setPlainText(const QString &text)
{

	int y = this->textedit->verticalScrollBar()->sliderPosition();
	// Save current cursor position
	QTextCursor cursor = this->textedit->textCursor();
	int n = cursor.position();
	this->textedit->setPlainText(text);
	// Restore cursor position
	if (n < text.length()) {
		cursor.setPosition(n);
		this->textedit->setTextCursor(cursor);
		this->textedit->verticalScrollBar()->setSliderPosition(y);
	}
}

void LegacyEditor::highlightError(int error_pos)
{
	highlighter->highlightError(error_pos);
        QTextCursor cursor = this->textedit->textCursor();
        cursor.setPosition(error_pos);
        this->textedit->setTextCursor(cursor);

}

void LegacyEditor::unhighlightLastError()
{
	highlighter->unhighlightLastError();
}

void LegacyEditor::setHighlightScheme(const QString &name)
{
	highlighter->assignFormatsToTokens(name);
	highlighter->rehighlight(); // slow on large files
}

QSize LegacyEditor::sizeHint() const
{
	if (initialSizeHint.width() <= 0) {
		return this->textedit->sizeHint();
	} else {
		return initialSizeHint;
	}
}

void LegacyEditor::setInitialSizeHint(const QSize &size)
{
	initialSizeHint = size;
}
 
QString LegacyEditor::toPlainText()
{
	return this->textedit->toPlainText();
}

void LegacyEditor::insert(const QString &text)
{
	this->textedit->insertPlainText(text);
}

void LegacyEditor::setText(const QString &text)
{
	this->textedit->selectAll();
	this->textedit->insertPlainText(text);
}

bool LegacyEditor::canUndo()
{
    return (this->textedit->document()->availableUndoSteps() != 0);
}

void LegacyEditor::undo()
{
	this->textedit->undo();
}

void LegacyEditor::redo()
{
	this->textedit->redo();
}

void LegacyEditor::cut()
{
	this->textedit->cut();
}

void LegacyEditor::copy()
{
	this->textedit->copy();
}

void LegacyEditor::paste()
{
	this->textedit->paste();
}

LegacyEditor::~LegacyEditor()
{
	delete highlighter;
}

void LegacyEditor::replaceSelectedText(const QString &newText)
{
	QTextCursor cursor = this->textedit->textCursor();
	if (cursor.selectedText() != newText) {
		cursor.insertText(newText);
	}
}

void LegacyEditor::replaceAll(const QString &findText, const QString &replaceText)
{
	QTextCursor cursor(this->textedit->textCursor());
	cursor.setPosition(0);
	this->textedit->setTextCursor(cursor);
	this->textedit->find(findText);
	while (this->textedit->textCursor().hasSelection()){
		this->textedit->textCursor().insertText(replaceText);
		this->textedit->find(findText);
	}
}

bool LegacyEditor::findString(const QString & exp, bool findBackwards) const
{
	return this->textedit->find(exp, findBackwards ? QTextDocument::FindBackward : QTextDocument::FindFlags(nullptr));
}

int LegacyEditor::updateFindIndicators(const QString & /*findText*/, bool /*visibility*/)//incomplete-place-holder
{
    int findwordcount = 0;
    // blank see scintillaeditor.cpp
    return findwordcount;
}

bool LegacyEditor::find(const QString &newText, bool /*findNext*/, bool findBackwards)
{
	bool success = this->findString(newText, findBackwards);
	if (!success) { // Implement wrap-around search behavior
		QTextCursor old_cursor = this->textedit->textCursor();
		QTextCursor tmp_cursor = old_cursor;
		tmp_cursor.movePosition(findBackwards ? QTextCursor::End : QTextCursor::Start);
		this->textedit->setTextCursor(tmp_cursor);
		bool success = this->findString(newText, findBackwards);
		if (!success) {
			this->textedit->setTextCursor(old_cursor);
		}
		return success;
	}
	return true;

}

void LegacyEditor::initFont(const QString& family, uint size)
{
	QFont font;
	if (!family.isEmpty()) font.setFamily(family);
	else font.setFixedPitch(true);
	if (size > 0)	font.setPointSize(size);
	font.setStyleHint(QFont::TypeWriter);
	this->textedit->setFont(font);

}

QString LegacyEditor::selectedText()
{
	return textedit->textCursor().selectedText();
}

void LegacyEditor::setContentModified(bool y)
{
	this->textedit->document()->setModified(y);
}

bool LegacyEditor::isContentModified()
{
	return textedit->document()->isModified();
}

QStringList LegacyEditor::colorSchemes()
{
	QStringList colorSchemes;
    
	colorSchemes
	    << "For Light Background"
	    << "For Dark Background"
	    << "Off";
	
	return colorSchemes;
}

void LegacyEditor::displayTemplates()
{
}

void LegacyEditor::addTemplate()
{
}

<<<<<<< HEAD
void LegacyEditor::setIndicator(const std::vector<IndicatorData>&)
=======
void LegacyEditor::toggleBookmark()
{
}

void LegacyEditor::nextBookmark()
{
}

void LegacyEditor::prevBookmark()
{
}

void LegacyEditor::jumpToNextError()
>>>>>>> 48c794fb
{
}<|MERGE_RESOLUTION|>--- conflicted
+++ resolved
@@ -317,9 +317,10 @@
 {
 }
 
-<<<<<<< HEAD
 void LegacyEditor::setIndicator(const std::vector<IndicatorData>&)
-=======
+{
+}
+
 void LegacyEditor::toggleBookmark()
 {
 }
@@ -333,6 +334,5 @@
 }
 
 void LegacyEditor::jumpToNextError()
->>>>>>> 48c794fb
 {
 }