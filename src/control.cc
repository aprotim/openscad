--- conflicted
+++ resolved
@@ -239,19 +239,13 @@
 				return node;
 			}
 			else if (value->type() == Value::RANGE) {
-<<<<<<< HEAD
 				AbstractNode* node = new CsgNode(inst, OPENSCAD_UNION);
-				Value::RangeType range = value->toRange();
-				boost::uint32_t steps = range.nbsteps();
-=======
 				RangeType range = value->toRange();
 				boost::uint32_t steps = range.numValues();
->>>>>>> c468f9a5
 				if (steps >= 10000) {
 					PRINTB("WARNING: Bad range parameter for children: too many elements (%lu).", steps);
 					return NULL;
 				}
-				AbstractNode* node = new AbstractNode(inst);
 				for (RangeType::iterator it = range.begin();it != range.end();it++) {
 					AbstractNode* childnode = getChild(ValuePtr(*it),modulectx); // with error cases
 					if (childnode==NULL) continue; // error
