/*
 *  OpenSCAD (www.openscad.org)
 *  Copyright (C) 2009-2011 Clifford Wolf <clifford@clifford.at> and
 *                          Marius Kintel <marius@kintel.net>
 *
 *  This program is free software; you can redistribute it and/or modify
 *  it under the terms of the GNU General Public License as published by
 *  the Free Software Foundation; either version 2 of the License, or
 *  (at your option) any later version.
 *
 *  As a special exception, you have permission to link this program
 *  with the CGAL library and distribute executables, as long as you
 *  follow the requirements of the GNU GPL in regard to all of the
 *  software in the executable aside from CGAL.
 *
 *  This program is distributed in the hope that it will be useful,
 *  but WITHOUT ANY WARRANTY; without even the implied warranty of
 *  MERCHANTABILITY or FITNESS FOR A PARTICULAR PURPOSE.  See the
 *  GNU General Public License for more details.
 *
 *  You should have received a copy of the GNU General Public License
 *  along with this program; if not, write to the Free Software
 *  Foundation, Inc., 59 Temple Place, Suite 330, Boston, MA  02111-1307  USA
 *
 */

#include <boost/foreach.hpp>
#include "module.h"
#include "node.h"
#include "evalcontext.h"
#include "modcontext.h"
#include "expression.h"
#include "builtin.h"
#include "printutils.h"
#include <sstream>
#include "mathc99.h"


#define foreach BOOST_FOREACH


class ControlModule : public AbstractModule
{
public: // types
	enum Type {
		CHILD,
		CHILDREN,
		ECHO,
		ASSIGN,
		FOR,
		INT_FOR,
		IF
    };
public: // methods
	ControlModule(Type type)
		: type(type)
	{ }

	virtual AbstractNode *instantiate(const Context *ctx, const ModuleInstantiation *inst, EvalContext *evalctx) const;

	static void for_eval(AbstractNode &node, const ModuleInstantiation &inst, size_t l, 
						 const Context *ctx, const EvalContext *evalctx);

	static const EvalContext* getLastModuleCtx(const EvalContext *evalctx);
	
	static AbstractNode* getChild(const Value &value, const EvalContext* modulectx);

private: // data
	Type type;

}; // class ControlModule

void ControlModule::for_eval(AbstractNode &node, const ModuleInstantiation &inst, size_t l, 
							const Context *ctx, const EvalContext *evalctx)
{
	if (evalctx->numArgs() > l) {
		const std::string &it_name = evalctx->getArgName(l);
		ValuePtr it_values = evalctx->getArgValue(l, ctx);
		Context c(ctx);
		if (it_values->type() == Value::RANGE) {
			Value::RangeType range = it_values->toRange();
                        boost::uint32_t steps = range.nbsteps();
                        if (steps >= 10000) {
                                PRINTB("WARNING: Bad range parameter in for statement: too many elements (%lu).", steps);
                        } else {
                            for (Value::RangeType::iterator it = range.begin();it != range.end();it++) {
                                c.set_variable(it_name, ValuePtr(*it));
                                for_eval(node, inst, l+1, &c, evalctx);
                            }
			}
		}
		else if (it_values->type() == Value::VECTOR) {
			for (size_t i = 0; i < it_values->toVector().size(); i++) {
				c.set_variable(it_name, it_values->toVector()[i]);
				for_eval(node, inst, l+1, &c, evalctx);
			}
		}
		else if (it_values->type() != Value::UNDEFINED) {
			c.set_variable(it_name, it_values);
			for_eval(node, inst, l+1, &c, evalctx);
		}
	} else if (l > 0) {
		// At this point, the for loop variables have been set and we can initialize
		// the local scope (as they may depend on the for loop variables
		Context c(ctx);
		BOOST_FOREACH(const Assignment &ass, inst.scope.assignments) {
			c.set_variable(ass.first, ass.second->evaluate(&c));
		}
		
		std::vector<AbstractNode *> instantiatednodes = inst.instantiateChildren(&c);
		node.children.insert(node.children.end(), instantiatednodes.begin(), instantiatednodes.end());
	}
}

const EvalContext* ControlModule::getLastModuleCtx(const EvalContext *evalctx)
{
	// Find the last custom module invocation, which will contain
	// an eval context with the children of the module invokation
	const Context *tmpc = evalctx;
	while (tmpc->getParent()) {
		const ModuleContext *modulectx = dynamic_cast<const ModuleContext*>(tmpc->getParent());
		if (modulectx) {
			// This will trigger if trying to invoke child from the root of any file
			// assert(filectx->evalctx);
			if (modulectx->evalctx) {
				return modulectx->evalctx;
			}
			return NULL;
		}
		tmpc = tmpc->getParent();
	}
	return NULL;
}

// static
AbstractNode* ControlModule::getChild(const Value& value, const EvalContext* modulectx)
{
	if (value.type()!=Value::NUMBER) {
		// Invalid parameter
		// (e.g. first child of difference is invalid)
		PRINTB("WARNING: Bad parameter type (%s) for children, only accept: empty, number, vector, range.", value.toString());
		return NULL;
	}
	double v;
	if (!value.getDouble(v)) {
		PRINTB("WARNING: Bad parameter type (%s) for children, only accept: empty, number, vector, range.", value.toString());
		return NULL;
	}
		
	int n = trunc(v);
	if (n < 0) {
		PRINTB("WARNING: Negative children index (%d) not allowed", n);
		return NULL; // Disallow negative child indices
	}
	if (n>=(int)modulectx->numChildren()) {
		// How to deal with negative objects in this case?
		// (e.g. first child of difference is invalid)
		PRINTB("WARNING: Children index (%d) out of bounds (%d children)"
			, n % modulectx->numChildren());
		return NULL;
	}
	// OK
	return modulectx->getChild(n)->evaluate(modulectx);
}

AbstractNode *ControlModule::instantiate(const Context* /*ctx*/, const ModuleInstantiation *inst, EvalContext *evalctx) const
{
	AbstractNode *node = NULL;

	switch (this->type) {
	case CHILD:	{
		printDeprecation("DEPRECATED: child() will be removed in future releases. Use children() instead.");
		int n = 0;
		if (evalctx->numArgs() > 0) {
			double v;
			if (evalctx->getArgValue(0)->getDouble(v)) {
				n = trunc(v);
				if (n < 0) {
					PRINTB("WARNING: Negative child index (%d) not allowed", n);
					return NULL; // Disallow negative child indices
				}
			}
		}

		// Find the last custom module invocation, which will contain
		// an eval context with the children of the module invokation
		const EvalContext *modulectx = getLastModuleCtx(evalctx);
		if (modulectx==NULL) {
			return NULL;
		}
		// This will trigger if trying to invoke child from the root of any file
        if (n < (int)modulectx->numChildren()) {
			node = modulectx->getChild(n)->evaluate(modulectx);
		}
		else {
			// How to deal with negative objects in this case?
            // (e.g. first child of difference is invalid)
			PRINTB("WARNING: Child index (%d) out of bounds (%d children)", 
				   n % modulectx->numChildren());
		}
		return node;
	}
		break;

	case CHILDREN: {
		const EvalContext *modulectx = getLastModuleCtx(evalctx);
		if (modulectx==NULL) {
			return NULL;
		}
		// This will trigger if trying to invoke child from the root of any file
		// assert(filectx->evalctx);
		if (evalctx->numArgs()<=0) {
			// no parameters => all children
			AbstractNode* node = new AbstractNode(inst);
			for (int n = 0; n < (int)modulectx->numChildren(); ++n) {
				AbstractNode* childnode = modulectx->getChild(n)->evaluate(modulectx);
				if (childnode==NULL) continue; // error
				node->children.push_back(childnode);
			}
			return node;
		}
		else if (evalctx->numArgs()>0) {
			// one (or more ignored) parameter
			ValuePtr value = evalctx->getArgValue(0);
			if (value->type() == Value::NUMBER) {
				return getChild(*value, modulectx);
			}
			else if (value->type() == Value::VECTOR) {
				AbstractNode* node = new AbstractNode(inst);
				const Value::VectorType& vect = value->toVector();
				foreach (const Value::VectorType::value_type& vectvalue, vect) {
					AbstractNode* childnode = getChild(vectvalue,modulectx);
					if (childnode==NULL) continue; // error
					node->children.push_back(childnode);
				}
				return node;
			}
			else if (value->type() == Value::RANGE) {
				AbstractNode* node = new AbstractNode(inst);
				Value::RangeType range = value->toRange();
                                boost::uint32_t steps = range.nbsteps();
				if (steps >= 10000) {
					PRINTB("WARNING: Bad range parameter for children: too many elements (%lu).", steps);
					return NULL;
				}
                                for (Value::RangeType::iterator it = range.begin();it != range.end();it++) {
					AbstractNode* childnode = getChild(Value(*it),modulectx); // with error cases
					if (childnode==NULL) continue; // error
					node->children.push_back(childnode);
				}
				return node;
			}
			else {
				// Invalid parameter
				// (e.g. first child of difference is invalid)
				PRINTB("WARNING: Bad parameter type (%s) for children, only accept: empty, number, vector, range.", value->toString());
				return NULL;
			}
		}
		return NULL;
	}
		break;

	case ECHO: {
		node = new AbstractNode(inst);
		std::stringstream msg;
		msg << "ECHO: ";
		for (size_t i = 0; i < inst->arguments.size(); i++) {
			if (i > 0) msg << ", ";
			if (!evalctx->getArgName(i).empty()) msg << evalctx->getArgName(i) << " = ";
			ValuePtr val = evalctx->getArgValue(i);
			if (val->type() == Value::STRING) {
				msg << '"' << val->toString() << '"';
			} else {
				msg << val->toString();
			}
		}
		PRINTB("%s", msg.str());
	}
		break;

	case ASSIGN: {
		node = new AbstractNode(inst);
		// We create a new context to avoid parameters from influencing each other
		// -> parallel evaluation. This is to be backwards compatible.
		Context c(evalctx);
		for (size_t i = 0; i < evalctx->numArgs(); i++) {
			if (!evalctx->getArgName(i).empty())
				c.set_variable(evalctx->getArgName(i), evalctx->getArgValue(i));
		}
		// Let any local variables override the parameters
		inst->scope.apply(c);
		std::vector<AbstractNode *> instantiatednodes = inst->instantiateChildren(&c);
		node->children.insert(node->children.end(), instantiatednodes.begin(), instantiatednodes.end());
	}
		break;

	case FOR:
		node = new AbstractNode(inst);
		for_eval(*node, *inst, 0, evalctx, evalctx);
		break;

	case INT_FOR:
		node = new AbstractIntersectionNode(inst);
		for_eval(*node, *inst, 0, evalctx, evalctx);
		break;

	case IF: {
		node = new AbstractNode(inst);
		const IfElseModuleInstantiation *ifelse = dynamic_cast<const IfElseModuleInstantiation*>(inst);
<<<<<<< HEAD
		if (evalctx->numArgs() > 0 && evalctx->getArgValue(0)->toBool()) {
=======
		if (evalctx->numArgs() > 0 && evalctx->getArgValue(0).toBool()) {
			inst->scope.apply(*evalctx);
>>>>>>> 945be002
			std::vector<AbstractNode *> instantiatednodes = ifelse->instantiateChildren(evalctx);
			node->children.insert(node->children.end(), instantiatednodes.begin(), instantiatednodes.end());
		}
		else {
			ifelse->else_scope.apply(*evalctx);
			std::vector<AbstractNode *> instantiatednodes = ifelse->instantiateElseChildren(evalctx);
			node->children.insert(node->children.end(), instantiatednodes.begin(), instantiatednodes.end());
		}
	}
		break;
	}
	return node;
}

void register_builtin_control()
{
	Builtins::init("child", new ControlModule(ControlModule::CHILD));
	Builtins::init("children", new ControlModule(ControlModule::CHILDREN));
	Builtins::init("echo", new ControlModule(ControlModule::ECHO));
	Builtins::init("assign", new ControlModule(ControlModule::ASSIGN));
	Builtins::init("for", new ControlModule(ControlModule::FOR));
	Builtins::init("intersection_for", new ControlModule(ControlModule::INT_FOR));
	Builtins::init("if", new ControlModule(ControlModule::IF));
}<|MERGE_RESOLUTION|>--- conflicted
+++ resolved
@@ -308,12 +308,8 @@
 	case IF: {
 		node = new AbstractNode(inst);
 		const IfElseModuleInstantiation *ifelse = dynamic_cast<const IfElseModuleInstantiation*>(inst);
-<<<<<<< HEAD
 		if (evalctx->numArgs() > 0 && evalctx->getArgValue(0)->toBool()) {
-=======
-		if (evalctx->numArgs() > 0 && evalctx->getArgValue(0).toBool()) {
 			inst->scope.apply(*evalctx);
->>>>>>> 945be002
 			std::vector<AbstractNode *> instantiatednodes = ifelse->instantiateChildren(evalctx);
 			node->children.insert(node->children.end(), instantiatednodes.begin(), instantiatednodes.end());
 		}
