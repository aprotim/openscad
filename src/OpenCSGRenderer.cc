/*
 *  OpenSCAD (www.openscad.org)
 *  Copyright (C) 2009-2011 Clifford Wolf <clifford@clifford.at> and
 *                          Marius Kintel <marius@kintel.net>
 *
 *  This program is free software; you can redistribute it and/or modify
 *  it under the terms of the GNU General Public License as published by
 *  the Free Software Foundation; either version 2 of the License, or
 *  (at your option) any later version.
 *
 *  As a special exception, you have permission to link this program
 *  with the CGAL library and distribute executables, as long as you
 *  follow the requirements of the GNU GPL in regard to all of the
 *  software in the executable aside from CGAL.
 *
 *  This program is distributed in the hope that it will be useful,
 *  but WITHOUT ANY WARRANTY; without even the implied warranty of
 *  MERCHANTABILITY or FITNESS FOR A PARTICULAR PURPOSE.  See the
 *  GNU General Public License for more details.
 *
 *  You should have received a copy of the GNU General Public License
 *  along with this program; if not, write to the Free Software
 *  Foundation, Inc., 59 Temple Place, Suite 330, Boston, MA  02111-1307  USA
 *
 */

#include "system-gl.h"
#include "OpenCSGRenderer.h"
#include "polyset.h"
#include "csgterm.h"
#include "stl-utils.h"
<<<<<<< HEAD
#include "printutils.h"
=======

#ifdef ENABLE_OPENCSG
#  include <opencsg.h>
>>>>>>> 754cb0f7

GeometryPrimitive::~GeometryPrimitive()
{
	if(id_ && built_) {
		glDeleteLists(id_, 1);
	}
}

void GeometryPrimitive::render()
{
	if (!built_) {
		id_ = glGenLists(1);
		glNewList(id_, GL_COMPILE);
			Renderer::render_surface(geom_, csgmode_, m_);
		glEndList();
		built_ = true;
	}

	glPushMatrix();
	glMultMatrixd(m_.data());
		glCallList(id_);
	glPopMatrix();
}

<<<<<<< HEAD
OpenCSGRenderer::OpenCSGRenderer(CSGChain *root_chain, CSGChain *highlights_chain, CSGChain *background_chain, GLint *shaderinfo)
	: root_chain_(root_chain), highlights_chain_(highlights_chain),
	  background_chain_(background_chain), shaderinfo_(shaderinfo),
	  root_chain_built_(false), highlights_chain_built_(false), background_chain_built_(false)
=======
#endif

OpenCSGRenderer::OpenCSGRenderer(CSGChain *root_chain, CSGChain *highlights_chain,
								 CSGChain *background_chain, GLint *shaderinfo)
	: root_chain(root_chain), highlights_chain(highlights_chain), 
		background_chain(background_chain), shaderinfo(shaderinfo)
>>>>>>> 754cb0f7
{
}

OpenCSGRenderer::~OpenCSGRenderer()
{
	if (root_chain_built_){
		for (size_t i = 0; i < root_chain_primitives_.size(); i++) {
			std::for_each(root_chain_primitives_[i].begin(), root_chain_primitives_[i].end(), del_fun<OpenCSG::Primitive>());
		}
		root_chain_primitives_.clear();
		for (size_t i = 0; i < root_chain_list_ids_.size(); i++) {
			glDeleteLists(root_chain_list_ids_[i],1);
		}
		root_chain_list_ids_.clear();
	}
	if (highlights_chain_built_){
		for (size_t i = 0; i < highlights_chain_primitives_.size(); i++) {
			std::for_each(highlights_chain_primitives_[i].begin(), highlights_chain_primitives_[i].end(), del_fun<OpenCSG::Primitive>());
		}
		highlights_chain_primitives_.clear();
		for (size_t i = 0; i < highlights_chain_list_ids_.size(); i++) {
			glDeleteLists(highlights_chain_list_ids_[i],1);
		}
		highlights_chain_list_ids_.clear();
	}
	if (background_chain_built_){
		for (size_t i = 0; i < background_chain_primitives_.size(); i++) {
			std::for_each(background_chain_primitives_[i].begin(), background_chain_primitives_[i].end(), del_fun<OpenCSG::Primitive>());
		}
		background_chain_primitives_.clear();
		for (size_t i = 0; i < background_chain_list_ids_.size(); i++) {
			glDeleteLists(background_chain_list_ids_[i],1);
		}
		background_chain_list_ids_.clear();
	}
}

void OpenCSGRenderer::draw(bool /*showfaces*/, bool showedges) const
{
	GLint *shaderinfo = shaderinfo_;
	if (!shaderinfo[0]) shaderinfo = NULL;
	if (root_chain_) {
		renderCSGChain(root_chain_, showedges ? shaderinfo : NULL, false, false);
	}
	if (background_chain_) {
		renderCSGChain(background_chain_, showedges ? shaderinfo : NULL, false, true);
	}
	if (highlights_chain_) {
		renderCSGChain(highlights_chain_, showedges ? shaderinfo : NULL, true, false);
	}
}

<<<<<<< HEAD
void OpenCSGRenderer::renderCSGChain(CSGChain *chain, GLint *shaderinfo, bool highlight, bool background) const
{
	std::vector<OpenCSG::Primitive *> primitives;
	std::vector<std::vector<OpenCSG::Primitive *> > *chain_primitives;
	std::vector<unsigned int> *chain_lists;
	bool built;

	if (highlight && !background) {
		chain_primitives = const_cast<std::vector<std::vector<OpenCSG::Primitive *> > *>(&highlights_chain_primitives_);
		chain_lists = const_cast<std::vector<unsigned int>*>(&highlights_chain_list_ids_);
		built = highlights_chain_built_;
	} else if (!highlight && background) {
		chain_primitives = const_cast<std::vector<std::vector<OpenCSG::Primitive *> > *>(&background_chain_primitives_);
		chain_lists = const_cast<std::vector<unsigned int>*>(&background_chain_list_ids_);
		built = background_chain_built_;
	} else {
		chain_primitives = const_cast<std::vector<std::vector<OpenCSG::Primitive *> > *>(&root_chain_primitives_);
		chain_lists = const_cast<std::vector<unsigned int>*>(&root_chain_list_ids_);
		built = root_chain_built_;
	}

	if (!built && chain_primitives->size() != 0) {
		PRINT("Chain Primitives was not zero but not built either!!!!!!!!");
	}

=======
void OpenCSGRenderer::renderCSGChain(CSGChain *chain, GLint *shaderinfo, 
									 bool highlight, bool background) const
{
#ifdef ENABLE_OPENCSG
	std::vector<OpenCSG::Primitive*> primitives;
>>>>>>> 754cb0f7
	size_t j = 0;
	size_t l = 0;
	size_t m = 0;
	for (size_t i = 0;; i++) {
		bool last = i == chain->objects.size();
		bool primitives_added = false;
		const CSGChainObject &i_obj = last ? chain->objects[i-1] : chain->objects[i];
		if ((last || i_obj.type == CSGTerm::TYPE_UNION) && (i != 0)) {
			if (j+1 != i) {
				if (!built) {
					chain_primitives->push_back(primitives);
					primitives_added = true;
				}
				OpenCSG::render((*chain_primitives)[l]);
				glDepthFunc(GL_EQUAL);
				l++;
			}
			if (shaderinfo) glUseProgram(shaderinfo[0]);
			const CSGChainObject &parent_obj = chain->objects[j];
			for (; j < i; j++) {
				const CSGChainObject &j_obj = chain->objects[j];
				const Color4f &c = j_obj.color;
				csgmode_e csgmode = csgmode_e(
					(highlight ?
					 CSGMODE_HIGHLIGHT :
					 (background ? CSGMODE_BACKGROUND : CSGMODE_NORMAL)) |
					(j_obj.type == CSGTerm::TYPE_DIFFERENCE ? CSGMODE_DIFFERENCE : 0));

				ColorMode colormode = COLORMODE_NONE;
				if (highlight) {
					colormode = COLORMODE_HIGHLIGHT;
				} else if (background) {
					colormode = COLORMODE_BACKGROUND;
				} else if (j_obj.type == CSGTerm::TYPE_DIFFERENCE) {
					colormode = COLORMODE_CUTOUT;
				} else {
					colormode = COLORMODE_MATERIAL;
				}

<<<<<<< HEAD

				if (!built) {
					chain_lists->push_back(glGenLists(1));
					glNewList(chain_lists->back(), GL_COMPILE);
					render_surface(j_obj.geom, csgmode, j_obj.matrix, shaderinfo);
					glEndList();
				}

				glPushMatrix();
				glMultMatrixd(j_obj.matrix.data());

				setColor(colormode, c.data(), shaderinfo);
				glCallList((*chain_lists)[m]);
				glPopMatrix();

				m++;
=======
				if (highlight || !(parent_obj.flag & CSGTerm::FLAG_HIGHLIGHT)) {
					setColor(colormode, c.data(), shaderinfo);

					glPushMatrix();
					glMultMatrixd(j_obj.matrix.data());
					render_surface(j_obj.geom, csgmode, j_obj.matrix, shaderinfo);
					glPopMatrix();
				}
>>>>>>> 754cb0f7
			}
			
			if (shaderinfo) glUseProgram(0);
/*			for (unsigned int k = 0; k < primitives.size(); k++) {
				delete primitives[k];
			}*/
			glDepthFunc(GL_LEQUAL);
			if (!built) {
				if (!primitives_added) {
					for_each(primitives.begin(),primitives.end(),del_fun<OpenCSG::Primitive>());
				}
				primitives.clear();
			}
		}

		if (last) break;

		if (i_obj.geom) {
<<<<<<< HEAD
			if (!built) {
				csgmode_e csgmode = csgmode_e((highlight ?
								CSGMODE_HIGHLIGHT :
								(background ? CSGMODE_BACKGROUND : CSGMODE_NORMAL)) |
								(i_obj.type == CSGTerm::TYPE_DIFFERENCE ? CSGMODE_DIFFERENCE : 0));

				GeometryPrimitive *prim = new GeometryPrimitive(i_obj.geom, i_obj.matrix, csgmode,
										i_obj.type == CSGTerm::TYPE_DIFFERENCE ?
										OpenCSG::Subtraction : OpenCSG::Intersection, i_obj.geom->getConvexity());

				primitives.push_back(prim);
			}
		}
	}
	//std::for_each(primitives.begin(), primitives.end(), del_fun<OpenCSG::Primitive>());

	if ((!highlight && !background) && !root_chain_built_) {
		const_cast<OpenCSGRenderer *>(this)->root_chain_built_ = true;
	}
	if ((highlight && !background) && !highlights_chain_built_) {
		const_cast<OpenCSGRenderer *>(this)->highlights_chain_built_ = true;
	}
	if ((!highlight && background) && !background_chain_built_) {
		const_cast<OpenCSGRenderer *>(this)->background_chain_built_ = true;
	}
=======
			OpenCSGPrim *prim = new OpenCSGPrim(i_obj.type == CSGTerm::TYPE_DIFFERENCE ?
												OpenCSG::Subtraction : OpenCSG::Intersection, i_obj.geom->getConvexity());
			
			prim->geom = i_obj.geom;
			prim->m = i_obj.matrix;
			prim->csgmode = csgmode_e(
				(highlight ? 
				 CSGMODE_HIGHLIGHT :
				 (background ? CSGMODE_BACKGROUND : CSGMODE_NORMAL)) |
				(i_obj.type == CSGTerm::TYPE_DIFFERENCE ? CSGMODE_DIFFERENCE : 0));

			primitives.push_back(prim);
		}
	}
	std::for_each(primitives.begin(), primitives.end(), del_fun<OpenCSG::Primitive>());
#endif
>>>>>>> 754cb0f7
}

BoundingBox OpenCSGRenderer::getBoundingBox() const
{
	BoundingBox bbox;
	if (root_chain_) bbox = root_chain_->getBoundingBox();
	if (background_chain_) bbox.extend(background_chain_->getBoundingBox());

	return bbox;
}<|MERGE_RESOLUTION|>--- conflicted
+++ resolved
@@ -29,13 +29,9 @@
 #include "polyset.h"
 #include "csgterm.h"
 #include "stl-utils.h"
-<<<<<<< HEAD
-#include "printutils.h"
-=======
 
 #ifdef ENABLE_OPENCSG
 #  include <opencsg.h>
->>>>>>> 754cb0f7
 
 GeometryPrimitive::~GeometryPrimitive()
 {
@@ -59,20 +55,12 @@
 		glCallList(id_);
 	glPopMatrix();
 }
-
-<<<<<<< HEAD
+#endif
+
 OpenCSGRenderer::OpenCSGRenderer(CSGChain *root_chain, CSGChain *highlights_chain, CSGChain *background_chain, GLint *shaderinfo)
 	: root_chain_(root_chain), highlights_chain_(highlights_chain),
 	  background_chain_(background_chain), shaderinfo_(shaderinfo),
 	  root_chain_built_(false), highlights_chain_built_(false), background_chain_built_(false)
-=======
-#endif
-
-OpenCSGRenderer::OpenCSGRenderer(CSGChain *root_chain, CSGChain *highlights_chain,
-								 CSGChain *background_chain, GLint *shaderinfo)
-	: root_chain(root_chain), highlights_chain(highlights_chain), 
-		background_chain(background_chain), shaderinfo(shaderinfo)
->>>>>>> 754cb0f7
 {
 }
 
@@ -125,9 +113,9 @@
 	}
 }
 
-<<<<<<< HEAD
 void OpenCSGRenderer::renderCSGChain(CSGChain *chain, GLint *shaderinfo, bool highlight, bool background) const
 {
+#ifdef ENABLE_OPENCSG
 	std::vector<OpenCSG::Primitive *> primitives;
 	std::vector<std::vector<OpenCSG::Primitive *> > *chain_primitives;
 	std::vector<unsigned int> *chain_lists;
@@ -147,17 +135,6 @@
 		built = root_chain_built_;
 	}
 
-	if (!built && chain_primitives->size() != 0) {
-		PRINT("Chain Primitives was not zero but not built either!!!!!!!!");
-	}
-
-=======
-void OpenCSGRenderer::renderCSGChain(CSGChain *chain, GLint *shaderinfo, 
-									 bool highlight, bool background) const
-{
-#ifdef ENABLE_OPENCSG
-	std::vector<OpenCSG::Primitive*> primitives;
->>>>>>> 754cb0f7
 	size_t j = 0;
 	size_t l = 0;
 	size_t m = 0;
@@ -197,8 +174,6 @@
 					colormode = COLORMODE_MATERIAL;
 				}
 
-<<<<<<< HEAD
-
 				if (!built) {
 					chain_lists->push_back(glGenLists(1));
 					glNewList(chain_lists->back(), GL_COMPILE);
@@ -214,18 +189,8 @@
 				glPopMatrix();
 
 				m++;
-=======
-				if (highlight || !(parent_obj.flag & CSGTerm::FLAG_HIGHLIGHT)) {
-					setColor(colormode, c.data(), shaderinfo);
-
-					glPushMatrix();
-					glMultMatrixd(j_obj.matrix.data());
-					render_surface(j_obj.geom, csgmode, j_obj.matrix, shaderinfo);
-					glPopMatrix();
-				}
->>>>>>> 754cb0f7
-			}
-			
+			}
+
 			if (shaderinfo) glUseProgram(0);
 /*			for (unsigned int k = 0; k < primitives.size(); k++) {
 				delete primitives[k];
@@ -242,7 +207,6 @@
 		if (last) break;
 
 		if (i_obj.geom) {
-<<<<<<< HEAD
 			if (!built) {
 				csgmode_e csgmode = csgmode_e((highlight ?
 								CSGMODE_HIGHLIGHT :
@@ -268,24 +232,7 @@
 	if ((!highlight && background) && !background_chain_built_) {
 		const_cast<OpenCSGRenderer *>(this)->background_chain_built_ = true;
 	}
-=======
-			OpenCSGPrim *prim = new OpenCSGPrim(i_obj.type == CSGTerm::TYPE_DIFFERENCE ?
-												OpenCSG::Subtraction : OpenCSG::Intersection, i_obj.geom->getConvexity());
-			
-			prim->geom = i_obj.geom;
-			prim->m = i_obj.matrix;
-			prim->csgmode = csgmode_e(
-				(highlight ? 
-				 CSGMODE_HIGHLIGHT :
-				 (background ? CSGMODE_BACKGROUND : CSGMODE_NORMAL)) |
-				(i_obj.type == CSGTerm::TYPE_DIFFERENCE ? CSGMODE_DIFFERENCE : 0));
-
-			primitives.push_back(prim);
-		}
-	}
-	std::for_each(primitives.begin(), primitives.end(), del_fun<OpenCSG::Primitive>());
 #endif
->>>>>>> 754cb0f7
 }
 
 BoundingBox OpenCSGRenderer::getBoundingBox() const
