#pragma once

#include <string>
#include <vector>
#include <unordered_map>
#include "memory.h"

class Annotation
{
public:
	Annotation(const std::string &name, shared_ptr<class Expression> expr);
	
<<<<<<< HEAD
	virtual void print(std::ostream &stream, const std::string &indent) const;
	const std::string &getName() const;
	const Expression* getExpression() const { return expr.get(); }
	virtual class Value evaluate(std::shared_ptr<class Context> ctx) const;
=======
	void print(std::ostream &stream, const std::string &indent) const;
	const std::string &getName() const { return name; }
	const shared_ptr<Expression>& getExpr() const { return expr; }
>>>>>>> 0ff3ca2f
	
private:
	std::string name;
	shared_ptr<Expression> expr;
};

typedef std::vector<Annotation> AnnotationList;
typedef std::unordered_map<std::string, Annotation *> AnnotationMap;<|MERGE_RESOLUTION|>--- conflicted
+++ resolved
@@ -10,17 +10,10 @@
 public:
 	Annotation(const std::string &name, shared_ptr<class Expression> expr);
 	
-<<<<<<< HEAD
-	virtual void print(std::ostream &stream, const std::string &indent) const;
-	const std::string &getName() const;
-	const Expression* getExpression() const { return expr.get(); }
-	virtual class Value evaluate(std::shared_ptr<class Context> ctx) const;
-=======
 	void print(std::ostream &stream, const std::string &indent) const;
 	const std::string &getName() const { return name; }
 	const shared_ptr<Expression>& getExpr() const { return expr; }
->>>>>>> 0ff3ca2f
-	
+
 private:
 	std::string name;
 	shared_ptr<Expression> expr;
