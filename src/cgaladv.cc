--- conflicted
+++ resolved
@@ -70,11 +70,7 @@
 		convexity = c->lookup_variable("convexity", true);
 		auto ns = c->lookup_variable("newsize");
 		node->newsize << 0,0,0;
-<<<<<<< HEAD
-		if ( ns->type() == Value::ValueType::VECTOR ) {
-=======
-		if ( ns->type() == Value::Type::VECTOR ) {
->>>>>>> f06ac39a
+		if (ns->type() == Value::Type::VECTOR ) {
 			const VectorType &vs = ns->toVector();
 			if ( vs.size() >= 1 ) node->newsize[0] = vs[0]->toDouble();
 			if ( vs.size() >= 2 ) node->newsize[1] = vs[1]->toDouble();
@@ -82,17 +78,13 @@
 		}
 		auto autosize = c->lookup_variable("auto");
 		node->autosize << false, false, false;
-<<<<<<< HEAD
-		if ( autosize->type() == Value::ValueType::VECTOR ) {
-=======
-		if ( autosize->type() == Value::Type::VECTOR ) {
->>>>>>> f06ac39a
+		if (autosize->type() == Value::Type::VECTOR ) {
 			const VectorType &va = autosize->toVector();
 			if ( va.size() >= 1 ) node->autosize[0] = va[0]->toBool();
 			if ( va.size() >= 2 ) node->autosize[1] = va[1]->toBool();
 			if ( va.size() >= 3 ) node->autosize[2] = va[2]->toBool();
 		}
-		else if ( autosize->type() == Value::Type::BOOL ) {
+		else if (autosize->type() == Value::Type::BOOL ) {
 			node->autosize << autosize->toBool(),autosize->toBool(),autosize->toBool();
 		}
 	}
