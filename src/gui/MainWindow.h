#pragma once

#include "Editor.h"
#include "Geometry.h"
#include "export.h"
#include "ExportPdfDialog.h"
#include "memory.h"
#include "RenderStatistic.h"
#include "TabManager.h"
#include "Tree.h"
#include "UIUtils.h"
#include "qtgettext.h" // IWYU pragma: keep
#include "ui_MainWindow.h"

#include <memory>
#include <string>
#include <vector>
#include <QMainWindow>
#include <QElapsedTimer>
#include <QIcon>
#include <QIODevice>
#include <QMutex>
#include <QTime>

#ifdef STATIC_QT_SVG_PLUGIN
#include <QtPlugin>
Q_IMPORT_PLUGIN(QSvgPlugin)
#endif

class BuiltinContext;
class CGALWorker;
class CSGNode;
class CSGProducts;
class FontListDialog;
class LibraryInfoDialog;
class Preferences;
class ProgressWidget;
class ThrownTogetherRenderer;

class MainWindow : public QMainWindow, public Ui::MainWindow, public InputEventHandler
{
  Q_OBJECT

public:
  Preferences *prefs;

  QTimer *consoleUpdater;

  bool is_preview;

  QTimer *autoReloadTimer;
  QTimer *waitAfterReloadTimer;
  RenderStatistic renderStatistic;

  SourceFile *root_file; // Result of parsing
  SourceFile *parsed_file; // Last parse for include list
  std::shared_ptr<AbstractNode> absolute_root_node; // Result of tree evaluation
  std::shared_ptr<AbstractNode> root_node; // Root if the root modifier (!) is used
#ifdef ENABLE_PYTHON
  bool python_active;
  std::string trusted_edit_document_name;
  std::string untrusted_edit_document_name;
  bool trust_python_file(const std::string &file, const std::string &content);
#endif
  Tree tree;
  EditorInterface *activeEditor;
  TabManager *tabManager;

  shared_ptr<const Geometry> root_geom;
  class CGALRenderer *cgalRenderer;
#ifdef ENABLE_OPENCSG
  class OpenCSGRenderer *opencsgRenderer;
  std::unique_ptr<class MouseSelector> selector;
#endif
  ThrownTogetherRenderer *thrownTogetherRenderer;

  QString last_compiled_doc;

  QAction *actionRecentFile[UIUtils::maxRecentFiles];
  QMap<QString, QString> knownFileExtensions;

  QLabel *versionLabel;
  QWidget *editorDockTitleWidget;
  QWidget *consoleDockTitleWidget;
  QWidget *parameterDockTitleWidget;
  QWidget *errorLogDockTitleWidget;
  QWidget *animateDockTitleWidget;
  QWidget *viewportControlTitleWidget;

  int compileErrors;
  int compileWarnings;

  MainWindow(const QStringList& filenames);
  ~MainWindow() override;

private:
  volatile bool isClosing = false;
  void consoleOutputRaw(const QString& msg);

protected:
  void closeEvent(QCloseEvent *event) override;

private slots:
  void setTabToolBarVisible(int);
  void updateUndockMode(bool undockMode);
  void updateReorderMode(bool reorderMode);
  void setFont(const QString& family, uint size);
  void setColorScheme(const QString& cs);
  void showProgress();
  void openCSGSettingsChanged();
  void consoleOutput(const Message& msgObj);
  void setCursor();
  void measureFinished();
  void errorLogOutput(const Message& log_msg);

public:
  static void consoleOutput(const Message& msgObj, void *userdata);
  static void errorLogOutput(const Message& log_msg, void *userdata);
  static void noOutputConsole(const Message&, void *) {} // /dev/null
  static void noOutputErrorLog(const Message&, void *) {} // /dev/null

  bool fileChangedOnDisk();
  void parseTopLevelDocument();
  void exceptionCleanup();
  void setLastFocus(QWidget *widget);
  void UnknownExceptionCleanup(std::string msg = "");

  bool isLightTheme();

private:
  void initActionIcon(QAction *action, const char *darkResource, const char *lightResource);
  void setRenderVariables(ContextHandle<BuiltinContext>& context);
  void updateCompileResult();
  void compile(bool reload, bool forcedone = false);
  void compileCSG();
  bool checkEditorModified();
  QString dumpCSGTree(const std::shared_ptr<AbstractNode>& root);

  void loadViewSettings();
  void loadDesignSettings();
  void prepareCompile(const char *afterCompileSlot, bool procevents, bool preview);
  void updateWindowSettings(bool console, bool editor, bool customizer, bool errorLog, bool editorToolbar, bool viewToolbar, bool animate, bool ViewportControlWidget);
  void saveBackup();
  void writeBackup(QFile *file);
  void show_examples();
  void setDockWidgetTitle(QDockWidget *dockWidget, QString prefix, bool topLevel);
  void addKeyboardShortCut(const QList<QAction *>& actions);
  void updateStatusBar(ProgressWidget *progressWidget);
  void activateWindow(int);

  LibraryInfoDialog *library_info_dialog{nullptr};
  FontListDialog *font_list_dialog{nullptr};

public slots:
  void updateExportActions();
  void updateRecentFiles(const QString& FileSavedOrOpened);
  void updateRecentFileActions();
  void handleFileDrop(const QUrl& url);

private slots:
  void actionOpen();
  void actionNewWindow();
  void actionOpenWindow();
  void actionOpenRecent();
  void actionOpenExample();
  void clearRecentFiles();
  void actionSave();
  void actionSaveAs();
  void actionRevokeTrustedFiles();
  void actionSaveACopy();
  void actionReload();
  void actionShowLibraryFolder();
  void convertTabsToSpaces();
  void copyText();

  void instantiateRoot();
  void compileDone(bool didchange);
  void compileEnded();
  void changeParameterWidget();

private slots:
  void copyViewportTranslation();
  void copyViewportRotation();
  void copyViewportDistance();
  void copyViewportFov();
  void preferences();
  void hideEditorToolbar();
  void hide3DViewToolbar();
  void showLink(const QString&);
  void showEditor();
  void hideEditor();
  void showConsole();
  void hideConsole();
  void showErrorLog();
  void hideErrorLog();
  void showViewportControl();
  void hideViewportControl();
  void showParameters();
  void hideParameters();
  void showAnimate();
  void hideAnimate();
  void on_windowActionSelectEditor_triggered();
  void on_windowActionSelectConsole_triggered();
  void on_windowActionSelectCustomizer_triggered();
  void on_windowActionSelectErrorLog_triggered();
  void on_windowActionSelectAnimate_triggered();
  void on_windowActionSelectViewportControl_triggered();
  void on_windowActionNextWindow_triggered();
  void on_windowActionPreviousWindow_triggered();
  void on_editActionInsertTemplate_triggered();
  void on_editActionFoldAll_triggered();

public slots:
  void hideFind();
  void showFind();
  void showFindAndReplace();

private slots:
  void selectFindType(int);
  void findString(const QString&);
  void findNext();
  void findPrev();
  void useSelectionForFind();
  void replace();
  void replaceAll();

  // Mac OSX FindBuffer support
  void findBufferChanged();
  void updateFindBuffer(const QString&);
  bool event(QEvent *event) override;
protected:
  bool eventFilter(QObject *obj, QEvent *event) override;

public slots:
  void actionRenderPreview();
private slots:
  void csgRender();
  void csgReloadRender();
  void action3DPrint();
  void sendToOctoPrint();
  void sendToPrintService();
  void actionRender();
  void actionRenderDone(const shared_ptr<const Geometry>&);
  void cgalRender();
<<<<<<< HEAD
#endif
  void actionMeasureDistance();
  void actionMeasureAngle();
=======
>>>>>>> 3fba55c7
  void actionCheckValidity();
  void actionDisplayAST();
  void actionDisplayCSGTree();
  void actionDisplayCSGProducts();
  bool canExport(unsigned int dim);
  void actionExport(FileFormat format, const char *type_name, const char *suffix, unsigned int dim);
  void actionExport(FileFormat format, const char *type_name, const char *suffix, unsigned int dim, ExportPdfOptions *options);
  void actionExportSTL();
  void actionExport3MF();
  void actionExportOBJ();
  void actionExportOFF();
  void actionExportWRL();
  void actionExportAMF();
  void actionExportDXF();
  void actionExportSVG();
  void actionExportPDF();
  void actionExportCSG();
  void actionExportImage();
  void actionCopyViewport();
  void actionFlushCaches();

public:
  void viewModeActionsUncheck();
  void setCurrentOutput();
  void clearCurrentOutput();
  void hideCurrentOutput();
  bool isEmpty();

  void onAxisChanged(InputEventAxisChanged *event) override;
  void onButtonChanged(InputEventButtonChanged *event) override;

  void onTranslateEvent(InputEventTranslate *event) override;
  void onRotateEvent(InputEventRotate *event) override;
  void onRotate2Event(InputEventRotate2 *event) override;
  void onActionEvent(InputEventAction *event) override;
  void onZoomEvent(InputEventZoom *event) override;

  void changedTopLevelConsole(bool);
  void changedTopLevelEditor(bool);
  void changedTopLevelErrorLog(bool);
  void changedTopLevelAnimate(bool);
  void changedTopLevelViewportControl(bool);

  QList<double> getTranslation() const;
  QList<double> getRotation() const;

public slots:
  void actionReloadRenderPreview();
  void on_editorDock_visibilityChanged(bool);
  void on_consoleDock_visibilityChanged(bool);
  void on_parameterDock_visibilityChanged(bool);
  void on_errorLogDock_visibilityChanged(bool);
  void on_animateDock_visibilityChanged(bool);
  void on_viewportControlDock_visibilityChanged(bool);
  void on_toolButtonCompileResultClose_clicked();
  void editorTopLevelChanged(bool);
  void consoleTopLevelChanged(bool);
  void parameterTopLevelChanged(bool);
  void errorLogTopLevelChanged(bool);
  void animateTopLevelChanged(bool);
  void viewportControlTopLevelChanged(bool);
  void processEvents();
  void jumpToLine(int, int);
  void openFileFromPath(const QString&, int);

#ifdef ENABLE_OPENCSG
  void viewModePreview();
#endif
  void viewModeSurface();
  void viewModeWireframe();
  void viewModeThrownTogether();
  void viewModeShowEdges();
  void viewModeShowAxes();
  void viewModeShowCrosshairs();
  void viewModeShowScaleProportional();
  void viewAngleTop();
  void viewAngleBottom();
  void viewAngleLeft();
  void viewAngleRight();
  void viewAngleFront();
  void viewAngleBack();
  void viewAngleDiagonal();
  void viewCenter();
  void viewPerspective();
  void viewOrthogonal();
  void viewTogglePerspective();
  void viewResetView();
  void viewAll();
  void editorContentChanged();
  void leftClick(QPoint coordinate);
  void rightClick(QPoint coordinate);
  void dragEnterEvent(QDragEnterEvent *event) override;
  void dropEvent(QDropEvent *event) override;
  void helpAbout();
  void helpHomepage();
  void helpManual();
  void helpOfflineManual();
  void helpCheatSheet();
  void helpOfflineCheatSheet();
  void helpLibrary();
  void helpFontInfo();
  void quit();
  void checkAutoReload();
  void waitAfterReload();
  void autoReloadSet(bool);

private:
  bool network_progress_func(const double permille);
  static void report_func(const std::shared_ptr<const AbstractNode>&, void *vp, int mark);
  static bool undockMode;
  static bool reorderMode;
  static const int tabStopWidth;
  static QElapsedTimer *progressThrottle;
  QWidget *lastFocus; // keep track of active copyable widget (Editor|Console) for global menu action Edit->Copy

  shared_ptr<CSGNode> csgRoot; // Result of the CSGTreeEvaluator
  shared_ptr<CSGNode> normalizedRoot; // Normalized CSG tree
  shared_ptr<CSGProducts> root_products;
  shared_ptr<CSGProducts> highlights_products;
  shared_ptr<CSGProducts> background_products;

  char const *afterCompileSlot;
  bool procevents{false};
  QTemporaryFile *tempFile{nullptr};
  ProgressWidget *progresswidget{nullptr};
  CGALWorker *cgalworker;
  QMutex consolemutex;
  EditorInterface *renderedEditor; // stores pointer to editor which has been most recently rendered
  time_t includes_mtime{0}; // latest include mod time
  time_t deps_mtime{0}; // latest dependency mod time
  std::unordered_map<std::string, QString> export_paths; // for each file type, where it was exported to last
  QString exportPath(const char *suffix); // look up the last export path and generate one if not found
  int last_parser_error_pos{-1}; // last highlighted error position
  int tabCount = 0;
  paperSizes sizeString2Enum(QString current);
  paperOrientations orientationsString2Enum(QString current);
  
signals:
  void highlightError(int);
  void unhighlightLastError();
};

class GuiLocker
{
public:
  GuiLocker() {
    GuiLocker::lock();
  }
  ~GuiLocker() {
    GuiLocker::unlock();
  }
  static bool isLocked() { return gui_locked > 0; }
  static void lock() {
    gui_locked++;
  }
  static void unlock() {
    gui_locked--;
  }

private:
  static unsigned int gui_locked;
};<|MERGE_RESOLUTION|>--- conflicted
+++ resolved
@@ -242,12 +242,8 @@
   void actionRender();
   void actionRenderDone(const shared_ptr<const Geometry>&);
   void cgalRender();
-<<<<<<< HEAD
-#endif
   void actionMeasureDistance();
   void actionMeasureAngle();
-=======
->>>>>>> 3fba55c7
   void actionCheckValidity();
   void actionDisplayAST();
   void actionDisplayCSGTree();
