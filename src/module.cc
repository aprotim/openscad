--- conflicted
+++ resolved
@@ -182,14 +182,11 @@
 	}
 
 	ModuleContext c(ctx, evalctx);
-<<<<<<< HEAD
 	// set $children first since we might have variables depending on it
-=======
+	c.set_variable("$children", Value(double(inst->scope.children.size())));
 	c.initializeModule(*this);
 	module_stack.push_back(inst->name());
 	c.set_variable("$parent_modules", Value(double(module_stack.size())));
->>>>>>> 400d28d7
-	c.set_variable("$children", Value(double(inst->scope.children.size())));
 	c.initializeModule(*this);
 	// FIXME: Set document path to the path of the module
 #if 0 && DEBUG
