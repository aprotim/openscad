/*
 *  OpenSCAD (www.openscad.org)
 *  Copyright (C) 2009-2011 Clifford Wolf <clifford@clifford.at> and
 *                          Marius Kintel <marius@kintel.net>
 *
 *  This program is free software; you can redistribute it and/or modify
 *  it under the terms of the GNU General Public License as published by
 *  the Free Software Foundation; either version 2 of the License, or
 *  (at your option) any later version.
 *
 *  As a special exception, you have permission to link this program
 *  with the CGAL library and distribute executables, as long as you
 *  follow the requirements of the GNU GPL in regard to all of the
 *  software in the executable aside from CGAL.
 *
 *  This program is distributed in the hope that it will be useful,
 *  but WITHOUT ANY WARRANTY; without even the implied warranty of
 *  MERCHANTABILITY or FITNESS FOR A PARTICULAR PURPOSE.  See the
 *  GNU General Public License for more details.
 *
 *  You should have received a copy of the GNU General Public License
 *  along with this program; if not, write to the Free Software
 *  Foundation, Inc., 59 Temple Place, Suite 330, Boston, MA  02111-1307  USA
 *
 */
#include "expression.h"
#include "value.h"
#include "evalcontext.h"
#include <cstdint>
#include <assert.h>
#include <sstream>
#include <algorithm>
#include "printutils.h"
#include "stackcheck.h"
#include "exceptions.h"
#include "feature.h"
#include <boost/bind.hpp>

// unnamed namespace
namespace {
	bool isListComprehension(const shared_ptr<Expression> &e) {
		return dynamic_cast<const ListComprehension *>(e.get());
	}

	Value::VectorType flatten(Value::VectorType const& vec) {
		int n = 0;
		for (unsigned int i = 0; i < vec.size(); i++) {
			assert(vec[i]->type() == Value::VECTOR);
			n += vec[i]->toVector().size();
		}
		Value::VectorType ret; ret.reserve(n);
		for (unsigned int i = 0; i < vec.size(); i++) {
			std::copy(vec[i]->toVector().begin(),vec[i]->toVector().end(),std::back_inserter(ret));
		}
		return ret;
	}

	void evaluate_sequential_assignment(const AssignmentList &assignment_list, Context *context) {
		EvalContext ctx(context, assignment_list);
		ctx.assignTo(*context);
	}
}

namespace /* anonymous*/ {

	std::ostream &operator << (std::ostream &o, AssignmentList const& l) {
		for (size_t i=0; i < l.size(); i++) {
			const Assignment &arg = l[i];
			if (i > 0) o << ", ";
			if (!arg.name.empty()) o << arg.name  << " = ";
			o << *arg.expr;
		}
		return o;
	}

}

<<<<<<< HEAD
bool Expression::isListComprehension() const
{
	return false;
}

bool Expression::isLiteral() const
{
    return false;
}

=======
>>>>>>> a47e303b
UnaryOp::UnaryOp(UnaryOp::Op op, Expression *expr, const Location &loc) : Expression(loc), op(op), expr(expr)
{
}

ValuePtr UnaryOp::evaluate(const Context *context) const
{
	switch (this->op) {
	case (Op::Not):
		return !this->expr->evaluate(context);
	case (Op::Negate):
		return -this->expr->evaluate(context);
	default:
		return ValuePtr::undefined;
		// FIXME: error:
	}
}

const char *UnaryOp::opString() const
{
	switch (this->op) {
	case Op::Not:
		return "!";
		break;
	case Op::Negate:
		return "-";
		break;
	default:
		return "";
		// FIXME: Error: unknown op
	}
}

void UnaryOp::print(std::ostream &stream) const
{
	stream << opString() << *this->expr;
}

BinaryOp::BinaryOp(Expression *left, BinaryOp::Op op, Expression *right, const Location &loc) :
	Expression(loc), op(op), left(left), right(right)
{
}

ValuePtr BinaryOp::evaluate(const Context *context) const
{
	switch (this->op) {
	case Op::LogicalAnd:
		return this->left->evaluate(context) && this->right->evaluate(context);
		break;
	case Op::LogicalOr:
		return this->left->evaluate(context) || this->right->evaluate(context);
		break;
	case Op::Multiply:
		return this->left->evaluate(context) * this->right->evaluate(context);
		break;
	case Op::Divide:
		return this->left->evaluate(context) / this->right->evaluate(context);
		break;
	case Op::Modulo:
		return this->left->evaluate(context) % this->right->evaluate(context);
		break;
	case Op::Plus:
		return this->left->evaluate(context) + this->right->evaluate(context);
		break;
	case Op::Minus:
		return this->left->evaluate(context) - this->right->evaluate(context);
		break;
	case Op::Less:
		return this->left->evaluate(context) < this->right->evaluate(context);
		break;
	case Op::LessEqual:
		return this->left->evaluate(context) <= this->right->evaluate(context);
		break;
	case Op::Greater:
		return this->left->evaluate(context) > this->right->evaluate(context);
		break;
	case Op::GreaterEqual:
		return this->left->evaluate(context) >= this->right->evaluate(context);
		break;
	case Op::Equal:
		return this->left->evaluate(context) == this->right->evaluate(context);
		break;
	case Op::NotEqual:
		return this->left->evaluate(context) != this->right->evaluate(context);
		break;
	default:
		return ValuePtr::undefined;
		// FIXME: Error: unknown op
	}
}

const char *BinaryOp::opString() const
{
	switch (this->op) {
	case Op::LogicalAnd:
		return "&&";
		break;
	case Op::LogicalOr:
		return "||";
		break;
	case Op::Multiply:
		return "*";
		break;
	case Op::Divide:
		return "/";
		break;
	case Op::Modulo:
		return "%";
		break;
	case Op::Plus:
		return "+";
		break;
	case Op::Minus:
		return "-";
		break;
	case Op::Less:
		return "<";
		break;
	case Op::LessEqual:
		return "<=";
		break;
	case Op::Greater:
		return ">";
		break;
	case Op::GreaterEqual:
		return ">=";
		break;
	case Op::Equal:
		return "==";
		break;
	case Op::NotEqual:
		return "!=";
		break;
	default:
		return "";
		// FIXME: Error: unknown op
	}
}

void BinaryOp::print(std::ostream &stream) const
{
	stream << "(" << *this->left << " " << opString() << " " << *this->right << ")";
}

TernaryOp::TernaryOp(Expression *cond, Expression *ifexpr, Expression *elseexpr, const Location &loc)
	: Expression(loc), cond(cond), ifexpr(ifexpr), elseexpr(elseexpr)
{
}

ValuePtr TernaryOp::evaluate(const Context *context) const
{
	return (this->cond->evaluate(context) ? this->ifexpr : this->elseexpr)->evaluate(context);
}

void TernaryOp::print(std::ostream &stream) const
{
	stream << "(" << *this->cond << " ? " << *this->ifexpr << " : " << *this->elseexpr << ")";
}

ArrayLookup::ArrayLookup(Expression *array, Expression *index, const Location &loc)
	: Expression(loc), array(array), index(index)
{
}

ValuePtr ArrayLookup::evaluate(const Context *context) const {
	return this->array->evaluate(context)[this->index->evaluate(context)];
}

void ArrayLookup::print(std::ostream &stream) const
{
	stream << *array << "[" << *index << "]";
}

Literal::Literal(const ValuePtr &val, const Location &loc) : Expression(loc), value(val)
{
}

ValuePtr Literal::evaluate(const class Context *) const
{
	return this->value;
}

void Literal::print(std::ostream &stream) const
{
    stream << *this->value;
}

Range::Range(Expression *begin, Expression *end, const Location &loc)
	: Expression(loc), begin(begin), end(end)
{
}

Range::Range(Expression *begin, Expression *step, Expression *end, const Location &loc)
	: Expression(loc), begin(begin), step(step), end(end)
{
}

ValuePtr Range::evaluate(const Context *context) const
{
	ValuePtr beginValue = this->begin->evaluate(context);
	if (beginValue->type() == Value::NUMBER) {
		ValuePtr endValue = this->end->evaluate(context);
		if (endValue->type() == Value::NUMBER) {
			if (!this->step) {
				RangeType range(beginValue->toDouble(), endValue->toDouble());
				return ValuePtr(range);
			} else {
				ValuePtr stepValue = this->step->evaluate(context);
				if (stepValue->type() == Value::NUMBER) {
					RangeType range(beginValue->toDouble(), stepValue->toDouble(), endValue->toDouble());
					return ValuePtr(range);
				}
			}
		}
	}
	return ValuePtr::undefined;
}

void Range::print(std::ostream &stream) const
{
	stream << "[" << *this->begin;
	if (this->step) stream << " : " << *this->step;
	stream << " : " << *this->end;
	stream << "]";
}

Vector::Vector(const Location &loc) : Expression(loc)
{
}

bool Vector::isLiteral() const {
    for(const auto &e : this->children) {
        if (!e->isLiteral()){
            return false;
        }
    } 
    return true;
}

void Vector::push_back(Expression *expr)
{
	this->children.push_back(shared_ptr<Expression>(expr));
}

ValuePtr Vector::evaluate(const Context *context) const
{
	Value::VectorType vec;
	for(const auto &e : this->children) {
		ValuePtr tmpval = e->evaluate(context);
		if (isListComprehension(e)) {
			const Value::VectorType result = tmpval->toVector();
			for (size_t i = 0;i < result.size();i++) {
				vec.push_back(result[i]);
			}
		} else {
			vec.push_back(tmpval);
		}
	}
	return ValuePtr(vec);
}

void Vector::print(std::ostream &stream) const
{
	stream << "[";
	for (size_t i=0; i < this->children.size(); i++) {
		if (i > 0) stream << ", ";
		stream << *this->children[i];
	}
	stream << "]";
}

Lookup::Lookup(const std::string &name, const Location &loc) : Expression(loc), name(name)
{
}

ValuePtr Lookup::evaluate(const Context *context) const
{
	return context->lookup_variable(this->name);
}

void Lookup::print(std::ostream &stream) const
{
	stream << this->name;
}

MemberLookup::MemberLookup(Expression *expr, const std::string &member, const Location &loc)
	: Expression(loc), expr(expr), member(member)
{
}

ValuePtr MemberLookup::evaluate(const Context *context) const
{
	ValuePtr v = this->expr->evaluate(context);

	if (v->type() == Value::VECTOR) {
		if (this->member == "x") return v[0];
		if (this->member == "y") return v[1];
		if (this->member == "z") return v[2];
	} else if (v->type() == Value::RANGE) {
		if (this->member == "begin") return v[0];
		if (this->member == "step") return v[1];
		if (this->member == "end") return v[2];
	}
	return ValuePtr::undefined;
}

void MemberLookup::print(std::ostream &stream) const
{
	stream << *this->expr << "." << this->member;
}

FunctionCall::FunctionCall(const std::string &name, 
													 const AssignmentList &args, const Location &loc)
	: Expression(loc), name(name), arguments(args)
{
}

ValuePtr FunctionCall::evaluate(const Context *context) const
{
	if (StackCheck::inst()->check()) {
		throw RecursionException::create("function", this->name);
	}
    
	EvalContext c(context, this->arguments);
	ValuePtr result = context->evaluate_function(this->name, &c);

	return result;
}

void FunctionCall::print(std::ostream &stream) const
{
	stream << this->name << "(" << this->arguments << ")";
}

Let::Let(const AssignmentList &args, Expression *expr, const Location &loc)
	: Expression(loc), arguments(args), expr(expr)
{
}

ValuePtr Let::evaluate(const Context *context) const
{
	Context c(context);
	evaluate_sequential_assignment(this->arguments, &c);

	return this->expr->evaluate(&c);
}

void Let::print(std::ostream &stream) const
{
	stream << "let(" << this->arguments << ") " << *expr;
}

ListComprehension::ListComprehension(const Location &loc) : Expression(loc)
{
}

LcIf::LcIf(Expression *cond, Expression *ifexpr, Expression *elseexpr, const Location &loc)
	: ListComprehension(loc), cond(cond), ifexpr(ifexpr), elseexpr(elseexpr)
{
}

ValuePtr LcIf::evaluate(const Context *context) const
{
    if (this->elseexpr) {
    	ExperimentalFeatureException::check(Feature::ExperimentalElseExpression);
    }

    const shared_ptr<Expression> &expr = this->cond->evaluate(context) ? this->ifexpr : this->elseexpr;
	
    Value::VectorType vec;
    if (expr) {
        if (isListComprehension(expr)) {
            return expr->evaluate(context);
        } else {
           vec.push_back(expr->evaluate(context));
        }
    }

    return ValuePtr(vec);
}

void LcIf::print(std::ostream &stream) const
{
    stream << "if(" << *this->cond << ") (" << *this->ifexpr << ")";
    if (this->elseexpr) {
        stream << " else (" << *this->elseexpr << ")";
    }
}

LcEach::LcEach(Expression *expr, const Location &loc) : ListComprehension(loc), expr(expr)
{
}

ValuePtr LcEach::evaluate(const Context *context) const
{
	ExperimentalFeatureException::check(Feature::ExperimentalEachExpression);

	Value::VectorType vec;

    ValuePtr v = this->expr->evaluate(context);

    if (v->type() == Value::RANGE) {
        RangeType range = v->toRange();
        uint32_t steps = range.numValues();
        if (steps >= 1000000) {
            PRINTB("WARNING: Bad range parameter in for statement: too many elements (%lu).", steps);
        } else {
            for (RangeType::iterator it = range.begin();it != range.end();it++) {
                vec.push_back(ValuePtr(*it));
            }
        }
    } else if (v->type() == Value::VECTOR) {
        Value::VectorType vector = v->toVector();
        for (size_t i = 0; i < v->toVector().size(); i++) {
            vec.push_back(vector[i]);
        }
    } else if (v->type() != Value::UNDEFINED) {
        vec.push_back(v);
    }

    if (isListComprehension(this->expr)) {
        return ValuePtr(flatten(vec));
    } else {
        return ValuePtr(vec);
    }
}

void LcEach::print(std::ostream &stream) const
{
    stream << "each (" << *this->expr << ")";
}

LcFor::LcFor(const AssignmentList &args, Expression *expr, const Location &loc)
	: ListComprehension(loc), arguments(args), expr(expr)
{
}

ValuePtr LcFor::evaluate(const Context *context) const
{
	Value::VectorType vec;

    EvalContext for_context(context, this->arguments);

    Context assign_context(context);

    // comprehension for statements are by the parser reduced to only contain one single element
    const std::string &it_name = for_context.getArgName(0);
    ValuePtr it_values = for_context.getArgValue(0, &assign_context);

    Context c(context);

    if (it_values->type() == Value::RANGE) {
        RangeType range = it_values->toRange();
        uint32_t steps = range.numValues();
        if (steps >= 1000000) {
            PRINTB("WARNING: Bad range parameter in for statement: too many elements (%lu).", steps);
        } else {
            for (RangeType::iterator it = range.begin();it != range.end();it++) {
                c.set_variable(it_name, ValuePtr(*it));
                vec.push_back(this->expr->evaluate(&c));
            }
        }
    } else if (it_values->type() == Value::VECTOR) {
        for (size_t i = 0; i < it_values->toVector().size(); i++) {
            c.set_variable(it_name, it_values->toVector()[i]);
            vec.push_back(this->expr->evaluate(&c));
        }
    } else if (it_values->type() != Value::UNDEFINED) {
        c.set_variable(it_name, it_values);
        vec.push_back(this->expr->evaluate(&c));
    }

    if (isListComprehension(this->expr)) {
        return ValuePtr(flatten(vec));
    } else {
        return ValuePtr(vec);
    }
}

void LcFor::print(std::ostream &stream) const
{
    stream << "for(" << this->arguments << ") (" << *this->expr << ")";
}

LcForC::LcForC(const AssignmentList &args, const AssignmentList &incrargs, Expression *cond, Expression *expr, const Location &loc)
	: ListComprehension(loc), arguments(args), incr_arguments(incrargs), cond(cond), expr(expr)
{
}

ValuePtr LcForC::evaluate(const Context *context) const
{
	ExperimentalFeatureException::check(Feature::ExperimentalForCExpression);

	Value::VectorType vec;

    Context c(context);
    evaluate_sequential_assignment(this->arguments, &c);

	unsigned int counter = 0;
    while (this->cond->evaluate(&c)) {
        vec.push_back(this->expr->evaluate(&c));

		if (counter++ == 1000000) throw RecursionException::create("for loop", "");

        Context tmp(&c);
        evaluate_sequential_assignment(this->incr_arguments, &tmp);
        c.apply_variables(tmp);
    }    

    if (isListComprehension(this->expr)) {
        return ValuePtr(flatten(vec));
    } else {
        return ValuePtr(vec);
    }
}

void LcForC::print(std::ostream &stream) const
{
    stream
        << "for(" << this->arguments
        << ";" << *this->cond
        << ";" << this->incr_arguments
        << ") " << *this->expr;
}

LcLet::LcLet(const AssignmentList &args, Expression *expr, const Location &loc)
	: ListComprehension(loc), arguments(args), expr(expr)
{
}

ValuePtr LcLet::evaluate(const Context *context) const
{
    Context c(context);
    evaluate_sequential_assignment(this->arguments, &c);
    return this->expr->evaluate(&c);
}

void LcLet::print(std::ostream &stream) const
{
    stream << "let(" << this->arguments << ") (" << *this->expr << ")";
}

std::ostream &operator<<(std::ostream &stream, const Expression &expr)
{
	expr.print(stream);
	return stream;
}<|MERGE_RESOLUTION|>--- conflicted
+++ resolved
@@ -75,19 +75,11 @@
 
 }
 
-<<<<<<< HEAD
-bool Expression::isListComprehension() const
-{
-	return false;
-}
-
 bool Expression::isLiteral() const
 {
     return false;
 }
 
-=======
->>>>>>> a47e303b
 UnaryOp::UnaryOp(UnaryOp::Op op, Expression *expr, const Location &loc) : Expression(loc), op(op), expr(expr)
 {
 }
