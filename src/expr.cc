--- conflicted
+++ resolved
@@ -515,7 +515,8 @@
 		// Assign default values for unspecified parameters
 		for (const auto &arg : definition_arguments) {
 			if (this->resolvedArguments.find(arg->getName()) == this->resolvedArguments.end()) {
-				this->defaultArguments.emplace_back(arg->getName(), arg->getExpr() ? arg->getExpr()->evaluate(context) : ValuePtr::undefined);			}
+				this->defaultArguments.emplace_back(arg->getName(), arg->getExpr() ? arg->getExpr()->evaluate(context) : ValuePtr::undefined);
+			}
 		}
 	}
 
@@ -719,11 +720,7 @@
                 vec.push_back(ValuePtr(*it));
             }
         }
-<<<<<<< HEAD
-    } else if (v->type() == Value::ValueType::VECTOR) {
-=======
     } else if (v->type() == Value::Type::VECTOR) {
->>>>>>> f06ac39a
         VectorType vector = v->toVector();
         for (size_t i = 0; i < v->toVector().size(); i++) {
             vec.push_back(vector[i]);
