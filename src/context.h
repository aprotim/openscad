--- conflicted
+++ resolved
@@ -15,13 +15,8 @@
 	virtual ~Context();
 
 	const Context *getParent() const { return this->parent; }
-<<<<<<< HEAD
 	virtual ValuePtr evaluate_function(const std::string &name, const class EvalContext *evalctx) const;
-	virtual class AbstractNode *instantiate_module(const class ModuleInstantiation &inst, const EvalContext *evalctx) const;
-=======
-	virtual Value evaluate_function(const std::string &name, const class EvalContext *evalctx) const;
 	virtual class AbstractNode *instantiate_module(const class ModuleInstantiation &inst, EvalContext *evalctx) const;
->>>>>>> 945be002
 
 	void setVariables(const AssignmentList &args,
 										const class EvalContext *evalctx = NULL);
