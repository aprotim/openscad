--- conflicted
+++ resolved
@@ -9,93 +9,65 @@
  * dynamic scoping stack using object lifetime.
  * The Context objects can hang around for longer, e.g. in case of closures.
  */
-template <typename T>
+template<typename T>
 class ContextHandle : ContextFrameHandle
 {
 public:
-  ContextHandle(std::shared_ptr<T>&& context) :
-    ContextFrameHandle(context.get()),
-    context(std::move(context))
-  {
-    try {
-      this->context->init();
-    } catch (...) {
-      session->contextMemoryManager().addContext(std::move(this->context));
-      throw;
-    }
-  }
-
-  ~ContextHandle()
-  {
-    assert(!!session == !!context);
-    if (session) {
-      session->contextMemoryManager().addContext(std::move(this->context));
-    }
-  }
-
-  ContextHandle(const ContextHandle&) = delete;
-  ContextHandle& operator=(const ContextHandle&) = delete;
-  ContextHandle(ContextHandle&& other) = default;
-
-  // Valid only if $other is on the top of the stack.
-  ContextHandle& operator=(ContextHandle&& other)
-  {
-    assert(session);
-    assert(context);
-    assert(other.context);
-    assert(other.session);
-
-    //session->contextMemoryManager().releaseContext();
-    session->contextMemoryManager().addContext(std::move(this->context));
-    other.release();
-    context = std::move(other.context);
-    ContextFrameHandle::operator=(context.get());
-    return *this;
-  }
-
-  const T *operator->() const { return context.get(); }
-  T *operator->() { return context.get(); }
-  std::shared_ptr<const T> operator*() const { return context; }
+	ContextHandle(std::shared_ptr<T>&& context):
+		ContextFrameHandle(context.get()),
+		context(std::move(context))
+	{
+		try {
+			this->context->init();
+		} catch(...) {
+			session->contextMemoryManager().addContext(std::move(this->context));
+			throw;
+		}
+	}
+	
+	~ContextHandle()
+	{
+		assert(!!session == !!context);
+		if (session) {
+			session->contextMemoryManager().addContext(std::move(this->context));
+		}
+	}
+	
+	ContextHandle(const ContextHandle&) = delete;
+	ContextHandle& operator=(const ContextHandle&) = delete;
+	ContextHandle(ContextHandle&& other) = default;
+	
+	// Valid only if $other is on the top of the stack.
+	ContextHandle& operator=(ContextHandle&& other)
+	{
+		assert(session);
+		assert(context);
+		assert(other.context);
+		assert(other.session);
+		
+		//session->contextMemoryManager().releaseContext();
+		session->contextMemoryManager().addContext(std::move(this->context));
+		other.release();
+		context = std::move(other.context);
+		ContextFrameHandle::operator=(context.get());
+		return *this;
+	}
+	
+	const T* operator->() const { return context.get(); }
+	T* operator->() { return context.get(); }
+	std::shared_ptr<const T> operator*() const { return context; }
 
 private:
-  std::shared_ptr<T> context;
+	std::shared_ptr<T> context;
 };
 
 class Context : public ContextFrame, public std::enable_shared_from_this<Context>
 {
 protected:
-  Context(EvaluationSession *session);
-  Context(const std::shared_ptr<const Context>& parent);
+	Context(EvaluationSession* session);
+	Context(const std::shared_ptr<const Context>& parent);
 
 public:
-<<<<<<< HEAD
-  ~Context();
-
-  template <typename C, typename ... T>
-  static ContextHandle<C> create(T&& ... t) {
-    return ContextHandle<C>{std::shared_ptr<C>(new C(std::forward<T>(t)...))};
-  }
-
-  virtual void init() { }
-
-  std::shared_ptr<const Context> get_shared_ptr() const { return shared_from_this(); }
-  virtual const class Children *user_module_children() const;
-  virtual std::vector<const std::shared_ptr<const Context> *> list_referenced_contexts() const;
-
-  boost::optional<const Value&> try_lookup_variable(const std::string& name) const;
-  const Value& lookup_variable(const std::string& name, const Location& loc) const;
-  boost::optional<CallableFunction> lookup_function(const std::string& name, const Location& loc) const;
-  boost::optional<InstantiableModule> lookup_module(const std::string& name, const Location& loc) const;
-  bool set_variable(const std::string& name, Value&& value) override;
-  size_t clear() override;
-
-  const std::shared_ptr<const Context>& getParent() const { return this->parent; }
-  // This modifies the semantics of the context in an error-prone way. Use with caution.
-  void setParent(const std::shared_ptr<const Context>& parent) { this->parent = parent; }
-
-protected:
-  std::shared_ptr<const Context> parent;
-=======
 	~Context();
 	
 	template<typename C, typename ... T>
@@ -126,10 +98,9 @@
 	std::shared_ptr<const Context> parent;
  
     bool accountingAdded = false; // avoiding bad accounting when exception threw in constructor  issue #3871
->>>>>>> fa5b25fd
 
 public:
 #ifdef DEBUG
-  std::string dump() const;
+	std::string dump() const;
 #endif
 };