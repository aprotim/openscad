--- conflicted
+++ resolved
@@ -38,14 +38,8 @@
 #include "PolySetRenderer.h"
 #include "openscad.h" // get_fragments_from_r()
 
-<<<<<<< HEAD
-#include <sys/types.h>
-#include <sys/stat.h>
-#include <unistd.h>
 #include <sstream>
 
-=======
->>>>>>> 1754a970
 #include <QApplication>
 #include <QTime>
 #include <QProgressDialog>
@@ -153,17 +147,14 @@
 
 std::string DxfLinearExtrudeNode::toString() const
 {
-<<<<<<< HEAD
 	std::stringstream stream;
 
 	QString text;
-	struct stat st;
-	memset(&st, 0, sizeof(struct stat));
-	stat(this->filename.toAscii().data(), &st);
+	QFileInfo fileInfo(this->filename);
 	
 	stream << this->name() << "("
 		"file = \"" << this->filename << "\", "
-		"cache = \"" << std::hex << (int)st.st_mtime << "." << (int)st.st_size << "\", "
+		"cache = \"" << std::hex << (int)fileInfo.lastModified().toTime_t() << "." << (int)fileInfo.size() << "\", "
 		"layer = \"" << this->layername << "\", "
 		"height = " << std::dec << this->height << ", "
 		"origin = [ " << this->origin_x << " " << this->origin_y << " ], "
@@ -173,28 +164,6 @@
 	
 	if (this->has_twist) {
 		stream << ", twist = " << this->twist << ", slices = " << this->slices;
-=======
-	if (dump_cache.isEmpty()) {
-		QString text;
-        QFileInfo fileInfo(filename);
-		text.sprintf("linear_extrude(file = \"%s\", cache = \"%x.%x\", layer = \"%s\", "
-				"height = %g, origin = [ %g %g ], scale = %g, center = %s, convexity = %d",
-				filename.toAscii().data(), (int)fileInfo.lastModified().toTime_t(), 
-				(int)fileInfo.size(), layername.toAscii().data(), height, origin_x, 
-				origin_y, scale, center ? "true" : "false", convexity);
-		if (has_twist) {
-			QString t2;
-			t2.sprintf(", twist = %g, slices = %d", twist, slices);
-			text += t2;
-		}
-		QString t3;
-		t3.sprintf(", $fn = %g, $fa = %g, $fs = %g) {\n", fn, fa, fs);
-		text += t3;
-		foreach (AbstractNode *v, children)
-			text += v->dump(indent + QString("\t"));
-		text += indent + "}\n";
-		((AbstractNode*)this)->dump_cache = indent + QString("n%1: ").arg(idx) + text;
->>>>>>> 1754a970
 	}
 	stream << ", $fn = " << this->fn << ", $fa = " << this->fa << ", $fs = " << this->fs << ")";
 	
