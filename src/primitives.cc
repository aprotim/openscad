--- conflicted
+++ resolved
@@ -189,7 +189,6 @@
 
 	switch (this->type)  {
 	case primitive_type_e::CUBE: {
-<<<<<<< HEAD
 		const auto &size = c->lookup_variable("size");
 		const auto &center = c->lookup_variable("center");
 		if (size.isDefined()) {
@@ -199,32 +198,12 @@
 			converted |= size.getDouble(node->z);
 			converted |= size.getVec3(node->x, node->y, node->z);
 			if (!converted) {
-				PRINTB("WARNING: Unable to convert cube(size=%s, ...) parameter to a number or a vec3 of numbers, %s", size.toEchoString() % inst->location().toRelativeString(ctx->documentPath()));
+				LOG(message_group::Warning,inst->location(),ctx->documentPath(),"Unable to convert cube(size=%1$s, ...) parameter to a number or a vec3 of numbers",size.toEchoString());
 			} else if(OpenSCAD::rangeCheck) {
 				bool ok = (node->x > 0) && (node->y > 0) && (node->z > 0);
 				ok &= std::isfinite(node->x) && std::isfinite(node->y) && std::isfinite(node->z);
 				if(!ok){
-					PRINTB("WARNING: cube(size=%s, ...), %s",
-						size.toEchoString() % inst->location().toRelativeString(ctx->documentPath()));
-=======
-		auto size = c->lookup_variable("size");
-		auto center = c->lookup_variable("center");
-		if(size->isDefined()){
-			bool converted=false;
-			converted |= size->getDouble(node->x);
-			converted |= size->getDouble(node->y);
-			converted |= size->getDouble(node->z);
-			converted |= size->getVec3(node->x, node->y, node->z);
-			if(!converted){
-				LOG(message_group::Warning,inst->location(),ctx->documentPath(),
-					"Unable to convert cube(size=%1$s, ...) parameter to a number or a vec3 of numbers",size->toEchoString());
-			}else if(OpenSCAD::rangeCheck){
-				bool ok = (node->x > 0) && (node->y > 0) && (node->z > 0);
-				ok &= std::isfinite(node->x) && std::isfinite(node->y) && std::isfinite(node->z);
-				if(!ok){
-					LOG(message_group::Warning,inst->location(),ctx->documentPath(),
-						"cube(size=%1$s, ...)",size->toEchoString());
->>>>>>> 9d1c8aec
+					LOG(message_group::Warning,inst->location(),ctx->documentPath(),"cube(size=%1$s, ...)",size.toEchoString());
 				}
 			}
 		}
@@ -273,13 +252,7 @@
 
 		if(OpenSCAD::rangeCheck){
 			if (node->h <= 0 || !std::isfinite(node->h)){
-<<<<<<< HEAD
-				PRINTB("WARNING: cylinder(h=%s, ...), %s",
-					h.toEchoString() % inst->location().toRelativeString(ctx->documentPath()));
-=======
-				LOG(message_group::Warning,inst->location(),ctx->documentPath(),
-					"cylinder(h=%1$s, ...)",h->toEchoString());
->>>>>>> 9d1c8aec
+				LOG(message_group::Warning,inst->location(),ctx->documentPath(),"cylinder(h=%1$s, ...)",h.toEchoString());
 			}
 			if (node->r1 < 0 || node->r2 < 0 || (node->r1 == 0 && node->r2 == 0) || !std::isfinite(node->r1) || !std::isfinite(node->r2)){
 				LOG(message_group::Warning,inst->location(),ctx->documentPath(),
@@ -300,21 +273,14 @@
 		node->faces = c->lookup_variable("faces").clone();
 		if (node->faces.type() == Value::Type::UNDEFINED) {
 			// backwards compatible
-<<<<<<< HEAD
 			node->faces = c->lookup_variable("triangles", true).clone();
 			if (node->faces.type() != Value::Type::UNDEFINED) {
-				printDeprecation("polyhedron(triangles=[]) will be removed in future releases. Use polyhedron(faces=[]) instead.");
-=======
-			node->faces = c->lookup_variable("triangles", true);
-			if (node->faces->type() != Value::Type::UNDEFINED) {
 				LOG(message_group::Deprecated,Location::NONE,"","polyhedron(triangles=[]) will be removed in future releases. Use polyhedron(faces=[]) instead.");
->>>>>>> 9d1c8aec
 			}
 		}
 		break;
 	}
 	case primitive_type_e::SQUARE: {
-<<<<<<< HEAD
 		const auto &size = c->lookup_variable("size");
 		const auto &center = c->lookup_variable("center");
 		if (size.isDefined()) {
@@ -323,34 +289,13 @@
 			converted |= size.getDouble(node->y);
 			converted |= size.getVec2(node->x, node->y);
 			if (!converted) {
-				PRINTB("WARNING: Unable to convert square(size=%s, ...) parameter to a number or a vec2 of numbers, %s", size.toEchoString() % inst->location().toRelativeString(ctx->documentPath()));
+				LOG(message_group::Warning,inst->location(),ctx->documentPath(),"Unable to convert square(size=%1$s, ...) parameter to a number or a vec2 of numbers",size.toEchoString());
 			} else if (OpenSCAD::rangeCheck) {
-=======
-		auto size = c->lookup_variable("size");
-		auto center = c->lookup_variable("center");
-		if(size->isDefined()){
-			bool converted=false;
-			converted |= size->getDouble(node->x);
-			converted |= size->getDouble(node->y);
-			converted |= size->getVec2(node->x, node->y);
-			if(!converted){
-				LOG(message_group::Warning,inst->location(),ctx->documentPath(),
-					"Unable to convert square(size=%1$s, ...) parameter to a number or a vec2 of numbers",
-					size->toEchoString());
-			}else if(OpenSCAD::rangeCheck){
->>>>>>> 9d1c8aec
 				bool ok = true;
 				ok &= (node->x > 0) && (node->y > 0);
 				ok &= std::isfinite(node->x) && std::isfinite(node->y);
 				if(!ok){
-<<<<<<< HEAD
-					PRINTB("WARNING: square(size=%s, ...), %s",
-						size.toEchoString() % inst->location().toRelativeString(ctx->documentPath()));
-=======
-				LOG(message_group::Warning,inst->location(),ctx->documentPath(),
-					"square(size=%1$s, ...)",
-					size->toEchoString());
->>>>>>> 9d1c8aec
+					LOG(message_group::Warning,inst->location(),ctx->documentPath(),"square(size=%1$s, ...)",size.toEchoString());
 				}
 			}
 		}
@@ -594,7 +539,6 @@
 		auto p = new PolySet(3);
 		g = p;
 		p->setConvexity(this->convexity);
-<<<<<<< HEAD
 		const auto &pts = this->points.toVector();
 		size_t face_i = 0;
 		for (const auto &face : this->faces.toVector())	{
@@ -606,35 +550,16 @@
 					double px, py, pz;
 					if (!pts[pt_i].getVec3(px, py, pz, 0.0) ||
 					    !std::isfinite(px) || !std::isfinite(py) || !std::isfinite(pz)) {
-						PRINTB("ERROR: Unable to convert points[%d] = %s to a vec3 of numbers, %s", pt_i % pts[pt_i].toEchoString() % this->modinst->location().toRelativeString(this->document_path));
-=======
-		const auto &pts = this->points->toVector();
-		size_t face_i = 0;
-		for (const auto &face : this->faces->toVector())	{
-			p->append_poly();
-			size_t fp_i = 0;
-			for (const auto &pt_i_val : face->toVector()) {
-				size_t pt_i = (size_t)pt_i_val->toDouble();
-				if (pt_i < pts.size()) {
-					double px, py, pz;
-					if (!pts[pt_i]->getVec3(px, py, pz, 0.0) ||
-					    !std::isfinite(px) || !std::isfinite(py) || !std::isfinite(pz)) {
-						LOG(message_group::Error,this->modinst->location(),this->document_path,
-							"Unable to convert points[%1$d] = %2$s to a vec3 of numbers",pt_i,pts[pt_i]->toEchoString());
->>>>>>> 9d1c8aec
+						LOG(message_group::Error,this->modinst->location(),this->document_path,"Unable to convert points[%1$d] = %2$s to a vec3 of numbers",pt_i,pts[pt_i].toEchoString());
 						return p;
 					}
 					p->insert_vertex(px, py, pz);
 				} else {
-<<<<<<< HEAD
-					PRINTB("WARNING: Point index %d is out of bounds (from faces[%d][%d]), %s", pt_i % face_i % fp_i % this->modinst->location().toRelativeString(this->document_path));
-=======
-					LOG(message_group::Warning,this->modinst->location(),this->document_path,"Point index %1$d is out of bounds (from faces[%2$d][%3$d])",pt_i , face_i , fp_i);
->>>>>>> 9d1c8aec
+					LOG(message_group::Warning,this->modinst->location(),this->document_path,"Point index %1$d is out of bounds (from faces[%2$d][%3$d])",pt_i,face_i,fp_i);
 				}
-				fp_i++;
-			}
-			face_i++;
+				++fp_i;
+			}
+			++face_i;
 		}
 	}
 		break;
@@ -680,39 +605,25 @@
 			Outline2d outline;
 			double x,y;
 			size_t i = 0;
-<<<<<<< HEAD
 			for (const auto &val : this->points.toVector()) {
 				if (!val.getVec2(x, y) || std::isinf(x) || std::isinf(y)) {
-					PRINTB("ERROR: Unable to convert points[%d] = %s to a vec2 of numbers, %s", i % val.toEchoString() % this->modinst->location().toRelativeString(this->document_path));
-=======
-			for (const auto &val : this->points->toVector()) {
-				if (!val->getVec2(x, y) || std::isinf(x) || std::isinf(y)) {
-					LOG(message_group::Error,this->modinst->location(),this->document_path,
-						"Unable to convert points[%d] = %s to a vec2 of numbers",i,val->toEchoString());
->>>>>>> 9d1c8aec
+					LOG(message_group::Error,this->modinst->location(),this->document_path,"Unable to convert points[%1$d] = %2$s to a vec2 of numbers",i,val.toEchoString());
 					return p;
 				}
 				outline.vertices.emplace_back(x, y);
-				i++;
+				++i;
 			}
 
 			if (this->paths.toVector().size() == 0 && outline.vertices.size() > 2) {
 				p->addOutline(outline);
 			}
 			else {
-<<<<<<< HEAD
+				size_t path_i = 0;
 				for (const auto &polygon : this->paths.toVector()) {
 					Outline2d curroutline;
+					size_t path_pt_i = 0;
 					for (const auto &index : polygon.toVector()) {
 						unsigned int idx = (unsigned int)index.toDouble();
-=======
-				size_t path_i = 0;
-				for (const auto &polygon : this->paths->toVector()) {
-					Outline2d curroutline;
-					size_t path_pt_i = 0;
-					for (const auto &index : polygon->toVector()) {
-						unsigned int idx = (unsigned int)index->toDouble();
->>>>>>> 9d1c8aec
 						if (idx < outline.vertices.size()) {
 							curroutline.vertices.push_back(outline.vertices[idx]);
 						} else {
@@ -728,7 +639,7 @@
 			if (p->outlines().size() > 0) {
 				p->setConvexity(convexity);
 			}
-	}
+		}
 	}
 
 	return g;
