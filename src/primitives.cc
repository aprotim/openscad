/*
 *  OpenSCAD (www.openscad.org)
 *  Copyright (C) 2009-2011 Clifford Wolf <clifford@clifford.at> and
 *                          Marius Kintel <marius@kintel.net>
 *
 *  This program is free software; you can redistribute it and/or modify
 *  it under the terms of the GNU General Public License as published by
 *  the Free Software Foundation; either version 2 of the License, or
 *  (at your option) any later version.
 *
 *  As a special exception, you have permission to link this program
 *  with the CGAL library and distribute executables, as long as you
 *  follow the requirements of the GNU GPL in regard to all of the
 *  software in the executable aside from CGAL.
 *
 *  This program is distributed in the hope that it will be useful,
 *  but WITHOUT ANY WARRANTY; without even the implied warranty of
 *  MERCHANTABILITY or FITNESS FOR A PARTICULAR PURPOSE.  See the
 *  GNU General Public License for more details.
 *
 *  You should have received a copy of the GNU General Public License
 *  along with this program; if not, write to the Free Software
 *  Foundation, Inc., 59 Temple Place, Suite 330, Boston, MA  02111-1307  USA
 *
 */

#include "module.h"
#include "node.h"
#include "polyset.h"
#include "evalcontext.h"
#include "Polygon2d.h"
#include "builtin.h"
#include "printutils.h"
#include "context.h"
#include "calc.h"
#include "degree_trig.h"
#include <sstream>
#include <assert.h>
#include <cmath>
#include <boost/assign/std/vector.hpp>
#include "ModuleInstantiation.h"
#include "boost-utils.h"
using namespace boost::assign; // bring 'operator+=()' into scope

#define F_MINIMUM 0.01

enum class primitive_type_e {
	CUBE,
	SPHERE,
	CYLINDER,
	POLYHEDRON,
	SQUARE,
	CIRCLE,
	POLYGON
};

class PrimitiveModule : public AbstractModule
{
public:
	primitive_type_e type;
	PrimitiveModule(primitive_type_e type) : type(type) { }
	AbstractNode *instantiate(const std::shared_ptr<Context>& ctx, const ModuleInstantiation *inst, const std::shared_ptr<EvalContext>& evalctx) const override;
private:
	Value lookup_radius(const std::shared_ptr<Context> ctx, const Location &loc, const std::string &radius_var, const std::string &diameter_var) const;
};

class PrimitiveNode : public LeafNode
{
public:
	VISITABLE();
	PrimitiveNode(const ModuleInstantiation *mi, const std::shared_ptr<EvalContext> &ctx, primitive_type_e type, const std::string &docPath) : LeafNode(mi, ctx), document_path(docPath), type(type) { }
	std::string toString() const override;
	std::string name() const override {
		switch (this->type) {
		case primitive_type_e::CUBE:
			return "cube";
			break;
		case primitive_type_e::SPHERE:
			return "sphere";
			break;
		case primitive_type_e::CYLINDER:
			return "cylinder";
			break;
		case primitive_type_e::POLYHEDRON:
			return "polyhedron";
			break;
		case primitive_type_e::SQUARE:
			return "square";
			break;
		case primitive_type_e::CIRCLE:
			return "circle";
			break;
		case primitive_type_e::POLYGON:
			return "polygon";
			break;
		default:
			assert(false && "PrimitiveNode::name(): Unknown primitive type");
			return "unknown";
		}
	}
	const std::string document_path;

	bool center;
	double x, y, z, h, r1, r2;
	double fn, fs, fa;
	primitive_type_e type;
	int convexity;
	ValuePtr points, paths, faces;
	const Geometry *createGeometry() const override;
};

/**
 * Return a radius value by looking up both a diameter and radius variable.
 * The diameter has higher priority, so if found an additionally set radius
 * value is ignored.
 *
 * @param ctx data context with variable values.
 * @param radius_var name of the variable to lookup for the radius value.
 * @param diameter_var name of the variable to lookup for the diameter value.
 * @return radius value of type Value::Type::NUMBER or Value::Type::UNDEFINED if both
 *         variables are invalid or not set.
 */
Value PrimitiveModule::lookup_radius(const std::shared_ptr<Context> ctx, const Location &loc, const std::string &diameter_var, const std::string &radius_var) const
{
	auto d = ctx->lookup_variable(diameter_var, true);
	auto r = ctx->lookup_variable(radius_var, true);
	const auto r_defined = (r->type() == Value::Type::NUMBER);

	if (d->type() == Value::Type::NUMBER) {
		if (r_defined) {
			LOG(boostfs_uncomplete(loc.filePath(),ctx->documentPath()).generic_string(),loc.firstLine(),
				getFormatted("Ignoring radius variable '%1$s' as diameter '%2$s' is defined too.",radius_var,diameter_var),message_group::Warning);
		}
		return {d->toDouble() / 2.0};
	} else if (r_defined) {
		return *r;
	} else {
		return Value::undefined;
	}
}

AbstractNode *PrimitiveModule::instantiate(const std::shared_ptr<Context>& ctx, const ModuleInstantiation *inst, const std::shared_ptr<EvalContext>& evalctx) const
{
	auto node = new PrimitiveNode(inst, evalctx, this->type, ctx->documentPath());

	node->center = false;
	node->x = node->y = node->z = node->h = node->r1 = node->r2 = 1;

	AssignmentList args;
	AssignmentList optargs;
	if(inst->scope.hasChildren()){
		LOG(boostfs_uncomplete(inst->location().filePath(),ctx->documentPath()).generic_string(),inst->location().firstLine(),
			getFormatted("module %1$s() does not support child modules",node->name()),message_group::Warning);
	}

	switch (this->type) {
	case primitive_type_e::CUBE:
		args += assignment("size"), assignment("center");
		break;
	case primitive_type_e::SPHERE:
		args += assignment("r");
		optargs += assignment("d");
		break;
	case primitive_type_e::CYLINDER:
		args += assignment("h"), assignment("r1"), assignment("r2"), assignment("center");
		optargs += assignment("r"),  assignment("d"), assignment("d1"),  assignment("d2");
		break;
	case primitive_type_e::POLYHEDRON:
		args += assignment("points"), assignment("faces"), assignment("convexity");
		optargs += assignment("triangles");
		break;
	case primitive_type_e::SQUARE:
		args += assignment("size"), assignment("center");
		break;
	case primitive_type_e::CIRCLE:
		args += assignment("r");
		optargs += assignment("d");
		break;
	case primitive_type_e::POLYGON:
		args += assignment("points"), assignment("paths"), assignment("convexity");
		break;
	default:
		assert(false && "PrimitiveModule::instantiate(): Unknown node type");
	}

	ContextHandle<Context> c{Context::create<Context>(ctx)};
	c->setVariables(evalctx, args, optargs);

	node->fn = c->lookup_variable("$fn")->toDouble();
	node->fs = c->lookup_variable("$fs")->toDouble();
	node->fa = c->lookup_variable("$fa")->toDouble();

	if (node->fs < F_MINIMUM) {
		LOG(boostfs_uncomplete(inst->location().filePath(),ctx->documentPath()).generic_string(),inst->location().firstLine(),
			getFormatted("$fs too small - clamping to %1$f",F_MINIMUM),message_group::Warning);
		node->fs = F_MINIMUM;
	}
	if (node->fa < F_MINIMUM) {
		LOG(boostfs_uncomplete(inst->location().filePath(),ctx->documentPath()).generic_string(),inst->location().firstLine(),
			getFormatted("$fa too small - clamping to %1$f",F_MINIMUM),message_group::Warning);
		node->fa = F_MINIMUM;
	}

	switch (this->type)  {
	case primitive_type_e::CUBE: {
		auto size = c->lookup_variable("size");
		auto center = c->lookup_variable("center");
		if(size->isDefined()){
			bool converted=false;
			converted |= size->getDouble(node->x);
			converted |= size->getDouble(node->y);
			converted |= size->getDouble(node->z);
			converted |= size->getVec3(node->x, node->y, node->z);
			if(!converted){
				LOG(boostfs_uncomplete(inst->location().filePath(),ctx->documentPath()).generic_string(),inst->location().firstLine(),
					getFormatted("Unable to convert cube(size=%1$s, ...) parameter to a number or a vec3 of numbers",size->toEchoString()),message_group::Warning);
			}else if(OpenSCAD::rangeCheck){
				bool ok = (node->x > 0) && (node->y > 0) && (node->z > 0);
				ok &= std::isfinite(node->x) && std::isfinite(node->y) && std::isfinite(node->z);
				if(!ok){
					LOG(boostfs_uncomplete(inst->location().filePath(),ctx->documentPath()).generic_string(),inst->location().firstLine(),
						getFormatted("cube(size=%1$s, ...)",size->toEchoString()),message_group::Warning	);
				}
			}
		}
		if (center->type() == Value::Type::BOOL) {
			node->center = center->toBool();
		}
		break;
	}
	case primitive_type_e::SPHERE: {
		const auto r = lookup_radius(c.ctx, inst->location(), "d", "r");
		if (r.type() == Value::Type::NUMBER) {
			node->r1 = r.toDouble();
			if (OpenSCAD::rangeCheck && (node->r1 <= 0 || !std::isfinite(node->r1))){
				LOG(boostfs_uncomplete(inst->location().filePath(),ctx->documentPath()).generic_string(),inst->location().firstLine(),
					getFormatted("sphere(r=%1$s)",r.toEchoString()),message_group::Warning);
			}
		}
		break;
	}
	case primitive_type_e::CYLINDER: {
		const auto h = c->lookup_variable("h");
		if (h->type() == Value::Type::NUMBER) {
			node->h = h->toDouble();
		}

		const auto r = lookup_radius(c.ctx, inst->location(), "d", "r");
		const auto r1 = lookup_radius(c.ctx, inst->location(), "d1", "r1");
		const auto r2 = lookup_radius(c.ctx, inst->location(), "d2", "r2");
		if(r.type() == Value::Type::NUMBER &&
			(r1.type() == Value::Type::NUMBER || r2.type() == Value::Type::NUMBER)
			){
				LOG(boostfs_uncomplete(inst->location().filePath(),ctx->documentPath()).generic_string(),inst->location().firstLine(),
					getFormatted("Cylinder parameters ambiguous"),message_group::Warning);
		}

		if (r.type() == Value::Type::NUMBER) {
			node->r1 = r.toDouble();
			node->r2 = r.toDouble();
		}
		if (r1.type() == Value::Type::NUMBER) {
			node->r1 = r1.toDouble();
		}
		if (r2.type() == Value::Type::NUMBER) {
			node->r2 = r2.toDouble();
		}

		if(OpenSCAD::rangeCheck){
			if (node->h <= 0 || !std::isfinite(node->h)){
				LOG(boostfs_uncomplete(inst->location().filePath(),ctx->documentPath()).generic_string(),inst->location().firstLine(),
					getFormatted("cylinder(h=%1$s, ...)",h->toEchoString()),
					message_group::Warning);
			}
			if (node->r1 < 0 || node->r2 < 0 || (node->r1 == 0 && node->r2 == 0) || !std::isfinite(node->r1) || !std::isfinite(node->r2)){
				LOG(boostfs_uncomplete(inst->location().filePath(),ctx->documentPath()).generic_string(),inst->location().firstLine(),
					getFormatted("cylinder(r1=%1$s, r2=%2$s, ...)",
					(r1.type() == Value::Type::NUMBER ? r1.toEchoString() : r.toEchoString()),
					(r2.type() == Value::Type::NUMBER ? r2.toEchoString() : r.toEchoString())),
					message_group::Warning);
			}
		}

		auto center = c->lookup_variable("center");
		if (center->type() == Value::Type::BOOL) {
			node->center = center->toBool();
		}
		break;
	}
	case primitive_type_e::POLYHEDRON: {
		node->points = c->lookup_variable("points");
		node->faces = c->lookup_variable("faces");
		if (node->faces->type() == Value::Type::UNDEFINED) {
			// backwards compatible
			node->faces = c->lookup_variable("triangles", true);
			if (node->faces->type() != Value::Type::UNDEFINED) {
				printDeprecation("polyhedron(triangles=[]) will be removed in future releases. Use polyhedron(faces=[]) instead.");
			}
		}
		break;
	}
	case primitive_type_e::SQUARE: {
		auto size = c->lookup_variable("size");
		auto center = c->lookup_variable("center");
		if(size->isDefined()){
			bool converted=false;
			converted |= size->getDouble(node->x);
			converted |= size->getDouble(node->y);
			converted |= size->getVec2(node->x, node->y);
			if(!converted){
				LOG(boostfs_uncomplete(inst->location().filePath(),ctx->documentPath()).generic_string(),inst->location().firstLine(),
					getFormatted("Unable to convert square(size=%1$s, ...) parameter to a number or a vec2 of numbers",
					size->toEchoString()),message_group::Warning);
			}else if(OpenSCAD::rangeCheck){
				bool ok = true;
				ok &= (node->x > 0) && (node->y > 0);
				ok &= std::isfinite(node->x) && std::isfinite(node->y);
				if(!ok){
				LOG(boostfs_uncomplete(inst->location().filePath(),ctx->documentPath()).generic_string(),inst->location().firstLine(),
					getFormatted("square(size=%1$s, ...)",
					size->toEchoString()),message_group::Warning);
				}
			}
		}
		if (center->type() == Value::Type::BOOL) {
			node->center = center->toBool();
		}
		break;
	}
	case primitive_type_e::CIRCLE: {
		const auto r = lookup_radius(c.ctx, inst->location(), "d", "r");
		if (r.type() == Value::Type::NUMBER) {
			node->r1 = r.toDouble();
			if (OpenSCAD::rangeCheck && ((node->r1 <= 0) || !std::isfinite(node->r1))){
				LOG(boostfs_uncomplete(inst->location().filePath(),ctx->documentPath()).generic_string(),inst->location().firstLine(),
					getFormatted("circle(r=%1$s)",r.toEchoString()),
					message_group::Warning);
			}
		}
		break;
	}
	case primitive_type_e::POLYGON: {
		node->points = c->lookup_variable("points");
		node->paths = c->lookup_variable("paths");
		break;
	}
	}

	node->convexity = (int)c->lookup_variable("convexity", true)->toDouble();
	if (node->convexity < 1) node->convexity = 1;

	return node;
}

struct point2d {
	double x, y;
};

static void generate_circle(point2d *circle, double r, int fragments)
{
	for (int i=0; i<fragments; ++i) {
		double phi = (360.0 * i) / fragments;
		circle[i].x = r * cos_degrees(phi);
		circle[i].y = r * sin_degrees(phi);
	}
}

/*!
	Creates geometry for this node.
	May return an empty Geometry creation failed, but will not return nullptr.
*/
const Geometry *PrimitiveNode::createGeometry() const
{
	Geometry *g = nullptr;

	switch (this->type) {
	case primitive_type_e::CUBE: {
		auto p = new PolySet(3,true);
		g = p;
		if (this->x > 0 && this->y > 0 && this->z > 0 &&
			!std::isinf(this->x) && !std::isinf(this->y) && !std::isinf(this->z)) {
			double x1, x2, y1, y2, z1, z2;
			if (this->center) {
				x1 = -this->x/2;
				x2 = +this->x/2;
				y1 = -this->y/2;
				y2 = +this->y/2;
				z1 = -this->z/2;
				z2 = +this->z/2;
			} else {
				x1 = y1 = z1 = 0;
				x2 = this->x;
				y2 = this->y;
				z2 = this->z;
			}

			p->append_poly(); // top
			p->append_vertex(x1, y1, z2);
			p->append_vertex(x2, y1, z2);
			p->append_vertex(x2, y2, z2);
			p->append_vertex(x1, y2, z2);

			p->append_poly(); // bottom
			p->append_vertex(x1, y2, z1);
			p->append_vertex(x2, y2, z1);
			p->append_vertex(x2, y1, z1);
			p->append_vertex(x1, y1, z1);

			p->append_poly(); // side1
			p->append_vertex(x1, y1, z1);
			p->append_vertex(x2, y1, z1);
			p->append_vertex(x2, y1, z2);
			p->append_vertex(x1, y1, z2);

			p->append_poly(); // side2
			p->append_vertex(x2, y1, z1);
			p->append_vertex(x2, y2, z1);
			p->append_vertex(x2, y2, z2);
			p->append_vertex(x2, y1, z2);

			p->append_poly(); // side3
			p->append_vertex(x2, y2, z1);
			p->append_vertex(x1, y2, z1);
			p->append_vertex(x1, y2, z2);
			p->append_vertex(x2, y2, z2);

			p->append_poly(); // side4
			p->append_vertex(x1, y2, z1);
			p->append_vertex(x1, y1, z1);
			p->append_vertex(x1, y1, z2);
			p->append_vertex(x1, y2, z2);
		}
	}
		break;
	case primitive_type_e::SPHERE: {
		auto p = new PolySet(3,true);
		g = p;
		if (this->r1 > 0 && !std::isinf(this->r1)) {
			struct ring_s {
				std::vector<point2d> points;
				double z;
			};

			auto fragments = Calc::get_fragments_from_r(r1, fn, fs, fa);
			int rings = (fragments+1)/2;
// Uncomment the following three lines to enable experimental sphere tesselation
//		if (rings % 2 == 0) rings++; // To ensure that the middle ring is at phi == 0 degrees

			auto ring = std::vector<ring_s>(rings);

//		double offset = 0.5 * ((fragments / 2) % 2);
			for (int i = 0; i < rings; ++i) {
//			double phi = (180.0 * (i + offset)) / (fragments/2);
				double phi = (180.0 * (i + 0.5)) / rings;
				double r = r1 * sin_degrees(phi);
				ring[i].z = r1 * cos_degrees(phi);
				ring[i].points.resize(fragments);
				generate_circle(ring[i].points.data(), r, fragments);
			}

			p->append_poly();
			for (int i = 0; i < fragments; ++i)
				p->append_vertex(ring[0].points[i].x, ring[0].points[i].y, ring[0].z);

			for (int i = 0; i < rings-1; ++i) {
				auto r1 = &ring[i];
				auto  r2 = &ring[i+1];
				int r1i = 0, r2i = 0;
				while (r1i < fragments || r2i < fragments) {
					if (r1i >= fragments) goto sphere_next_r2;
					if (r2i >= fragments) goto sphere_next_r1;
					if ((double)r1i / fragments < (double)r2i / fragments) {
					sphere_next_r1:
						p->append_poly();
						int r1j = (r1i+1) % fragments;
						p->insert_vertex(r1->points[r1i].x, r1->points[r1i].y, r1->z);
						p->insert_vertex(r1->points[r1j].x, r1->points[r1j].y, r1->z);
						p->insert_vertex(r2->points[r2i % fragments].x, r2->points[r2i % fragments].y, r2->z);
						r1i++;
					} else {
					sphere_next_r2:
						p->append_poly();
						int r2j = (r2i+1) % fragments;
						p->append_vertex(r2->points[r2i].x, r2->points[r2i].y, r2->z);
						p->append_vertex(r2->points[r2j].x, r2->points[r2j].y, r2->z);
						p->append_vertex(r1->points[r1i % fragments].x, r1->points[r1i % fragments].y, r1->z);
						r2i++;
					}
				}
			}

			p->append_poly();
			for (int i = 0; i < fragments; ++i) {
				p->insert_vertex(ring[rings-1].points[i].x,
												 ring[rings-1].points[i].y,
												 ring[rings-1].z);
			}
		}
	}
		break;
	case primitive_type_e::CYLINDER: {
		auto p = new PolySet(3,true);
		g = p;
		if (this->h > 0 && !std::isinf(this->h) &&
				this->r1 >=0 && this->r2 >= 0 && (this->r1 > 0 || this->r2 > 0) &&
				!std::isinf(this->r1) && !std::isinf(this->r2)) {
			auto fragments = Calc::get_fragments_from_r(std::fmax(this->r1, this->r2), this->fn, this->fs, this->fa);

			double z1, z2;
			if (this->center) {
				z1 = -this->h/2;
				z2 = +this->h/2;
			} else {
				z1 = 0;
				z2 = this->h;
			}

			auto circle1 = std::vector<point2d>(fragments);
			auto circle2 = std::vector<point2d>(fragments);

			generate_circle(circle1.data(), r1, fragments);
			generate_circle(circle2.data(), r2, fragments);

			for (int i=0; i<fragments; ++i) {
				int j = (i+1) % fragments;
				if (r1 == r2) {
					p->append_poly();
					p->insert_vertex(circle1[i].x, circle1[i].y, z1);
					p->insert_vertex(circle2[i].x, circle2[i].y, z2);
					p->insert_vertex(circle2[j].x, circle2[j].y, z2);
					p->insert_vertex(circle1[j].x, circle1[j].y, z1);
				} else {
					if (r1 > 0) {
						p->append_poly();
						p->insert_vertex(circle1[i].x, circle1[i].y, z1);
						p->insert_vertex(circle2[i].x, circle2[i].y, z2);
						p->insert_vertex(circle1[j].x, circle1[j].y, z1);
					}
					if (r2 > 0) {
						p->append_poly();
						p->insert_vertex(circle2[i].x, circle2[i].y, z2);
						p->insert_vertex(circle2[j].x, circle2[j].y, z2);
						p->insert_vertex(circle1[j].x, circle1[j].y, z1);
					}
				}
			}

			if (this->r1 > 0) {
				p->append_poly();
				for (int i=0; i<fragments; ++i)
					p->insert_vertex(circle1[i].x, circle1[i].y, z1);
			}

			if (this->r2 > 0) {
				p->append_poly();
				for (int i=0; i<fragments; ++i)
					p->append_vertex(circle2[i].x, circle2[i].y, z2);
			}
		}
	}
		break;
	case primitive_type_e::POLYHEDRON: {
		auto p = new PolySet(3);
		g = p;
		p->setConvexity(this->convexity);
		const auto &pts = this->points->toVector();
		size_t face_i = 0;
		for (const auto &face : this->faces->toVector())	{
			p->append_poly();
			size_t fp_i = 0;
			for (const auto &pt_i_val : face->toVector()) {
				size_t pt_i = (size_t)pt_i_val->toDouble();
				if (pt_i < pts.size()) {
					double px, py, pz;
					if (!pts[pt_i]->getVec3(px, py, pz, 0.0) ||
					    !std::isfinite(px) || !std::isfinite(py) || !std::isfinite(pz)) {
<<<<<<< HEAD
						LOG(boostfs_uncomplete(this->modinst->location().filePath(),this->document_path).generic_string(),this->modinst->location().firstLine(),
							getFormatted("Unable to convert point at index %1$d to a vec3 of numbers",j),message_group::Error);
=======
						PRINTB("ERROR: Unable to convert points[%d] = %s to a vec3 of numbers, %s", pt_i % pts[pt_i]->toEchoString() % this->modinst->location().toRelativeString(this->document_path));
>>>>>>> 0c9a36b8
						return p;
					}
					p->insert_vertex(px, py, pz);
				} else {
					PRINTB("WARNING: Point index %d is out of bounds (from faces[%d][%d]), %s", pt_i % face_i % fp_i % this->modinst->location().toRelativeString(this->document_path));
				}
				fp_i++;
			}
			face_i++;
		}
	}
		break;
	case primitive_type_e::SQUARE: {
		auto p = new Polygon2d();
		g = p;
		if (this->x > 0 && this->y > 0 &&
				!std::isinf(this->x) && !std::isinf(this->y)) {
			Vector2d v1(0, 0);
			Vector2d v2(this->x, this->y);
			if (this->center) {
				v1 -= Vector2d(this->x/2, this->y/2);
				v2 -= Vector2d(this->x/2, this->y/2);
			}

			Outline2d o;
			o.vertices = {v1, {v2[0], v1[1]}, v2, {v1[0], v2[1]}};
			p->addOutline(o);
		}
		p->setSanitized(true);
	}
		break;
	case primitive_type_e::CIRCLE: {
		auto p = new Polygon2d();
		g = p;
		if (this->r1 > 0 && !std::isinf(this->r1))	{
			auto fragments = Calc::get_fragments_from_r(this->r1, this->fn, this->fs, this->fa);

			Outline2d o;
			o.vertices.resize(fragments);
			for (int i=0; i < fragments; ++i) {
				double phi = (360.0 * i) / fragments;
				o.vertices[i] = {this->r1 * cos_degrees(phi), this->r1 * sin_degrees(phi)};
			}
			p->addOutline(o);
		}
		p->setSanitized(true);
	}
		break;
	case primitive_type_e::POLYGON:	{
			auto p = new Polygon2d();
			g = p;
			Outline2d outline;
			double x,y;
<<<<<<< HEAD
			const auto &vec = this->points->toVector();
			for (unsigned int i=0; i<vec.size(); ++i) {
				const auto &val = *vec[i];
				if (!val.getVec2(x, y) || std::isinf(x) || std::isinf(y)) {
					LOG(boostfs_uncomplete(this->modinst->location().filePath(),this->document_path).generic_string(),this->modinst->location().firstLine(),
						getFormatted("Unable to convert point %1$s at index %2$d to a vec2 of numbers",val.toEchoString(),i),message_group::Error);
=======
			size_t i = 0;
			for (const auto &val : this->points->toVector()) {
				if (!val->getVec2(x, y) || std::isinf(x) || std::isinf(y)) {
					PRINTB("ERROR: Unable to convert points[%d] = %s to a vec2 of numbers, %s", i % val->toEchoString() % this->modinst->location().toRelativeString(this->document_path));
>>>>>>> 0c9a36b8
					return p;
				}
				outline.vertices.emplace_back(x, y);
				i++;
			}

			if (this->paths->toVector().size() == 0 && outline.vertices.size() > 2) {
				p->addOutline(outline);
			}
			else {
				size_t path_i = 0;
				for (const auto &polygon : this->paths->toVector()) {
					Outline2d curroutline;
					size_t path_pt_i = 0;
					for (const auto &index : polygon->toVector()) {
						unsigned int idx = (unsigned int)index->toDouble();
						if (idx < outline.vertices.size()) {
							curroutline.vertices.push_back(outline.vertices[idx]);
						} else {
							PRINTB("WARNING: Point index %d is out of bounds (from paths[%d][%d]), %s", idx % path_i % path_pt_i % this->modinst->location().toRelativeString(this->document_path));
						}
						++path_pt_i;
					}
					p->addOutline(curroutline);
					++path_i;
				}
			}

			if (p->outlines().size() > 0) {
				p->setConvexity(convexity);
			}
	}
	}

	return g;
}

std::string PrimitiveNode::toString() const
{
	std::ostringstream stream;

	stream << this->name();

	switch (this->type) {
	case primitive_type_e::CUBE:
		stream << "(size = [" << this->x << ", " << this->y << ", " << this->z << "], "
					 <<	"center = " << (center ? "true" : "false") << ")";
		break;
	case primitive_type_e::SPHERE:
		stream << "($fn = " << this->fn << ", $fa = " << this->fa
					 << ", $fs = " << this->fs << ", r = " << this->r1 << ")";
			break;
	case primitive_type_e::CYLINDER:
		stream << "($fn = " << this->fn << ", $fa = " << this->fa
					 << ", $fs = " << this->fs << ", h = " << this->h << ", r1 = " << this->r1
					 << ", r2 = " << this->r2 << ", center = " << (center ? "true" : "false") << ")";
			break;
	case primitive_type_e::POLYHEDRON:
		stream << "(points = ";
		this->points->toStream(stream);
		stream << ", faces = ";
		this->faces->toStream(stream);
		stream << ", convexity = " << this->convexity << ")";
			break;
	case primitive_type_e::SQUARE:
		stream << "(size = [" << this->x << ", " << this->y << "], "
					 << "center = " << (center ? "true" : "false") << ")";
			break;
	case primitive_type_e::CIRCLE:
		stream << "($fn = " << this->fn << ", $fa = " << this->fa
					 << ", $fs = " << this->fs << ", r = " << this->r1 << ")";
		break;
	case primitive_type_e::POLYGON:
		stream << "(points = ";
		this->points->toStream(stream);
		stream << ", paths = ";
		this->paths->toStream(stream);
		stream << ", convexity = " << this->convexity << ")";
			break;
	default:
		assert(false);
	}

	return stream.str();
}

void register_builtin_primitives()
{
	Builtins::init("cube" , new PrimitiveModule(primitive_type_e::CUBE),
				{
					"cube(size)",
					"cube([width, depth, height])",
					"cube([width, depth, height], center = true)",
				});

	Builtins::init("sphere", new PrimitiveModule(primitive_type_e::SPHERE),
				{
					"sphere(radius)",
					"sphere(r = radius)",
					"sphere(d = diameter)",
				});

	Builtins::init("cylinder", new PrimitiveModule(primitive_type_e::CYLINDER),
				{
					"cylinder(h, r1, r2)",
					"cylinder(h = height, r = radius, center = true)",
					"cylinder(h = height, r1 = bottom, r2 = top, center = true)",
					"cylinder(h = height, d = diameter, center = true)",
					"cylinder(h = height, d1 = bottom, d2 = top, center = true)",
				});

	Builtins::init("polyhedron", new PrimitiveModule(primitive_type_e::POLYHEDRON),
				{
					"polyhedron(points, faces, convexity)",
				});

	Builtins::init("square", new PrimitiveModule(primitive_type_e::SQUARE),
				{
					"square(size, center = true)",
					"square([width,height], center = true)",
				});

	Builtins::init("circle", new PrimitiveModule(primitive_type_e::CIRCLE),
				{
					"circle(radius)",
					"circle(r = radius)",
					"circle(d = diameter)",
				});

	Builtins::init("polygon", new PrimitiveModule(primitive_type_e::POLYGON),
				{
					"polygon([points])",
					"polygon([points], [paths])",
				});
}<|MERGE_RESOLUTION|>--- conflicted
+++ resolved
@@ -574,12 +574,8 @@
 					double px, py, pz;
 					if (!pts[pt_i]->getVec3(px, py, pz, 0.0) ||
 					    !std::isfinite(px) || !std::isfinite(py) || !std::isfinite(pz)) {
-<<<<<<< HEAD
 						LOG(boostfs_uncomplete(this->modinst->location().filePath(),this->document_path).generic_string(),this->modinst->location().firstLine(),
-							getFormatted("Unable to convert point at index %1$d to a vec3 of numbers",j),message_group::Error);
-=======
-						PRINTB("ERROR: Unable to convert points[%d] = %s to a vec3 of numbers, %s", pt_i % pts[pt_i]->toEchoString() % this->modinst->location().toRelativeString(this->document_path));
->>>>>>> 0c9a36b8
+							getFormatted("Unable to convert points[%1$d] = %2$s to a vec3 of numbers",pt_i,pts[pt_i]->toEchoString()),message_group::Error);
 						return p;
 					}
 					p->insert_vertex(px, py, pz);
@@ -633,19 +629,11 @@
 			g = p;
 			Outline2d outline;
 			double x,y;
-<<<<<<< HEAD
-			const auto &vec = this->points->toVector();
-			for (unsigned int i=0; i<vec.size(); ++i) {
-				const auto &val = *vec[i];
-				if (!val.getVec2(x, y) || std::isinf(x) || std::isinf(y)) {
-					LOG(boostfs_uncomplete(this->modinst->location().filePath(),this->document_path).generic_string(),this->modinst->location().firstLine(),
-						getFormatted("Unable to convert point %1$s at index %2$d to a vec2 of numbers",val.toEchoString(),i),message_group::Error);
-=======
 			size_t i = 0;
 			for (const auto &val : this->points->toVector()) {
 				if (!val->getVec2(x, y) || std::isinf(x) || std::isinf(y)) {
-					PRINTB("ERROR: Unable to convert points[%d] = %s to a vec2 of numbers, %s", i % val->toEchoString() % this->modinst->location().toRelativeString(this->document_path));
->>>>>>> 0c9a36b8
+					LOG(boostfs_uncomplete(this->modinst->location().filePath(),this->document_path).generic_string(),this->modinst->location().firstLine(),
+						getFormatted("Unable to convert points[%d] = %s to a vec2 of numbers",i,val->toEchoString()),message_group::Error);
 					return p;
 				}
 				outline.vertices.emplace_back(x, y);
