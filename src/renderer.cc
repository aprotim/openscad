#include "renderer.h"
#include "rendersettings.h"
#include "Geometry.h"
#include "polyset.h"
#include "Polygon2d.h"
#include "colormap.h"
#include "printutils.h"

#include "polyset-utils.h"
#include "grid.h"
#include <Eigen/LU>

#ifdef ENABLE_OPENCSG
  #include "GLView.h"
#endif

bool Renderer::getColor(Renderer::ColorMode colormode, Color4f &col) const
{
	if (colormode==ColorMode::NONE) return false;
	if (colormap.count(colormode) > 0) {
		col = colormap.at(colormode);
		return true;
	}
	return false;
}

Renderer::csgmode_e Renderer::get_csgmode(const bool highlight_mode, const bool background_mode, const OpenSCADOperator type) const {
    int csgmode = highlight_mode ? CSGMODE_HIGHLIGHT : (background_mode ? CSGMODE_BACKGROUND : CSGMODE_NORMAL);
    if (type == OpenSCADOperator::DIFFERENCE) csgmode |= CSGMODE_DIFFERENCE_FLAG;
    return csgmode_e(csgmode);
}

Renderer::Renderer() : colorscheme(nullptr)
{
	PRINTD("Renderer() start");
	// Setup default colors
	// The main colors, MATERIAL and CUTOUT, come from this object's
	// colorscheme. Colorschemes don't currently hold information
	// for Highlight/Background colors
	// but it wouldn't be too hard to make them do so.

	// MATERIAL is set by this object's colorscheme
	// CUTOUT is set by this object's colorscheme
	colormap[ColorMode::HIGHLIGHT] = {255, 81, 81, 128};
	colormap[ColorMode::BACKGROUND] = {180, 180, 180, 128};
	// MATERIAL_EDGES is set by this object's colorscheme
	// CUTOUT_EDGES is set by this object's colorscheme
	colormap[ColorMode::HIGHLIGHT_EDGES] = {255, 171, 86, 128};
	colormap[ColorMode::BACKGROUND_EDGES] = {150, 150, 150, 128};

	setColorScheme(ColorMap::inst()->defaultColorScheme());
	PRINTD("Renderer() end");
}

void Renderer::setColor(const float color[4], const GLView::shaderinfo_t *shaderinfo) const
{
	if (shaderinfo && shaderinfo->type != GLView::shaderinfo_t::CSG_RENDERING) {
		return;
	}

	PRINTD("setColor a");
	Color4f col;
	getColor(ColorMode::MATERIAL,col);
	float c[4] = {color[0], color[1], color[2], color[3]};
	if (c[0] < 0) c[0] = col[0];
	if (c[1] < 0) c[1] = col[1];
	if (c[2] < 0) c[2] = col[2];
	if (c[3] < 0) c[3] = col[3];
	glColor4fv(c);
#ifdef ENABLE_OPENCSG
	if (shaderinfo) {
<<<<<<< HEAD
		glUniform4f(shaderinfo[ShaderInfo::COLOR1], c[0], c[1], c[2], c[3]);
		glUniform4f(shaderinfo[ShaderInfo::COLOR2], (c[0]+1)/2, (c[1]+1)/2, (c[2]+1)/2, 1.0);
=======
		glUniform4f(shaderinfo->data.csg_rendering.color_area, c[0], c[1], c[2], c[3]);
		glUniform4f(shaderinfo->data.csg_rendering.color_edge, (c[0]+1)/2, (c[1]+1)/2, (c[2]+1)/2, 1.0);
>>>>>>> b416aa21
	}
#endif
}

// returns the color which has been set, which may differ from the color input parameter
Color4f Renderer::setColor(ColorMode colormode, const float color[4], const GLView::shaderinfo_t *shaderinfo) const
{
	PRINTD("setColor b");
	Color4f basecol;
	if (getColor(colormode, basecol)) {
		if (colormode == ColorMode::BACKGROUND) {
			basecol = {color[0] >= 0 ? color[0] : basecol[0],
								 color[1] >= 0 ? color[1] : basecol[1],
								 color[2] >= 0 ? color[2] : basecol[2],
								 color[3] >= 0 ? color[3] : basecol[3]};
		}
		else if (colormode != ColorMode::HIGHLIGHT) {
			basecol = {color[0] >= 0 ? color[0] : basecol[0],
								 color[1] >= 0 ? color[1] : basecol[1],
								 color[2] >= 0 ? color[2] : basecol[2],
								 color[3] >= 0 ? color[3] : basecol[3]};
		}
		setColor(basecol.data(), shaderinfo);
	}
	return basecol;
}

void Renderer::setColor(ColorMode colormode, const GLView::shaderinfo_t *shaderinfo) const
{
	PRINTD("setColor c");
	float c[4] = {-1,-1,-1,-1};
	setColor(colormode, c, shaderinfo);
}

/* fill this->colormap with matching entries from the colorscheme. note
this does not change Highlight or Background colors as they are not
represented in the colorscheme (yet). Also edgecolors are currently the
same for CGAL & OpenCSG */
void Renderer::setColorScheme(const ColorScheme &cs) {
	PRINTD("setColorScheme");
	colormap[ColorMode::MATERIAL] = ColorMap::getColor(cs, RenderColor::OPENCSG_FACE_FRONT_COLOR);
	colormap[ColorMode::CUTOUT] = ColorMap::getColor(cs, RenderColor::OPENCSG_FACE_BACK_COLOR);
	colormap[ColorMode::MATERIAL_EDGES] = ColorMap::getColor(cs, RenderColor::CGAL_EDGE_FRONT_COLOR);
	colormap[ColorMode::CUTOUT_EDGES] = ColorMap::getColor(cs, RenderColor::CGAL_EDGE_BACK_COLOR);
	colormap[ColorMode::EMPTY_SPACE] = ColorMap::getColor(cs, RenderColor::BACKGROUND_COLOR);
	this->colorscheme = &cs;
}

#ifdef ENABLE_OPENCSG
<<<<<<< HEAD
static void draw_triangle(GLint *shaderinfo, const Vector3d &p0, const Vector3d &p1, const Vector3d &p2,
													bool e0, bool e1, bool e2, double z, bool mirror)
{
	// e0,e1,e2 are used to disable some edges from display.
	// Edges are numbered to correspond with the vertex opposite of them.
	// The edge shader draws edges when the minimum component of barycentric coords is near 0
	// Disabled edges have their corresponding components set to 1.0 when they would otherwise be 0.0.
	double d0 = e0 ? 0.0 : 1.0;
	double d1 = e1 ? 0.0 : 1.0;
	double d2 = e2 ? 0.0 : 1.0;
	if (mirror) {
		glVertexAttrib3f(shaderinfo[ShaderInfo::BARYCENTRIC], 1.0, d1, d2);
		glVertex3f(p0[0], p0[1], p0[2] + z);
		glVertexAttrib3f(shaderinfo[ShaderInfo::BARYCENTRIC], d0, d1, 1.0);
		glVertex3f(p2[0], p2[1], p2[2] + z);
		glVertexAttrib3f(shaderinfo[ShaderInfo::BARYCENTRIC], d0, 1.0, d2);
		glVertex3f(p1[0], p1[1], p1[2] + z);
  } else {
		glVertexAttrib3f(shaderinfo[ShaderInfo::BARYCENTRIC], 1.0, d1, d2);
		glVertex3f(p0[0], p0[1], p0[2] + z);
		glVertexAttrib3f(shaderinfo[ShaderInfo::BARYCENTRIC], d0, 1.0, d2);
		glVertex3f(p1[0], p1[1], p1[2] + z);
		glVertexAttrib3f(shaderinfo[ShaderInfo::BARYCENTRIC], d0, d1, 1.0);
		glVertex3f(p2[0], p2[1], p2[2] + z);
=======
static void draw_triangle(const GLView::shaderinfo_t *shaderinfo, const Vector3d &p0, const Vector3d &p1, const Vector3d &p2,
                          double e0f, double e1f, double e2f, double z, bool mirror)
{
	GLView::shaderinfo_t::shader_type_t type =
			(shaderinfo) ? shaderinfo->type : GLView::shaderinfo_t::NONE;

	switch (type) {
	case GLView::shaderinfo_t::CSG_RENDERING:
		glVertexAttrib3d(shaderinfo->data.csg_rendering.trig, e0f, e1f, e2f);
		glVertexAttrib3d(shaderinfo->data.csg_rendering.point_b, p1[0], p1[1], p1[2] + z);
		glVertexAttrib3d(shaderinfo->data.csg_rendering.point_c, p2[0], p2[1], p2[2] + z);
		glVertexAttrib3d(shaderinfo->data.csg_rendering.mask, 0.0, 1.0, 0.0);
		glVertex3d(p0[0], p0[1], p0[2] + z);
		if (!mirror) {
			glVertexAttrib3d(shaderinfo->data.csg_rendering.trig, e0f, e1f, e2f);
			glVertexAttrib3d(shaderinfo->data.csg_rendering.point_b, p0[0], p0[1], p0[2] + z);
			glVertexAttrib3d(shaderinfo->data.csg_rendering.point_c, p2[0], p2[1], p2[2] + z);
			glVertexAttrib3d(shaderinfo->data.csg_rendering.mask, 0.0, 0.0, 1.0);
			glVertex3d(p1[0], p1[1], p1[2] + z);
		}
		glVertexAttrib3d(shaderinfo->data.csg_rendering.trig, e0f, e1f, e2f);
		glVertexAttrib3d(shaderinfo->data.csg_rendering.point_b, p0[0], p0[1], p0[2] + z);
		glVertexAttrib3d(shaderinfo->data.csg_rendering.point_c, p1[0], p1[1], p1[2] + z);
		glVertexAttrib3d(shaderinfo->data.csg_rendering.mask, 1.0, 0.0, 0.0);
		glVertex3d(p2[0], p2[1], p2[2] + z);
		if (mirror) {
			glVertexAttrib3d(shaderinfo->data.csg_rendering.trig, e0f, e1f, e2f);
			glVertexAttrib3d(shaderinfo->data.csg_rendering.point_b, p0[0], p0[1], p0[2] + z);
			glVertexAttrib3d(shaderinfo->data.csg_rendering.point_c, p2[0], p2[1], p2[2] + z);
			glVertexAttrib3d(shaderinfo->data.csg_rendering.mask, 0.0, 0.0, 1.0);
			glVertex3d(p1[0], p1[1], p1[2] + z);
		}
		break;
	default:
	case GLView::shaderinfo_t::SELECT_RENDERING:
		glVertex3d(p0[0], p0[1], p0[2] + z);
		if (!mirror) {
			glVertex3d(p1[0], p1[1], p1[2] + z);
		}
		glVertex3d(p2[0], p2[1], p2[2] + z);
		if (mirror) {
			glVertex3d(p1[0], p1[1], p1[2] + z);
		}
		break;
>>>>>>> b416aa21
	}
}
#endif

#ifndef NULLGL
static void draw_tri(const Vector3d &p0, const Vector3d &p1, const Vector3d &p2, double z, bool mirror)
{
	glVertex3f(p0[0], p0[1], p0[2] + z);
	if (!mirror) glVertex3f(p1[0], p1[1], p1[2] + z);
	glVertex3f(p2[0], p2[1], p2[2] + z);
	if (mirror) glVertex3f(p1[0], p1[1], p1[2] + z);
}

static void gl_draw_triangle(const GLView::shaderinfo_t *shaderinfo, const Vector3d &p0, const Vector3d &p1, const Vector3d &p2, bool e0, bool e1, bool e2, double z, bool mirrored)
{
	double ax = p1[0] - p0[0], bx = p1[0] - p2[0];
	double ay = p1[1] - p0[1], by = p1[1] - p2[1];
	double az = p1[2] - p0[2], bz = p1[2] - p2[2];
	double nx = ay*bz - az*by;
	double ny = az*bx - ax*bz;
	double nz = ax*by - ay*bx;
	double nl = sqrt(nx*nx + ny*ny + nz*nz);
	glNormal3f(nx / nl, ny / nl, nz / nl);
#ifdef ENABLE_OPENCSG
	if (shaderinfo) {
		draw_triangle(shaderinfo, p0, p1, p2, e0, e1, e2, z, mirrored);
	}
	else
#endif
	{
		draw_tri(p0, p1, p2, z, mirrored);
	}
}

void Renderer::render_surface(shared_ptr<const class Geometry> geom, csgmode_e csgmode, const Transform3d &m, const GLView::shaderinfo_t *shaderinfo) const
{
	PRINTD("Renderer render");
	bool mirrored = m.matrix().determinant() < 0;
	shared_ptr<const PolySet> ps = dynamic_pointer_cast<const PolySet>(geom);

	if (!ps) return;

<<<<<<< HEAD
=======
#ifdef ENABLE_OPENCSG
	if (shaderinfo && shaderinfo->type == GLView::shaderinfo_t::CSG_RENDERING) {
		glUniform1f(shaderinfo->data.csg_rendering.xscale, shaderinfo->vp_size_x);
		glUniform1f(shaderinfo->data.csg_rendering.yscale, shaderinfo->vp_size_y);
	}
#endif /* ENABLE_OPENCSG */
>>>>>>> b416aa21
	if (ps->getDimension() == 2) {
		// Render 2D objects 1mm thick, but differences slightly larger
		double zbase = 1 + ((csgmode & CSGMODE_DIFFERENCE_FLAG) ? 0.1 : 0);
		glBegin(GL_TRIANGLES);

		// Render top+bottom
		for (double z = -zbase/2; z < zbase; z += zbase) {
			for (size_t i = 0; i < ps->polygons.size(); ++i) {
				const Polygon *poly = &ps->polygons[i];
				if (poly->size() == 3) {
					if (z < 0) {
						gl_draw_triangle(shaderinfo, poly->at(0), poly->at(2), poly->at(1), true, true, true, z, mirrored);
					} else {
						gl_draw_triangle(shaderinfo, poly->at(0), poly->at(1), poly->at(2), true, true, true, z, mirrored);
					}
				}
				else if (poly->size() == 4) {
					if (z < 0) {
						gl_draw_triangle(shaderinfo, poly->at(0), poly->at(3), poly->at(1), false, true, true, z, mirrored);
						gl_draw_triangle(shaderinfo, poly->at(2), poly->at(1), poly->at(3), false, true, true, z, mirrored);
					} else {
						gl_draw_triangle(shaderinfo, poly->at(0), poly->at(1), poly->at(3), false, true, true, z, mirrored);
						gl_draw_triangle(shaderinfo, poly->at(2), poly->at(3), poly->at(1), false, true, true, z, mirrored);
					}
				}
				else {
					Vector3d center = Vector3d::Zero();
					for (size_t j = 0; j < poly->size(); ++j) {
						center[0] += poly->at(j)[0];
						center[1] += poly->at(j)[1];
					}
					center[0] /= poly->size();
					center[1] /= poly->size();
					for (size_t j = 1; j <= poly->size(); ++j) {
						if (z < 0) {
							gl_draw_triangle(shaderinfo, center, poly->at(j % poly->size()), poly->at(j - 1),
									true, false, false, z, mirrored);
						} else {
							gl_draw_triangle(shaderinfo, center, poly->at(j - 1), poly->at(j % poly->size()),
									true, false, false, z, mirrored);
						}
					}
				}
			}
		}

		// Render sides
		if (ps->getPolygon().outlines().size() > 0) {
			for (const Outline2d &o : ps->getPolygon().outlines()) {
				for (size_t j = 1; j <= o.vertices.size(); ++j) {
					Vector3d p1(o.vertices[j-1][0], o.vertices[j-1][1], -zbase/2);
					Vector3d p2(o.vertices[j-1][0], o.vertices[j-1][1], zbase/2);
					Vector3d p3(o.vertices[j % o.vertices.size()][0], o.vertices[j % o.vertices.size()][1], -zbase/2);
					Vector3d p4(o.vertices[j % o.vertices.size()][0], o.vertices[j % o.vertices.size()][1], zbase/2);
					gl_draw_triangle(shaderinfo, p2, p1, p3, true, false, true, 0, mirrored);
					gl_draw_triangle(shaderinfo, p2, p3, p4, true, true, false, 0, mirrored);
				}
}
		}
		else {
			// If we don't have borders, use the polygons as borders.
			// FIXME: When is this used?
			const Polygons *borders_p = &ps->polygons;
			for (size_t i = 0; i < borders_p->size(); ++i) {
				const Polygon *poly = &borders_p->at(i);
				for (size_t j = 1; j <= poly->size(); ++j) {
					Vector3d p1 = poly->at(j - 1), p2 = poly->at(j - 1);
					Vector3d p3 = poly->at(j % poly->size()), p4 = poly->at(j % poly->size());
					p1[2] -= zbase/2, p2[2] += zbase/2;
					p3[2] -= zbase/2, p4[2] += zbase/2;
					gl_draw_triangle(shaderinfo, p2, p1, p3, true, false, true, 0, mirrored);
					gl_draw_triangle(shaderinfo, p2, p3, p4, true, true, false, 0, mirrored);
				}
			}
		}
		glEnd();
	} else if (ps->getDimension() == 3) {
		for (size_t i = 0; i < ps->polygons.size(); ++i) {
			const Polygon *poly = &ps->polygons[i];
			glBegin(GL_TRIANGLES);
			if (poly->size() == 3) {
				gl_draw_triangle(shaderinfo, poly->at(0), poly->at(1), poly->at(2), true, true, true, 0, mirrored);
			}
			else if (poly->size() == 4) {
				gl_draw_triangle(shaderinfo, poly->at(0), poly->at(1), poly->at(3), false, true, true, 0, mirrored);
				gl_draw_triangle(shaderinfo, poly->at(2), poly->at(3), poly->at(1), false, true, true, 0, mirrored);
			}
			else {
				Vector3d center = Vector3d::Zero();
				for (size_t j = 0; j < poly->size(); ++j) {
					center[0] += poly->at(j)[0];
					center[1] += poly->at(j)[1];
					center[2] += poly->at(j)[2];
				}
				center[0] /= poly->size();
				center[1] /= poly->size();
				center[2] /= poly->size();
<<<<<<< HEAD
				for (size_t j = 1; j <= poly->size(); j++) {
					gl_draw_triangle(shaderinfo, center, poly->at(j - 1), poly->at(j % poly->size()), true, false, false, 0, mirrored);
=======
				for (size_t j = 1; j <= poly->size(); ++j) {
					gl_draw_triangle(shaderinfo, center, poly->at(j - 1), poly->at(j % poly->size()), false, true, false, 0, mirrored);
>>>>>>> b416aa21
				}
			}
			glEnd();
		}
	}
	else {
		assert(false && "Cannot render object with no dimension");
	}
}

/*! This is used in throwntogether and CGAL mode

	csgmode is set to CSGMODE_NONE in CGAL mode. In this mode a pure 2D rendering is performed.

	For some reason, this is not used to render edges in Preview mode
*/
void Renderer::render_edges(shared_ptr<const Geometry> geom, csgmode_e csgmode) const
{
	shared_ptr<const PolySet> ps = dynamic_pointer_cast<const PolySet>(geom);

	if (!ps) return;

	glDisable(GL_LIGHTING);
	if (ps->getDimension() == 2) {
		if (csgmode == Renderer::CSGMODE_NONE) {
			// Render only outlines
			for (const Outline2d &o : ps->getPolygon().outlines()) {
				glBegin(GL_LINE_LOOP);
				for (const Vector2d &v : o.vertices) {
					glVertex3d(v[0], v[1], 0);
				}
				glEnd();
			}
		}
		else {
			// Render 2D objects 1mm thick, but differences slightly larger
			double zbase = 1 + ((csgmode & CSGMODE_DIFFERENCE_FLAG) ? 0.1 : 0);

			for (const Outline2d &o : ps->getPolygon().outlines()) {
				// Render top+bottom outlines
				for (double z = -zbase/2; z < zbase; z += zbase) {
					glBegin(GL_LINE_LOOP);
					for (const Vector2d &v : o.vertices) {
						glVertex3d(v[0], v[1], z);
					}
					glEnd();
				}
				// Render sides
				glBegin(GL_LINES);
				for (const Vector2d &v : o.vertices) {
					glVertex3d(v[0], v[1], -zbase/2);
					glVertex3d(v[0], v[1], +zbase/2);
				}
				glEnd();
			}
		}
	} else if (ps->getDimension() == 3) {
		for (size_t i = 0; i < ps->polygons.size(); ++i) {
			const Polygon *poly = &ps->polygons[i];
			glBegin(GL_LINE_LOOP);
			for (size_t j = 0; j < poly->size(); ++j) {
				const Vector3d &p = poly->at(j);
				glVertex3d(p[0], p[1], p[2]);
			}
			glEnd();
		}
	}
	else {
		assert(false && "Cannot render object with no dimension");
	}
	glEnable(GL_LIGHTING);
}


#else //NULLGL
static void gl_draw_triangle(const GLView::shaderinfo_t *shaderinfo, const Vector3d &p0, const Vector3d &p1, const Vector3d &p2, bool e0, bool e1, bool e2, double z, bool mirrored) {}
void Renderer::render_surface(shared_ptr<const class Geometry> geom, csgmode_e csgmode, const Transform3d &m, const GLView::shaderinfo_t *shaderinfo) const {}
void Renderer::render_edges(shared_ptr<const Geometry> geom, csgmode_e csgmode) const {}
#endif //NULLGL<|MERGE_RESOLUTION|>--- conflicted
+++ resolved
@@ -69,13 +69,8 @@
 	glColor4fv(c);
 #ifdef ENABLE_OPENCSG
 	if (shaderinfo) {
-<<<<<<< HEAD
-		glUniform4f(shaderinfo[ShaderInfo::COLOR1], c[0], c[1], c[2], c[3]);
-		glUniform4f(shaderinfo[ShaderInfo::COLOR2], (c[0]+1)/2, (c[1]+1)/2, (c[2]+1)/2, 1.0);
-=======
 		glUniform4f(shaderinfo->data.csg_rendering.color_area, c[0], c[1], c[2], c[3]);
 		glUniform4f(shaderinfo->data.csg_rendering.color_edge, (c[0]+1)/2, (c[1]+1)/2, (c[2]+1)/2, 1.0);
->>>>>>> b416aa21
 	}
 #endif
 }
@@ -125,9 +120,8 @@
 }
 
 #ifdef ENABLE_OPENCSG
-<<<<<<< HEAD
-static void draw_triangle(GLint *shaderinfo, const Vector3d &p0, const Vector3d &p1, const Vector3d &p2,
-													bool e0, bool e1, bool e2, double z, bool mirror)
+static void draw_triangle(const GLView::shaderinfo_t *shaderinfo, const Vector3d &p0, const Vector3d &p1, const Vector3d &p2,
+                          bool e0, bool e1, bool e2, double z, bool mirror)
 {
 	// e0,e1,e2 are used to disable some edges from display.
 	// Edges are numbered to correspond with the vertex opposite of them.
@@ -137,65 +131,19 @@
 	double d1 = e1 ? 0.0 : 1.0;
 	double d2 = e2 ? 0.0 : 1.0;
 	if (mirror) {
-		glVertexAttrib3f(shaderinfo[ShaderInfo::BARYCENTRIC], 1.0, d1, d2);
+		glVertexAttrib3f(shaderinfo->data.csg_rendering.barycentric, 1.0, d1, d2);
 		glVertex3f(p0[0], p0[1], p0[2] + z);
-		glVertexAttrib3f(shaderinfo[ShaderInfo::BARYCENTRIC], d0, d1, 1.0);
+		glVertexAttrib3f(shaderinfo->data.csg_rendering.barycentric, d0, d1, 1.0);
 		glVertex3f(p2[0], p2[1], p2[2] + z);
-		glVertexAttrib3f(shaderinfo[ShaderInfo::BARYCENTRIC], d0, 1.0, d2);
+		glVertexAttrib3f(shaderinfo->data.csg_rendering.barycentric, d0, 1.0, d2);
 		glVertex3f(p1[0], p1[1], p1[2] + z);
   } else {
-		glVertexAttrib3f(shaderinfo[ShaderInfo::BARYCENTRIC], 1.0, d1, d2);
+		glVertexAttrib3f(shaderinfo->data.csg_rendering.barycentric, 1.0, d1, d2);
 		glVertex3f(p0[0], p0[1], p0[2] + z);
-		glVertexAttrib3f(shaderinfo[ShaderInfo::BARYCENTRIC], d0, 1.0, d2);
+		glVertexAttrib3f(shaderinfo->data.csg_rendering.barycentric, d0, 1.0, d2);
 		glVertex3f(p1[0], p1[1], p1[2] + z);
-		glVertexAttrib3f(shaderinfo[ShaderInfo::BARYCENTRIC], d0, d1, 1.0);
+		glVertexAttrib3f(shaderinfo->data.csg_rendering.barycentric, d0, d1, 1.0);
 		glVertex3f(p2[0], p2[1], p2[2] + z);
-=======
-static void draw_triangle(const GLView::shaderinfo_t *shaderinfo, const Vector3d &p0, const Vector3d &p1, const Vector3d &p2,
-                          double e0f, double e1f, double e2f, double z, bool mirror)
-{
-	GLView::shaderinfo_t::shader_type_t type =
-			(shaderinfo) ? shaderinfo->type : GLView::shaderinfo_t::NONE;
-
-	switch (type) {
-	case GLView::shaderinfo_t::CSG_RENDERING:
-		glVertexAttrib3d(shaderinfo->data.csg_rendering.trig, e0f, e1f, e2f);
-		glVertexAttrib3d(shaderinfo->data.csg_rendering.point_b, p1[0], p1[1], p1[2] + z);
-		glVertexAttrib3d(shaderinfo->data.csg_rendering.point_c, p2[0], p2[1], p2[2] + z);
-		glVertexAttrib3d(shaderinfo->data.csg_rendering.mask, 0.0, 1.0, 0.0);
-		glVertex3d(p0[0], p0[1], p0[2] + z);
-		if (!mirror) {
-			glVertexAttrib3d(shaderinfo->data.csg_rendering.trig, e0f, e1f, e2f);
-			glVertexAttrib3d(shaderinfo->data.csg_rendering.point_b, p0[0], p0[1], p0[2] + z);
-			glVertexAttrib3d(shaderinfo->data.csg_rendering.point_c, p2[0], p2[1], p2[2] + z);
-			glVertexAttrib3d(shaderinfo->data.csg_rendering.mask, 0.0, 0.0, 1.0);
-			glVertex3d(p1[0], p1[1], p1[2] + z);
-		}
-		glVertexAttrib3d(shaderinfo->data.csg_rendering.trig, e0f, e1f, e2f);
-		glVertexAttrib3d(shaderinfo->data.csg_rendering.point_b, p0[0], p0[1], p0[2] + z);
-		glVertexAttrib3d(shaderinfo->data.csg_rendering.point_c, p1[0], p1[1], p1[2] + z);
-		glVertexAttrib3d(shaderinfo->data.csg_rendering.mask, 1.0, 0.0, 0.0);
-		glVertex3d(p2[0], p2[1], p2[2] + z);
-		if (mirror) {
-			glVertexAttrib3d(shaderinfo->data.csg_rendering.trig, e0f, e1f, e2f);
-			glVertexAttrib3d(shaderinfo->data.csg_rendering.point_b, p0[0], p0[1], p0[2] + z);
-			glVertexAttrib3d(shaderinfo->data.csg_rendering.point_c, p2[0], p2[1], p2[2] + z);
-			glVertexAttrib3d(shaderinfo->data.csg_rendering.mask, 0.0, 0.0, 1.0);
-			glVertex3d(p1[0], p1[1], p1[2] + z);
-		}
-		break;
-	default:
-	case GLView::shaderinfo_t::SELECT_RENDERING:
-		glVertex3d(p0[0], p0[1], p0[2] + z);
-		if (!mirror) {
-			glVertex3d(p1[0], p1[1], p1[2] + z);
-		}
-		glVertex3d(p2[0], p2[1], p2[2] + z);
-		if (mirror) {
-			glVertex3d(p1[0], p1[1], p1[2] + z);
-		}
-		break;
->>>>>>> b416aa21
 	}
 }
 #endif
@@ -203,10 +151,10 @@
 #ifndef NULLGL
 static void draw_tri(const Vector3d &p0, const Vector3d &p1, const Vector3d &p2, double z, bool mirror)
 {
-	glVertex3f(p0[0], p0[1], p0[2] + z);
-	if (!mirror) glVertex3f(p1[0], p1[1], p1[2] + z);
-	glVertex3f(p2[0], p2[1], p2[2] + z);
-	if (mirror) glVertex3f(p1[0], p1[1], p1[2] + z);
+	glVertex3d(p0[0], p0[1], p0[2] + z);
+	if (!mirror) glVertex3d(p1[0], p1[1], p1[2] + z);
+	glVertex3d(p2[0], p2[1], p2[2] + z);
+	if (mirror) glVertex3d(p1[0], p1[1], p1[2] + z);
 }
 
 static void gl_draw_triangle(const GLView::shaderinfo_t *shaderinfo, const Vector3d &p0, const Vector3d &p1, const Vector3d &p2, bool e0, bool e1, bool e2, double z, bool mirrored)
@@ -218,7 +166,7 @@
 	double ny = az*bx - ax*bz;
 	double nz = ax*by - ay*bx;
 	double nl = sqrt(nx*nx + ny*ny + nz*nz);
-	glNormal3f(nx / nl, ny / nl, nz / nl);
+	glNormal3d(nx / nl, ny / nl, nz / nl);
 #ifdef ENABLE_OPENCSG
 	if (shaderinfo) {
 		draw_triangle(shaderinfo, p0, p1, p2, e0, e1, e2, z, mirrored);
@@ -238,15 +186,6 @@
 
 	if (!ps) return;
 
-<<<<<<< HEAD
-=======
-#ifdef ENABLE_OPENCSG
-	if (shaderinfo && shaderinfo->type == GLView::shaderinfo_t::CSG_RENDERING) {
-		glUniform1f(shaderinfo->data.csg_rendering.xscale, shaderinfo->vp_size_x);
-		glUniform1f(shaderinfo->data.csg_rendering.yscale, shaderinfo->vp_size_y);
-	}
-#endif /* ENABLE_OPENCSG */
->>>>>>> b416aa21
 	if (ps->getDimension() == 2) {
 		// Render 2D objects 1mm thick, but differences slightly larger
 		double zbase = 1 + ((csgmode & CSGMODE_DIFFERENCE_FLAG) ? 0.1 : 0);
@@ -344,13 +283,8 @@
 				center[0] /= poly->size();
 				center[1] /= poly->size();
 				center[2] /= poly->size();
-<<<<<<< HEAD
-				for (size_t j = 1; j <= poly->size(); j++) {
+				for (size_t j = 1; j <= poly->size(); ++j) {
 					gl_draw_triangle(shaderinfo, center, poly->at(j - 1), poly->at(j % poly->size()), true, false, false, 0, mirrored);
-=======
-				for (size_t j = 1; j <= poly->size(); ++j) {
-					gl_draw_triangle(shaderinfo, center, poly->at(j - 1), poly->at(j % poly->size()), false, true, false, 0, mirrored);
->>>>>>> b416aa21
 				}
 			}
 			glEnd();
