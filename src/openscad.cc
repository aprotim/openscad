/*
 *  OpenSCAD (www.openscad.org)
 *  Copyright (C) 2009-2011 Clifford Wolf <clifford@clifford.at> and
 *                          Marius Kintel <marius@kintel.net>
 *
 *  This program is free software; you can redistribute it and/or modify
 *  it under the terms of the GNU General Public License as published by
 *  the Free Software Foundation; either version 2 of the License, or
 *  (at your option) any later version.
 *
 *  As a special exception, you have permission to link this program
 *  with the CGAL library and distribute executables, as long as you
 *  follow the requirements of the GNU GPL in regard to all of the
 *  software in the executable aside from CGAL.
 *
 *  This program is distributed in the hope that it will be useful,
 *  but WITHOUT ANY WARRANTY; without even the implied warranty of
 *  MERCHANTABILITY or FITNESS FOR A PARTICULAR PURPOSE.  See the
 *  GNU General Public License for more details.
 *
 *  You should have received a copy of the GNU General Public License
 *  along with this program; if not, write to the Free Software
 *  Foundation, Inc., 59 Temple Place, Suite 330, Boston, MA  02111-1307  USA
 *
 */

#include "openscad.h"
#include "node.h"
#include "module.h"
#include "modcontext.h"
#include "value.h"
#include "export.h"
#include "builtin.h"
#include "printutils.h"
#include "handle_dep.h"
#include "feature.h"
#include "parsersettings.h"
#include "rendersettings.h"
#include "PlatformUtils.h"
#include "nodedumper.h"
#include "CocoaUtils.h"

#include <string>
#include <vector>
#include <fstream>

#ifdef ENABLE_CGAL
#include "CGAL_Nef_polyhedron.h"
#endif

#include "csgterm.h"
#include "CSGTermEvaluator.h"
#include "CsgInfo.h"

#include <sstream>

#ifdef __APPLE__
#include "AppleEvents.h"
#ifdef OPENSCAD_DEPLOY
  #include "SparkleAutoUpdater.h"
#endif
#endif

#include "Camera.h"
#include <boost/algorithm/string.hpp>
#include <boost/program_options.hpp>
#include <boost/filesystem.hpp>
#include <boost/foreach.hpp>
#include "boosty.h"

#ifdef _MSC_VER
#define snprintf _snprintf
#endif

namespace po = boost::program_options;
namespace fs = boost::filesystem;
namespace Render { enum type { CGAL, OPENCSG, THROWNTOGETHER }; };
std::string commandline_commands;
std::string currentdir;
using std::string;
using std::vector;
using boost::lexical_cast;
using boost::is_any_of;

class Echostream : public std::ofstream
{
public:
	Echostream( const char * filename ) : std::ofstream( filename ) {
		set_output_handler( &Echostream::output, this );
	}
	static void output( const std::string &msg, void *userdata ) {
		Echostream *thisp = static_cast<Echostream*>(userdata);
		*thisp << msg << "\n";
	}
	~Echostream() {
		this->close();
	}
};

static void help(const char *progname)
{
  int tablen = strlen(progname)+8;
  char tabstr[tablen+1];
  for (int i=0;i<tablen;i++) tabstr[i] = ' ';
  tabstr[tablen] = '\0';

	PRINTB("Usage: %1% [ -o output_file [ -d deps_file ] ]\\\n"
         "%2%[ -m make_command ] [ -D var=val [..] ] \\\n"
         "%2%[ --version ] [ --info ] \\\n"
         "%2%[ --camera=translatex,y,z,rotx,y,z,dist | \\\n"
         "%2%  --camera=eyex,y,z,centerx,y,z ] \\\n"
         "%2%[ --imgsize=width,height ] [ --projection=(o)rtho|(p)ersp] \\\n"
         "%2%[ --render | --preview[=throwntogether] ] \\\n"
         "%2%[ --csglimit=num ] \\\n"
<<<<<<< HEAD
         "%2%[ --enable=<feature> ]"
#ifdef DEBUG
				 " [ --debug=module ]"
#endif
				 " \\\n"
=======
#ifdef ENABLE_EXPERIMENTAL
         "%2%[ --enable=<feature> ] \\\n"
#endif
>>>>>>> fbfc9b08
         "%2%filename\n",
 				 progname % (const char *)tabstr);
	exit(1);
}

#define STRINGIFY(x) #x
#define TOSTRING(x) STRINGIFY(x)
static void version()
{
	PRINTB("OpenSCAD version %s\n", TOSTRING(OPENSCAD_VERSION));
	exit(1);
}

static void info()
{
	std::cout << PlatformUtils::info() << "\n\n";

	CsgInfo csgInfo = CsgInfo();
	try {
		csgInfo.glview = new OffscreenView(512,512);
	} catch (int error) {
		PRINTB("Can't create OpenGL OffscreenView. Code: %i. Exiting.\n", error);
		exit(1);
	}

	std::cout << csgInfo.glview->getRendererInfo() << "\n";

	exit(0);
}

Camera get_camera( po::variables_map vm )
{
	Camera camera;

	if (vm.count("camera")) {
		vector<string> strs;
		vector<double> cam_parameters;
		split(strs, vm["camera"].as<string>(), is_any_of(","));
		if ( strs.size() == 6 || strs.size() == 7 ) {
			BOOST_FOREACH(string &s, strs)
				cam_parameters.push_back(lexical_cast<double>(s));
			camera.setup( cam_parameters );
		} else {
			PRINT("Camera setup requires either 7 numbers for Gimbal Camera\n");
			PRINT("or 6 numbers for Vector Camera\n");
			exit(1);
		}
	}

	if (camera.type == Camera::GIMBAL) {
		camera.gimbalDefaultTranslate();
	}

	if (vm.count("projection")) {
		string proj = vm["projection"].as<string>();
		if (proj=="o" || proj=="ortho" || proj=="orthogonal")
			camera.projection = Camera::ORTHOGONAL;
		else if (proj=="p" || proj=="perspective")
			camera.projection = Camera::PERSPECTIVE;
		else {
			PRINT("projection needs to be 'o' or 'p' for ortho or perspective\n");
			exit(1);
		}
	}

	int w = RenderSettings::inst()->img_width;
	int h = RenderSettings::inst()->img_height;
	if (vm.count("imgsize")) {
		vector<string> strs;
		split(strs, vm["imgsize"].as<string>(), is_any_of(","));
		if ( strs.size() != 2 ) {
			PRINT("Need 2 numbers for imgsize\n");
			exit(1);
		} else {
			w = lexical_cast<int>( strs[0] );
			h = lexical_cast<int>( strs[1] );
		}
	}
	camera.pixel_width = w;
	camera.pixel_height = h;

	return camera;
}

#ifdef OPENSCAD_TESTING
#undef OPENSCAD_QTGUI
#else
#define OPENSCAD_QTGUI 1
#include <QApplication>
#endif

int cmdline(const char *deps_output_file, const std::string &filename, Camera &camera, const char *output_file, const fs::path &original_path, Render::type renderer, int argc, char ** argv )
{
#ifdef OPENSCAD_QTGUI
	QCoreApplication app(argc, argv);
	const std::string application_path = QApplication::instance()->applicationDirPath().toLocal8Bit().constData();
#else
	const std::string application_path = boosty::stringy(boosty::absolute(boost::filesystem::path(argv[0]).parent_path()));
#endif
	parser_init(application_path);
	Tree tree;
#ifdef ENABLE_CGAL
	GeometryEvaluator geomevaluator(tree);
#endif
	const char *stl_output_file = NULL;
	const char *off_output_file = NULL;
	const char *dxf_output_file = NULL;
	const char *csg_output_file = NULL;
	const char *png_output_file = NULL;
	const char *ast_output_file = NULL;
	const char *term_output_file = NULL;
	const char *echo_output_file = NULL;

	std::string suffix = boosty::extension_str( output_file );
	boost::algorithm::to_lower( suffix );

	if (suffix == ".stl") stl_output_file = output_file;
	else if (suffix == ".off") off_output_file = output_file;
	else if (suffix == ".dxf") dxf_output_file = output_file;
	else if (suffix == ".csg") csg_output_file = output_file;
	else if (suffix == ".png") png_output_file = output_file;
	else if (suffix == ".ast") ast_output_file = output_file;
	else if (suffix == ".term") term_output_file = output_file;
	else if (suffix == ".echo") echo_output_file = output_file;
	else {
		PRINTB("Unknown suffix for output file %s\n", output_file);
		return 1;
	}

	// Top context - this context only holds builtins
	ModuleContext top_ctx;
	top_ctx.registerBuiltin();
#if 0 && DEBUG
	top_ctx.dump(NULL, NULL);
#endif
	shared_ptr<Echostream> echostream;
	if (echo_output_file)
		echostream.reset( new Echostream( echo_output_file ) );

	FileModule *root_module;
	ModuleInstantiation root_inst("group");
	AbstractNode *root_node;
	AbstractNode *absolute_root_node;
	shared_ptr<const Geometry> root_geom;

	handle_dep(filename.c_str());

	std::ifstream ifs(filename.c_str());
	if (!ifs.is_open()) {
		PRINTB("Can't open input file '%s'!\n", filename.c_str());
		return 1;
	}
	std::string text((std::istreambuf_iterator<char>(ifs)), std::istreambuf_iterator<char>());
	text += "\n" + commandline_commands;
	fs::path abspath = boosty::absolute(filename);
	std::string parentpath = boosty::stringy(abspath.parent_path());
	root_module = parse(text.c_str(), parentpath.c_str(), false);
	if (!root_module) {
		PRINTB("Can't parse file '%s'!\n", filename.c_str());
		return 1;
	}
	root_module->handleDependencies();

	fs::path fpath = boosty::absolute(fs::path(filename));
	fs::path fparent = fpath.parent_path();
	fs::current_path(fparent);
	top_ctx.setDocumentPath(fparent.string());

	AbstractNode::resetIndexCounter();
	absolute_root_node = root_module->instantiate(&top_ctx, &root_inst, NULL);

	// Do we have an explicit root node (! modifier)?
	if (!(root_node = find_root_tag(absolute_root_node)))
		root_node = absolute_root_node;

	tree.setRoot(root_node);

	if (csg_output_file) {
		fs::current_path(original_path);
		std::ofstream fstream(csg_output_file);
		if (!fstream.is_open()) {
			PRINTB("Can't open file \"%s\" for export", csg_output_file);
		}
		else {
			fs::current_path(fparent); // Force exported filenames to be relative to document path
			fstream << tree.getString(*root_node) << "\n";
			fstream.close();
		}
	}
	else if (ast_output_file) {
		fs::current_path(original_path);
		std::ofstream fstream(ast_output_file);
		if (!fstream.is_open()) {
			PRINTB("Can't open file \"%s\" for export", ast_output_file);
		}
		else {
			fs::current_path(fparent); // Force exported filenames to be relative to document path
			fstream << root_module->dump("", "") << "\n";
			fstream.close();
		}
	}
	else if (term_output_file) {
		std::vector<shared_ptr<CSGTerm> > highlight_terms;
		std::vector<shared_ptr<CSGTerm> > background_terms;

		CSGTermEvaluator csgRenderer(tree);
		shared_ptr<CSGTerm> root_raw_term = csgRenderer.evaluateCSGTerm(*root_node, highlight_terms, background_terms);

		fs::current_path(original_path);
		std::ofstream fstream(term_output_file);
		if (!fstream.is_open()) {
			PRINTB("Can't open file \"%s\" for export", term_output_file);
		}
		else {
			if (!root_raw_term)
				fstream << "No top-level CSG object\n";
			else {
				fstream << root_raw_term->dump() << "\n";
			}
			fstream.close();
		}
	}
	else {
#ifdef ENABLE_CGAL
		if ((echo_output_file || png_output_file) && !(renderer==Render::CGAL)) {
			// echo or OpenCSG png -> don't necessarily need CGALMesh evaluation
		} else {
			root_geom = geomevaluator.evaluateGeometry(*tree.root(), true);
			const CGAL_Nef_polyhedron *N = dynamic_cast<const CGAL_Nef_polyhedron*>(root_geom.get());
		}

		fs::current_path(original_path);

		if (deps_output_file) {
			std::string deps_out( deps_output_file );
			std::string geom_out;
			if ( stl_output_file ) geom_out = std::string(stl_output_file);
			else if ( off_output_file ) geom_out = std::string(off_output_file);
			else if ( dxf_output_file ) geom_out = std::string(dxf_output_file);
			else if ( png_output_file ) geom_out = std::string(png_output_file);
			else {
				PRINTB("Output file:%s\n",output_file);
				PRINT("Sorry, don't know how to write deps for that file type. Exiting\n");
				return 1;
			}
			int result = write_deps( deps_out, geom_out );
			if ( !result ) {
				PRINT("error writing deps");
				return 1;
			}
		}

		if (stl_output_file) {
			if (root_geom->getDimension() != 3) {
				PRINT("Current top level object is not a 3D object.\n");
				return 1;
			}
			std::ofstream fstream(stl_output_file);
			if (!fstream.is_open()) {
				PRINTB("Can't open file \"%s\" for export", stl_output_file);
			}
			else {
				exportFile(root_geom.get(), fstream, OPENSCAD_STL);
				fstream.close();
			}
		}

		if (off_output_file) {
			if (root_geom->getDimension() != 3) {
				PRINT("Current top level object is not a 3D object.\n");
				return 1;
			}
			std::ofstream fstream(off_output_file);
			if (!fstream.is_open()) {
				PRINTB("Can't open file \"%s\" for export", off_output_file);
			}
			else {
				exportFile(root_geom.get(), fstream, OPENSCAD_OFF);
				fstream.close();
			}
		}

		if (dxf_output_file) {
			if (root_geom->getDimension() != 2) {
				PRINT("Current top level object is not a 2D object.\n");
				return 1;
			}
			std::ofstream fstream(dxf_output_file);
			if (!fstream.is_open()) {
				PRINTB("Can't open file \"%s\" for export", dxf_output_file);
			}
			else {
				exportFile(root_geom.get(), fstream, OPENSCAD_DXF);
				fstream.close();
			}
		}

		if (png_output_file) {
			std::ofstream fstream(png_output_file,std::ios::out|std::ios::binary);
			if (!fstream.is_open()) {
				PRINTB("Can't open file \"%s\" for export", png_output_file);
			}
			else {
				if (renderer==Render::CGAL) {
					export_png(root_geom.get(), camera, fstream);
				} else if (renderer==Render::THROWNTOGETHER) {
					export_png_with_throwntogether(tree, camera, fstream);
				} else {
					export_png_with_opencsg(tree, camera, fstream);
				}
				PRINTB("Camera eye: %f %f %f\n", camera.eye[0] % camera.eye[1] % camera.eye[2]);
				fstream.close();
			}
		}
#else
		PRINT("OpenSCAD has been compiled without CGAL support!\n");
		return 1;
#endif
	}
	delete root_node;
	return 0;
}

#ifdef OPENSCAD_QTGUI
#include <QtPlugin>
#if defined(__MINGW64__) || defined(__MINGW32__) || defined(_MSCVER)
Q_IMPORT_PLUGIN(qtaccessiblewidgets)
#endif
#include "MainWindow.h"
  #ifdef __APPLE__
  #include "EventFilter.h"
  #endif
#include <QString>
#include <QDir>
#include <QFileInfo>
#include <QMetaType>

Q_DECLARE_METATYPE(shared_ptr<const Geometry>);

// Only if "fileName" is not absolute, prepend the "absoluteBase".
static QString assemblePath(const fs::path& absoluteBaseDir,
                            const string& fileName) {
  if (fileName.empty()) return "";
<<<<<<< HEAD
  QString qsDir( boosty::stringy( absoluteBaseDir ).c_str() );
  QString qsFile( fileName.c_str() );
  QFileInfo info( qsDir, qsFile ); // if qsfile is absolute, dir is ignored.
=======
  QString qsDir = QString::fromLocal8Bit( boosty::stringy( absoluteBaseDir ).c_str() );
  QString qsFile = QString::fromLocal8Bit( fileName.c_str() );
  // if qsfile is absolute, dir is ignored. (see documentation of QFileInfo)
  QFileInfo info( qsDir, qsFile );
>>>>>>> fbfc9b08
  return info.absoluteFilePath();
}

bool QtUseGUI()
{
#ifdef Q_OS_X11
	// see <http://qt.nokia.com/doc/4.5/qapplication.html#QApplication-2>:
	// On X11, the window system is initialized if GUIenabled is true. If GUIenabled
	// is false, the application does not connect to the X server. On Windows and
	// Macintosh, currently the window system is always initialized, regardless of the
	// value of GUIenabled. This may change in future versions of Qt.
	bool useGUI = getenv("DISPLAY") != 0;
#else
	bool useGUI = true;
#endif
	return useGUI;
}

int gui(vector<string> &inputFiles, const fs::path &original_path, int argc, char ** argv)
{
#ifdef Q_OS_MACX
    if (QSysInfo::MacintoshVersion > QSysInfo::MV_10_8) {
			// fix Mac OS X 10.9 (mavericks) font issue
			// https://bugreports.qt-project.org/browse/QTBUG-32789
			QFont::insertSubstitution(".Lucida Grande UI", "Lucida Grande");
    }
#endif
	QApplication app(argc, argv, true); //useGUI);
#ifdef Q_OS_MAC
	app.installEventFilter(new EventFilter(&app));
#endif
	// set up groups for QSettings
	QCoreApplication::setOrganizationName("OpenSCAD");
	QCoreApplication::setOrganizationDomain("openscad.org");
	QCoreApplication::setApplicationName("OpenSCAD");
	QCoreApplication::setApplicationVersion(TOSTRING(OPENSCAD_VERSION));

	// Other global settings
	qRegisterMetaType<shared_ptr<const Geometry> >();
	
	const QString &app_path = app.applicationDirPath();

	QDir exdir(app_path);
	QString qexamplesdir;
#ifdef Q_OS_MAC
	exdir.cd("../Resources"); // Examples can be bundled
	if (!exdir.exists("examples")) exdir.cd("../../..");
#elif defined(Q_OS_UNIX)
	if (exdir.cd("../share/openscad/examples")) {
		qexamplesdir = exdir.path();
	} else
		if (exdir.cd("../../share/openscad/examples")) {
			qexamplesdir = exdir.path();
		} else
			if (exdir.cd("../../examples")) {
				qexamplesdir = exdir.path();
			} else
#endif
				if (exdir.cd("examples")) {
					qexamplesdir = exdir.path();
				}
	MainWindow::setExamplesDir(qexamplesdir);
  parser_init(app_path.toLocal8Bit().constData());

#ifdef Q_OS_MAC
	installAppleEventHandlers();
#endif

#if defined(OPENSCAD_DEPLOY) && defined(Q_OS_MAC)
	AutoUpdater *updater = new SparkleAutoUpdater;
	AutoUpdater::setUpdater(updater);
	if (updater->automaticallyChecksForUpdates()) updater->checkForUpdates();
#endif

#if 0 /*** disabled by clifford wolf: adds rendering artefacts with OpenCSG ***/
	// turn on anti-aliasing
	QGLFormat f;
	f.setSampleBuffers(true);
	f.setSamples(4);
	QGLFormat::setDefaultFormat(f);
#endif
	if (!inputFiles.size()) inputFiles.push_back("");
#ifdef ENABLE_MDI
	BOOST_FOREACH(const string &infile, inputFiles) {
               new MainWindow(assemblePath(original_path, infile));
	}
#else
	new MainWindow(assemblePath(original_path, inputFiles[0]));
#endif
	app.connect(&app, SIGNAL(lastWindowClosed()), &app, SLOT(quit()));
	int rc = app.exec();
	if (MainWindow::windows) {
		foreach (MainWindow *mainw, *MainWindow::windows) {
			delete mainw;
		}
	}
	return rc;
}
#else // OPENSCAD_QTGUI
bool QtUseGUI() { return false; }
int gui(const vector<string> &inputFiles, const fs::path &original_path, int argc, char ** argv)
{
	PRINT("Error: compiled without QT, but trying to run GUI\n");
	return 1;
}
#endif // OPENSCAD_QTGUI

int main(int argc, char **argv)
{
	int rc = 0;
#ifdef Q_OS_MAC
	set_output_handler(CocoaUtils::nslog, NULL);
#endif
#ifdef ENABLE_CGAL
	// Causes CGAL errors to abort directly instead of throwing exceptions
	// (which we don't catch). This gives us stack traces without rerunning in gdb.
	CGAL::set_error_behaviour(CGAL::ABORT);
#endif
	Builtins::instance()->initialize();

	fs::path original_path = fs::current_path();

	const char *output_file = NULL;
	const char *deps_output_file = NULL;

	po::options_description desc("Allowed options");
	desc.add_options()
		("help,h", "help message")
		("version,v", "print the version")
		("info", "print information about the building process")
		("render", "if exporting a png image, do a full CGAL render")
		("preview", po::value<string>(), "if exporting a png image, do an OpenCSG(default) or ThrownTogether preview")
		("csglimit", po::value<unsigned int>(), "if exporting a png image, stop rendering at the given number of CSG elements")
		("camera", po::value<string>(), "parameters for camera when exporting png")
		("imgsize", po::value<string>(), "=width,height for exporting png")
		("projection", po::value<string>(), "(o)rtho or (p)erspective when exporting png")
		("debug", po::value<string>(), "special debug info")
		("o,o", po::value<string>(), "out-file")
		("s,s", po::value<string>(), "stl-file")
		("x,x", po::value<string>(), "dxf-file")
		("d,d", po::value<string>(), "deps-file")
		("m,m", po::value<string>(), "makefile")
		("D,D", po::value<vector<string> >(), "var=val")
#ifdef ENABLE_EXPERIMENTAL
		("enable", po::value<vector<string> >(), "enable experimental features")
#endif
		;

	po::options_description hidden("Hidden options");
	hidden.add_options()
		("input-file", po::value< vector<string> >(), "input file");

	po::positional_options_description p;
	p.add("input-file", -1);

	po::options_description all_options;
	all_options.add(desc).add(hidden);

	po::variables_map vm;
	try {
		po::store(po::command_line_parser(argc, argv).options(all_options).allow_unregistered().positional(p).run(), vm);
	}
	catch(const std::exception &e) { // Catches e.g. unknown options
		PRINTB("%s\n", e.what());
		help(argv[0]);
	}

	OpenSCAD::debug = "";
	if (vm.count("debug")) OpenSCAD::debug = vm["debug"].as<string>();
	if (vm.count("help")) help(argv[0]);
	if (vm.count("version")) version();
	if (vm.count("info")) info();

	Render::type renderer = Render::OPENCSG;
	if (vm.count("render"))
		renderer = Render::CGAL;
	if (vm.count("preview"))
		if (vm["preview"].as<string>() == "throwntogether")
			renderer = Render::THROWNTOGETHER;

	if (vm.count("csglimit")) {
		RenderSettings::inst()->openCSGTermLimit = vm["csglimit"].as<unsigned int>();
	}

	if (vm.count("o")) {
		// FIXME: Allow for multiple output files?
		if (output_file) help(argv[0]);
		output_file = vm["o"].as<string>().c_str();
	}
	if (vm.count("s")) {
		printDeprecation("DEPRECATED: The -s option is deprecated. Use -o instead.\n");
		if (output_file) help(argv[0]);
		output_file = vm["s"].as<string>().c_str();
	}
	if (vm.count("x")) { 
		printDeprecation("DEPRECATED: The -x option is deprecated. Use -o instead.\n");
		if (output_file) help(argv[0]);
		output_file = vm["x"].as<string>().c_str();
	}
	if (vm.count("d")) {
		if (deps_output_file)
			help(argv[0]);
		deps_output_file = vm["d"].as<string>().c_str();
	}
	if (vm.count("m")) {
		if (make_command)
			help(argv[0]);
		make_command = vm["m"].as<string>().c_str();
	}

	if (vm.count("D")) {
		BOOST_FOREACH(const string &cmd, vm["D"].as<vector<string> >()) {
			commandline_commands += cmd;
			commandline_commands += ";\n";
		}
	}
#ifdef ENABLE_EXPERIMENTAL
	if (vm.count("enable")) {
		BOOST_FOREACH(const string &feature, vm["enable"].as<vector<string> >()) {
			Feature::enable_feature(feature);
		}
	}
#endif
	vector<string> inputFiles;
	if (vm.count("input-file"))	{
		inputFiles = vm["input-file"].as<vector<string> >();
	}
#ifndef ENABLE_MDI
	if (inputFiles.size() > 1) {
		help(argv[0]);
	}
#endif

	currentdir = boosty::stringy(fs::current_path());

	Camera camera = get_camera( vm );

	// Initialize global visitors
	NodeCache nodecache;
	NodeDumper dumper(nodecache);

	bool cmdlinemode = false;
	if (output_file) { // cmd-line mode
		cmdlinemode = true;
		if (!inputFiles.size()) help(argv[0]);
	}

	if (cmdlinemode) {
		rc = cmdline(deps_output_file, inputFiles[0], camera, output_file, original_path, renderer, argc, argv);
	}
	else if (QtUseGUI()) {
		rc = gui(inputFiles, original_path, argc, argv);
	}
	else {
		PRINT("Requested GUI mode but can't open display!\n");
		help(argv[0]);
	}

	Builtins::instance(true);

	return rc;
}
<|MERGE_RESOLUTION|>--- conflicted
+++ resolved
@@ -111,18 +111,14 @@
          "%2%  --camera=eyex,y,z,centerx,y,z ] \\\n"
          "%2%[ --imgsize=width,height ] [ --projection=(o)rtho|(p)ersp] \\\n"
          "%2%[ --render | --preview[=throwntogether] ] \\\n"
-         "%2%[ --csglimit=num ] \\\n"
-<<<<<<< HEAD
-         "%2%[ --enable=<feature> ]"
+         "%2%[ --csglimit=num ]"
+#ifdef ENABLE_EXPERIMENTAL
+         " [ --enable=<feature> ]"
+#endif
+         "\\\n"
 #ifdef DEBUG
-				 " [ --debug=module ]"
-#endif
-				 " \\\n"
-=======
-#ifdef ENABLE_EXPERIMENTAL
-         "%2%[ --enable=<feature> ] \\\n"
-#endif
->>>>>>> fbfc9b08
+				 "%2%[ --debug=module ] \\\n"
+#endif
          "%2%filename\n",
  				 progname % (const char *)tabstr);
 	exit(1);
@@ -466,16 +462,10 @@
 static QString assemblePath(const fs::path& absoluteBaseDir,
                             const string& fileName) {
   if (fileName.empty()) return "";
-<<<<<<< HEAD
-  QString qsDir( boosty::stringy( absoluteBaseDir ).c_str() );
-  QString qsFile( fileName.c_str() );
-  QFileInfo info( qsDir, qsFile ); // if qsfile is absolute, dir is ignored.
-=======
   QString qsDir = QString::fromLocal8Bit( boosty::stringy( absoluteBaseDir ).c_str() );
   QString qsFile = QString::fromLocal8Bit( fileName.c_str() );
   // if qsfile is absolute, dir is ignored. (see documentation of QFileInfo)
   QFileInfo info( qsDir, qsFile );
->>>>>>> fbfc9b08
   return info.absoluteFilePath();
 }
 
