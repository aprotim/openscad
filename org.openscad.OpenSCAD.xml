--- conflicted
+++ resolved
@@ -34,7 +34,6 @@
     <method name="buttonPress">
       <arg name="idx" type="u" direction="in"/>
     </method>
-<<<<<<< HEAD
     <method name="getRotation">
       <annotation name="org.qtproject.QtDBus.QtTypeName.Out0" value="QList&lt;double>"/>
       <arg name="rotation" type="ad" direction="out"/>
@@ -42,11 +41,9 @@
     <method name="getTranslation">
       <annotation name="org.qtproject.QtDBus.QtTypeName.Out0" value="QList&lt;double>"/>
       <arg name="rotation" type="ad" direction="out"/>
-=======
     <method name="getActions">
       <arg name="names" type="as" direction="out"/>
       <annotation name="org.qtproject.QtDBus.QtTypeName.Out0" value="QStringList&gt;"/>
->>>>>>> 32f290dc
     </method>
   </interface>
 </node>