--- conflicted
+++ resolved
@@ -769,12 +769,8 @@
 
 echo "Using basedir:" $BASEDIR
 mkdir -p $SRCDIR $DEPLOYDIR
-<<<<<<< HEAD
-build_qt5 5.3.0
+build_qt5 5.3.1
 build_qscintilla 2.8.3
-=======
-build_qt5 5.3.1
->>>>>>> fde73a4b
 # NB! For eigen, also update the path in the function
 build_eigen 3.2.1
 build_gmp 5.1.3
