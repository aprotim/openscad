# instructions - see ../doc/testing.txt

#set(DEBUG_OSCD 1) # print debug info during cmake

cmake_minimum_required(VERSION 2.8)
if("${CMAKE_MAJOR_VERSION}.${CMAKE_MINOR_VERSION}.${CMAKE_PATCH_VERSION}" VERSION_GREATER 2.8.3)
  # Explicitly use new include policy to avoid globally shadowing included modules
  # http://www.cmake.org/cmake/help/cmake-2-8-docs.html#policy:CMP0017
  cmake_policy(SET CMP0017 NEW)
endif()

# Needed for cmake < 2.8.3
include(CMakeParseArguments.cmake)

project(tests)

set(CMAKE_MODULE_PATH {$CMAKE_MODULE_PATH} "${CMAKE_SOURCE_DIR}/../cmake/Modules/")

# MCAD
if(NOT EXISTS ${CMAKE_CURRENT_SOURCE_DIR}/../libraries/MCAD/__init__.py)
  message(FATAL_ERROR "MCAD not found. You can install from the OpenSCAD root as follows: \n  git submodule update --init")
endif()

# Image comparison - expected test image vs actual generated image

# Imagemagick

if (SKIP_IMAGEMAGICK)
  if (NOT DIFFPNG)
    # cross-building depends on this
    set(IMAGE_COMPARE_EXECUTABLE "/bin/echo")
  endif()
else()
  find_package(ImageMagick COMPONENTS convert)
  if (ImageMagick_convert_FOUND)
    message(STATUS "ImageMagick convert executable found: " ${ImageMagick_convert_EXECUTABLE})
    set(IMAGE_COMPARE_EXECUTABLE ${ImageMagick_convert_EXECUTABLE})
  else()
    message(STATUS "Couldn't find imagemagick 'convert' program")
    set(IMAGEMAGICK_NOBINARY 1)
    set(DIFFPNG 1)
  endif()
endif()

if ( not ${IMAGEMACIK_NOBINARY} )
  if ( "${ImageMagick_VERSION_STRING}" VERSION_LESS "6.5.9.4" )
    message(STATUS "ImageMagick version less than 6.5.9.4, cannot use -morphology comparison")
    message(STATUS "ImageMagick Using older image comparison method")
    set(COMPARATOR "old")
  endif()

  execute_process(COMMAND ${IMAGE_COMPARE_EXECUTABLE} --version OUTPUT_VARIABLE IM_OUT )
  if ( ${IM_OUT} MATCHES "OpenMP" )
    # http://www.daniloaz.com/en/617/systems/high-cpu-load-when-converting-images-with-imagemagick
    message(STATUS "ImageMagick: OpenMP bug workaround - setting MAGICK_THREAD_LIMIT=1")
    set(CTEST_ENVIRONMENT "${CTEST_ENVIRONMENT};MAGICK_THREAD_LIMIT=1")
  endif()

  message(STATUS "Comparing magicktest1.png with magicktest2.png")
  set(IM_TEST_FILES "${CMAKE_CURRENT_SOURCE_DIR}/magicktest1.png" "${CMAKE_CURRENT_SOURCE_DIR}/magicktest2.png")
  set(COMPARE_ARGS ${IMAGE_COMPARE_EXECUTABLE} ${IM_TEST_FILES} -alpha On -compose difference -composite -threshold 10% -morphology Erode Square -format %[fx:w*h*mean] info:)
  # compare arguments taken from test_cmdline_tool.py
  message(STATUS "Running ImageMagick compare: ${COMPARE_ARGS}")
  execute_process(COMMAND ${COMPARE_ARGS} RESULT_VARIABLE IM_RESULT OUTPUT_VARIABLE IM_OUT )
  message(STATUS "Result: ${IM_RESULT}")
  if ( NOT ${IM_RESULT} STREQUAL "0" )
    message(STATUS "magicktest1.png and magicktest2.png were incorrectly detected as identical")
    message(STATUS "Using alternative image comparison")
    set(DIFFPNG 1)
  endif()
endif()

if ( ${DIFFPNG} )
  set(IMAGE_COMPARE_EXECUTABLE ${CMAKE_CURRENT_BINARY_DIR}/diffpng)
  set(COMPARATOR "diffpng")
  include_directories(../src/ext/lodepng)
  add_executable(diffpng diffpng.cpp ../src/ext/lodepng/lodepng.cpp)
  message(STATUS "using diffpng for image comparison")
endif()

# Search for MCAD in correct place
set(CTEST_ENVIRONMENT "${CTEST_ENVIRONMENT};OPENSCADPATH=${CMAKE_CURRENT_SOURCE_DIR}/../libraries")

# Platform specific settings

#
# GUI binary tests
#
if(EXISTS "$ENV{OPENSCAD_BINARY}")
  set(OPENSCAD_BINPATH "$ENV{OPENSCAD_BINARY}")
elseif(APPLE)
  set(OPENSCAD_BINPATH "${CMAKE_CURRENT_SOURCE_DIR}/../OpenSCAD.app/Contents/MacOS/OpenSCAD")
elseif (MINGW_CROSS_ENV_DIR) 
  set(OPENSCAD_BINPATH "${CMAKE_CURRENT_SOURCE_DIR}/../mingw32/release/openscad.exe")
elseif(WIN32)
  set(OPENSCAD_BINPATH "${CMAKE_CURRENT_SOURCE_DIR}/../Release/openscad.exe")
elseif(EXISTS "${CMAKE_CURRENT_SOURCE_DIR}/../bin/openscad")
  set(OPENSCAD_BINPATH "${CMAKE_CURRENT_SOURCE_DIR}/../bin/openscad")
else()
  set(OPENSCAD_BINPATH "${CMAKE_CURRENT_SOURCE_DIR}/../openscad")
endif()

if(EXISTS "${OPENSCAD_BINPATH}")
  message(STATUS "Found OpenSCAD binary: ${OPENSCAD_BINPATH}")
else()
  message(STATUS "Couldn't find the OpenSCAD binary: ${OPENSCAD_BINPATH}")
  message(FATAL_ERROR "Please build the OpenSCAD binary and place it here: ${OPENSCAD_BINPATH}" )
endif()

#
# Tags tests as disabled. This is more convenient than removing them manually
# from the lists of filenames
#
macro(disable_tests)
  foreach (TESTNAME ${ARGN})
#    message("Disabling ${TESTNAME}")
    list(APPEND DISABLED_TESTS ${TESTNAME})
  endforeach()
endmacro()

#
# Tags tests as experimental. This will add all the --enable=<feature>
# options for the tagged tests.
#
macro(experimental_tests)
  foreach (TESTNAME ${ARGN})
#    message("Marking as experimental ${TESTNAME}")
    list(APPEND EXPERIMENTAL_TESTS ${TESTNAME})
  endforeach()
endmacro()

#
# Tags the given tests as belonging to the given CONFIG, i.e. will
# only be executed when run using ctest -C <CONFIG>
#
# Usage example: set_test_config(Heavy dumptest_testname opencsgtest_testname2)
#
function(set_test_config CONFIG)
  list(APPEND ${CONFIG}_TEST_CONFIG ${ARGN})
  list(FIND TEST_CONFIGS ${CONFIG} FOUND)
  if (FOUND EQUAL -1)
    list(APPEND TEST_CONFIGS ${CONFIG})
    # Export to parent scope
    set(TEST_CONFIGS ${TEST_CONFIGS} PARENT_SCOPE)
  endif()
  # Export to parent scope
  set(${CONFIG}_TEST_CONFIG ${${CONFIG}_TEST_CONFIG} PARENT_SCOPE)
endfunction()

#
# Returns a list of test configs 
#
function(get_test_config TESTNAME CONFIGS)
  foreach(CONFIG ${TEST_CONFIGS})
    list(FIND ${CONFIG}_TEST_CONFIG ${TESTNAME} IDX)
    if (${IDX} GREATER -1)
      list(APPEND ${CONFIGS} ${CONFIG})
    endif()
  endforeach()
  if (${CONFIGS})
    # Convert to a format understood by add_test()
    string(REPLACE ";" "|" ${${CONFIGS}} ${CONFIGS})
    # Export to parent scope
    set(${CONFIGS} ${${CONFIGS}} PARENT_SCOPE)
  endif()
endfunction()

#
# Returns into the FULLNAME variable the global full test name (identifier) 
# given a test command and source filename
#
function(get_test_fullname TESTCMD FILENAME FULLNAME)
  get_filename_component(TESTCMD_NAME ${TESTCMD} NAME_WE)
  get_filename_component(TESTNAME ${FILENAME} NAME_WE)
  string(REPLACE " " "_" TESTNAME ${TESTNAME}) # Test names cannot include spaces
  set(${FULLNAME} ${TESTCMD_NAME}_${TESTNAME})
  # Export to parent scope
  set(${FULLNAME} ${${FULLNAME}} PARENT_SCOPE)
endfunction()

#
# Check if a test file is a 2D test
#
function(is_2d FULLNAME RESULT)
  list(FIND ALL_2D_FILES ${FULLNAME} IDX)
  if (${IDX} GREATER -1)
    set(${RESULT} 1 PARENT_SCOPE)
  else()
    set(${RESULT} PARENT_SCOPE)
  endif()
endfunction()

#
# This functions adds cmd-line tests given files.
#
# Usage add_cmdline_test(testbasename [EXE <executable>] [ARGS <args to exe>]
#                        [SCRIPT <script>]
#                        [EXPECTEDDIR <shared dir>] SUFFIX <suffix> FILES <test files>)
#
find_package(PythonInterp 3.4 REQUIRED)
function(add_cmdline_test TESTCMD_BASENAME)
  cmake_parse_arguments(TESTCMD "" "EXE;SCRIPT;SUFFIX;EXPECTEDDIR" "FILES;ARGS" ${ARGN})

  # If sharing results with another test, pass on this to the python script
  if (TESTCMD_EXPECTEDDIR)
    set(EXTRA_OPTIONS -e ${TESTCMD_EXPECTEDDIR})
  endif()

  if (TESTCMD_EXE)
    set(TESTNAME_OPTION -t ${TESTCMD_BASENAME})
  else()
    # If no executable was specified, assume it was built by us and resides here
    set(TESTCMD_EXE ${CMAKE_BINARY_DIR}/${TESTCMD_BASENAME})
  endif()

  # Add tests from args
  foreach (SCADFILE ${TESTCMD_FILES})
    get_filename_component(FILE_BASENAME ${SCADFILE} NAME_WE)
    string(REPLACE " " "_" FILE_BASENAME ${FILE_BASENAME}) # Test names cannot include spaces
    set(TEST_FULLNAME "${TESTCMD_BASENAME}_${FILE_BASENAME}")
    list(FIND DISABLED_TESTS ${TEST_FULLNAME} DISABLED)

    if (${DISABLED} EQUAL -1)

      list(FIND EXPERIMENTAL_TESTS ${TEST_FULLNAME} EXPERIMENTAL)

      if (${EXPERIMENTAL} EQUAL -1)
        set(EXPERIMENTAL_OPTION "")
      else()
        # add global experimental options here
        set(EXPERIMENTAL_OPTION ${EXPERIMENTAL_OPTION} "--enable=function-literals")
        set(EXPERIMENTAL_OPTION ${EXPERIMENTAL_OPTION} "--enable=lazy-union")
      endif()

      # 2D tests should be viewed from the top, not an angle.
      set(CAMERA_OPTION "")
      is_2d(${SCADFILE} IS2D)
      if (IS2D)
        set(CAMERA_OPTION "--camera=0,0,100,0,0,0" "--viewall" "--autocenter" "--projection=ortho")
      endif()

      # Handle configurations
      unset(FOUNDCONFIGS)
      get_test_config(${TEST_FULLNAME} FOUNDCONFIGS)
      if (NOT FOUNDCONFIGS)
        set_test_config(Default ${TEST_FULLNAME})
      endif()
      set_test_config(All ${TEST_FULLNAME})
      list(FIND FOUNDCONFIGS Bugs FOUND)
      if (FOUND EQUAL -1)
        set_test_config(Good ${TEST_FULLNAME})
      endif()

      unset(FOUNDCONFIGS)
      get_test_config(${TEST_FULLNAME} FOUNDCONFIGS)
      set(CONFARG CONFIGURATIONS)
      set(CONFVAL ${FOUNDCONFIGS})

      # The python script cannot extract the testname when given extra parameters
      if (TESTCMD_ARGS)
        set(FILENAME_OPTION -f ${FILE_BASENAME})
      endif()

      # Apply lazy-union to *all* tests for comprehensive testing of this experimental feature.
      # Would need all passing before making lazy-union non-experimental, but that's probably a long way off.
      # Mostly just breaks issues that export non-manifold/intersecting geometry without explicit union.
      #set(EXPERIMENTAL_OPTION ${EXPERIMENTAL_OPTION} "--enable=lazy-union")

      # debug message
      #message("${TEST_FULLNAME} ${CONFVAL} ${PYTHON_EXECUTABLE} ${tests_SOURCE_DIR}/test_cmdline_tool.py --comparator=${COMPARATOR} -c ${IMAGE_COMPARE_EXECUTABLE} -s ${TESTCMD_SUFFIX} ${EXTRA_OPTIONS} ${TESTNAME_OPTION} ${FILENAME_OPTION} ${TESTCMD_EXE} ${TESTCMD_SCRIPT} "${SCADFILE}" ${CAMERA_OPTION} ${EXPERIMENTAL_OPTION} ${TESTCMD_ARGS}")
      add_test(NAME ${TEST_FULLNAME} ${CONFARG} ${CONFVAL} COMMAND ${PYTHON_EXECUTABLE} ${tests_SOURCE_DIR}/test_cmdline_tool.py --comparator=${COMPARATOR} -c ${IMAGE_COMPARE_EXECUTABLE} -s ${TESTCMD_SUFFIX} ${EXTRA_OPTIONS} ${TESTNAME_OPTION} ${FILENAME_OPTION} ${TESTCMD_EXE} ${TESTCMD_SCRIPT} "${SCADFILE}" ${CAMERA_OPTION} ${EXPERIMENTAL_OPTION} ${TESTCMD_ARGS})
      set_property(TEST ${TEST_FULLNAME} PROPERTY ENVIRONMENT "${CTEST_ENVIRONMENT}")
    endif()
  endforeach()
endfunction()

#
# Usage add_failing_test(testbasename RETVAL <expected return value>
#                        [EXE <executable>] [SCRIPT <script>] [ARGS <args to exe>]
#                        FILES <test files>)
#
function(add_failing_test TESTCMD_BASENAME)
  cmake_parse_arguments(TESTCMD "" "RETVAL;EXE;SCRIPT;" "FILES;ARGS" ${ARGN})

  if (TESTCMD_EXE)
    set(TESTNAME_OPTION -t ${TESTCMD_BASENAME})
  else()
    # If no executable was specified, assume it was built by us and resides here
    set(TESTCMD_EXE ${CMAKE_BINARY_DIR}/${TESTCMD_BASENAME})
  endif()

  # Add tests from args
  foreach (SCADFILE ${TESTCMD_FILES})
    get_filename_component(FILE_BASENAME ${SCADFILE} NAME_WE)
    string(REPLACE " " "_" FILE_BASENAME ${FILE_BASENAME}) # Test names cannot include spaces
    set(TEST_FULLNAME "${TESTCMD_BASENAME}_${FILE_BASENAME}")
    list(FIND DISABLED_TESTS ${TEST_FULLNAME} DISABLED)

    if (${DISABLED} EQUAL -1)
      # Handle configurations
      unset(FOUNDCONFIGS)
      get_test_config(${TEST_FULLNAME} FOUNDCONFIGS)
      if (NOT FOUNDCONFIGS)
        set_test_config(Default ${TEST_FULLNAME})
      endif()
      set_test_config(All ${TEST_FULLNAME})
      unset(FOUNDCONFIGS)
      get_test_config(${TEST_FULLNAME} FOUNDCONFIGS)
      set(CONFARG CONFIGURATIONS)
      set(CONFVAL ${FOUNDCONFIGS})

      # The python script cannot extract the testname when given extra parameters
      if (TESTCMD_ARGS)
        set(FILENAME_OPTION -f ${FILE_BASENAME})
      endif()

      add_test(NAME ${TEST_FULLNAME} ${CONFARG} ${CONFVAL} COMMAND ${TESTCMD_EXE} ${TESTCMD_SCRIPT} "${SCADFILE}" ${TESTCMD_ARGS})
      set_property(TEST ${TEST_FULLNAME} PROPERTY ENVIRONMENT "${CTEST_ENVIRONMENT}")
    endif()
  endforeach()
endfunction()

enable_testing()



set_directory_properties(PROPERTIES TEST_INCLUDE_FILE "${CMAKE_SOURCE_DIR}/EnforceConfig.cmake")

# Subst files
configure_file(${CMAKE_SOURCE_DIR}/../testdata/scad/templates/include-tests-template.scad
               ${CMAKE_SOURCE_DIR}/../testdata/scad/misc/include-tests.scad)
configure_file(${CMAKE_SOURCE_DIR}/../testdata/scad/templates/use-tests-template.scad
               ${CMAKE_SOURCE_DIR}/../testdata/scad/misc/use-tests.scad)
configure_file(${CMAKE_SOURCE_DIR}/../testdata/scad/templates/import_stl-tests-template.scad
               ${CMAKE_SOURCE_DIR}/../testdata/scad/3D/features/import_stl-tests.scad)
configure_file(${CMAKE_SOURCE_DIR}/../testdata/scad/templates/import_3mf-tests-template.scad
               ${CMAKE_SOURCE_DIR}/../testdata/scad/3D/features/import_3mf-tests.scad)
configure_file(${CMAKE_SOURCE_DIR}/../testdata/scad/templates/import_dxf-tests-template.scad
               ${CMAKE_SOURCE_DIR}/../testdata/scad/2D/features/import_dxf-tests.scad)
configure_file(${CMAKE_SOURCE_DIR}/../testdata/python/gen_issue2342-template.py
               ${CMAKE_SOURCE_DIR}/../testdata/python/gen_issue2342.py)
configure_file(${CMAKE_SOURCE_DIR}/../testdata/python/gen_svg_viewbox_tests-template.py
               ${CMAKE_SOURCE_DIR}/../testdata/python/gen_svg_viewbox_tests.py)

# Find all scad files
file(GLOB FEATURES_3D_FILES ${CMAKE_SOURCE_DIR}/../testdata/scad/3D/features/*.scad)
file(GLOB FEATURES_2D_FILES ${CMAKE_SOURCE_DIR}/../testdata/scad/2D/features/*.scad)
file(GLOB DEPRECATED_3D_FILES ${CMAKE_SOURCE_DIR}/../testdata/scad/3D/deprecated/*.scad)
file(GLOB ISSUES_2D_FILES ${CMAKE_SOURCE_DIR}/../testdata/scad/2D/issues/*.scad)
file(GLOB ISSUES_3D_FILES ${CMAKE_SOURCE_DIR}/../testdata/scad/3D/issues/*.scad)
file(GLOB SCAD_DXF_FILES ${CMAKE_SOURCE_DIR}/../testdata/scad/dxf/*.scad)
file(GLOB SCAD_SVG_FILES ${CMAKE_SOURCE_DIR}/../testdata/scad/svg/svg-spec/*.scad
  ${CMAKE_SOURCE_DIR}/../testdata/scad/svg/box-w-holes-2d.scad
  ${CMAKE_SOURCE_DIR}/../testdata/scad/svg/line-cap-line-join.scad
  ${CMAKE_SOURCE_DIR}/../testdata/scad/svg/simple-center-2d.scad)
file(GLOB SCAD_AMF_FILES ${CMAKE_SOURCE_DIR}/../testdata/scad/amf/*.scad)
file(GLOB SCAD_NEF3_FILES ${CMAKE_SOURCE_DIR}/../testdata/scad/nef3/*.scad)
file(GLOB FUNCTION_FILES ${CMAKE_SOURCE_DIR}/../testdata/scad/functions/*.scad)
file(GLOB REDEFINITION_FILES ${CMAKE_SOURCE_DIR}/../testdata/scad/redefinition/*.scad)
file(GLOB_RECURSE EXAMPLE_3D_FILES ${CMAKE_SOURCE_DIR}/../examples/*.scad)
file(GLOB_RECURSE BUGS_FILES ${CMAKE_SOURCE_DIR}/../testdata/scad/bugs/*.scad)
file(GLOB_RECURSE BUGS_2D_FILES ${CMAKE_SOURCE_DIR}/../testdata/scad/bugs2D/*.scad)

list(REMOVE_ITEM EXAMPLE_3D_FILES
                  ${CMAKE_SOURCE_DIR}/../examples/Old/example015.scad
                  ${CMAKE_SOURCE_DIR}/../examples/Advanced/module_recursion.scad
                  ${CMAKE_SOURCE_DIR}/../examples/Functions/list_comprehensions.scad
                  ${CMAKE_SOURCE_DIR}/../examples/Functions/polygon_areas.scad
                  ${CMAKE_SOURCE_DIR}/../examples/Functions/recursion.scad)

list(APPEND EXAMPLE_2D_FILES
                  ${CMAKE_SOURCE_DIR}/../examples/Old/example015.scad
                  ${CMAKE_SOURCE_DIR}/../examples/Advanced/module_recursion.scad
                  ${CMAKE_SOURCE_DIR}/../examples/Functions/list_comprehensions.scad
                  ${CMAKE_SOURCE_DIR}/../examples/Functions/polygon_areas.scad
                  ${CMAKE_SOURCE_DIR}/../examples/Functions/recursion.scad)

list(APPEND EXAMPLE_FILES ${EXAMPLE_3D_FILES} ${EXAMPLE_2D_FILES})

list(APPEND MISC_FILES ${CMAKE_SOURCE_DIR}/../testdata/scad/misc/escape-test.scad
                       ${CMAKE_SOURCE_DIR}/../testdata/scad/misc/include-tests.scad
                       ${CMAKE_SOURCE_DIR}/../testdata/scad/misc/include-overwrite-main.scad
                       ${CMAKE_SOURCE_DIR}/../testdata/scad/misc/use-tests.scad
                       ${CMAKE_SOURCE_DIR}/../testdata/scad/misc/assert-tests.scad
                       ${CMAKE_SOURCE_DIR}/../testdata/scad/misc/let-module-tests.scad
                       ${CMAKE_SOURCE_DIR}/../testdata/scad/misc/localfiles-test.scad
                       ${CMAKE_SOURCE_DIR}/../testdata/scad/misc/localfiles_dir/localfiles-compatibility-test.scad
                       ${CMAKE_SOURCE_DIR}/../testdata/scad/misc/allexpressions.scad
                       ${CMAKE_SOURCE_DIR}/../testdata/scad/misc/allfunctions.scad
                       ${CMAKE_SOURCE_DIR}/../testdata/scad/misc/allmodules.scad
                       ${CMAKE_SOURCE_DIR}/../testdata/scad/misc/special-consts.scad)


list(APPEND FAILING_FILES ${CMAKE_SOURCE_DIR}/../testdata/scad/issues/issue1890-comment.scad
                          ${CMAKE_SOURCE_DIR}/../testdata/scad/issues/issue1890-include.scad
                          ${CMAKE_SOURCE_DIR}/../testdata/scad/issues/issue1890-string.scad
                          ${CMAKE_SOURCE_DIR}/../testdata/scad/issues/issue1890-use.scad
                          )

list(APPEND ECHO_FILES ${FUNCTION_FILES} ${MISC_FILES} ${REDEFINITION_FILES}
            ${CMAKE_SOURCE_DIR}/../testdata/scad/3D/features/for-tests.scad
            ${CMAKE_SOURCE_DIR}/../testdata/scad/3D/features/rotate-parameters.scad
            ${CMAKE_SOURCE_DIR}/../testdata/scad/misc/expression-evaluation-tests.scad
            ${CMAKE_SOURCE_DIR}/../testdata/scad/misc/echo-tests.scad
            ${CMAKE_SOURCE_DIR}/../testdata/scad/misc/assert-fail1-test.scad
            ${CMAKE_SOURCE_DIR}/../testdata/scad/misc/assert-fail2-test.scad
            ${CMAKE_SOURCE_DIR}/../testdata/scad/misc/assert-fail3-test.scad
            ${CMAKE_SOURCE_DIR}/../testdata/scad/misc/assert-fail4-test.scad
            ${CMAKE_SOURCE_DIR}/../testdata/scad/misc/assert-fail5-test.scad
            ${CMAKE_SOURCE_DIR}/../testdata/scad/misc/for-c-style-infinite-loop.scad
            ${CMAKE_SOURCE_DIR}/../testdata/scad/misc/parser-tests.scad
            ${CMAKE_SOURCE_DIR}/../testdata/scad/misc/builtin-tests.scad
            ${CMAKE_SOURCE_DIR}/../testdata/scad/misc/dim-all.scad
            ${CMAKE_SOURCE_DIR}/../testdata/scad/misc/string-test.scad
            ${CMAKE_SOURCE_DIR}/../testdata/scad/misc/string-indexing.scad
            ${CMAKE_SOURCE_DIR}/../testdata/scad/misc/string-unicode.scad
            ${CMAKE_SOURCE_DIR}/../testdata/scad/misc/chr-tests.scad
            ${CMAKE_SOURCE_DIR}/../testdata/scad/misc/ord-tests.scad
            ${CMAKE_SOURCE_DIR}/../testdata/scad/misc/vector-values.scad
            ${CMAKE_SOURCE_DIR}/../testdata/scad/misc/search-tests.scad
            ${CMAKE_SOURCE_DIR}/../testdata/scad/misc/search-tests-unicode.scad
            ${CMAKE_SOURCE_DIR}/../testdata/scad/misc/recursion-test-function.scad
            ${CMAKE_SOURCE_DIR}/../testdata/scad/misc/recursion-test-function2.scad
            ${CMAKE_SOURCE_DIR}/../testdata/scad/misc/recursion-test-function3.scad
            ${CMAKE_SOURCE_DIR}/../testdata/scad/misc/recursion-test-module.scad
            ${CMAKE_SOURCE_DIR}/../testdata/scad/misc/recursion-test-vector.scad
            ${CMAKE_SOURCE_DIR}/../testdata/scad/misc/tail-recursion-tests.scad
            ${CMAKE_SOURCE_DIR}/../testdata/scad/misc/value-reassignment-tests.scad
            ${CMAKE_SOURCE_DIR}/../testdata/scad/misc/value-reassignment-tests2.scad
            ${CMAKE_SOURCE_DIR}/../testdata/scad/misc/variable-scope-tests.scad
            ${CMAKE_SOURCE_DIR}/../testdata/scad/misc/scope-assignment-tests.scad
            ${CMAKE_SOURCE_DIR}/../testdata/scad/misc/lookup-tests.scad
            ${CMAKE_SOURCE_DIR}/../testdata/scad/misc/expression-shortcircuit-tests.scad
            ${CMAKE_SOURCE_DIR}/../testdata/scad/misc/parent_module-tests.scad
            ${CMAKE_SOURCE_DIR}/../testdata/scad/misc/children-tests.scad
            ${CMAKE_SOURCE_DIR}/../testdata/scad/misc/range-tests.scad
            ${CMAKE_SOURCE_DIR}/../testdata/scad/misc/no-break-space-test.scad
            ${CMAKE_SOURCE_DIR}/../testdata/scad/misc/unicode-tests.scad
            ${CMAKE_SOURCE_DIR}/../testdata/scad/misc/utf8-tests.scad
            ${CMAKE_SOURCE_DIR}/../testdata/scad/misc/nbsp-utf8-test.scad
            ${CMAKE_SOURCE_DIR}/../testdata/scad/misc/nbsp-latin1-test.scad
            ${CMAKE_SOURCE_DIR}/../testdata/scad/misc/concat-tests.scad
            ${CMAKE_SOURCE_DIR}/../testdata/scad/misc/include-recursive-test.scad
            ${CMAKE_SOURCE_DIR}/../testdata/scad/misc/errors-warnings.scad
            ${CMAKE_SOURCE_DIR}/../testdata/scad/misc/errors-warnings-included.scad
            ${CMAKE_SOURCE_DIR}/../testdata/scad/misc/children-warnings-tests.scad
            ${CMAKE_SOURCE_DIR}/../testdata/scad/misc/isundef-test.scad
            ${CMAKE_SOURCE_DIR}/../testdata/scad/misc/islist-test.scad
            ${CMAKE_SOURCE_DIR}/../testdata/scad/misc/isnum-test.scad
            ${CMAKE_SOURCE_DIR}/../testdata/scad/misc/isbool-test.scad
            ${CMAKE_SOURCE_DIR}/../testdata/scad/misc/isstring-test.scad
            ${CMAKE_SOURCE_DIR}/../testdata/scad/misc/operators-tests.scad
            ${CMAKE_SOURCE_DIR}/../testdata/scad/misc/expression-precedence.scad
            ${CMAKE_SOURCE_DIR}/../testdata/scad/misc/builtins-calling-vec3vec2.scad
            ${CMAKE_SOURCE_DIR}/../testdata/scad/issues/issue1472.scad
            ${CMAKE_SOURCE_DIR}/../testdata/scad/misc/empty-stl.scad
            ${CMAKE_SOURCE_DIR}/../testdata/scad/issues/issue1516.scad
            ${CMAKE_SOURCE_DIR}/../testdata/scad/issues/issue1528.scad
            ${CMAKE_SOURCE_DIR}/../testdata/scad/issues/issue1923.scad
            ${CMAKE_SOURCE_DIR}/../testdata/scad/misc/preview_variable.scad
            ${CMAKE_SOURCE_DIR}/../testdata/scad/issues/issue1851-each-fail-on-scalar.scad
            ${CMAKE_SOURCE_DIR}/../testdata/scad/issues/issue2342.scad
            ${CMAKE_SOURCE_DIR}/../testdata/scad/issues/issue3118-recur-limit.scad
            ${CMAKE_SOURCE_DIR}/../testdata/scad/misc/function-scope.scad
<<<<<<< HEAD
=======
            ${CMAKE_SOURCE_DIR}/../testdata/scad/misc/root-modifiers.scad
            ${CMAKE_SOURCE_DIR}/../testdata/scad/misc/root-modifier-for.scad
>>>>>>> 38806aa3
            ${CMAKE_SOURCE_DIR}/../testdata/use-order-test/use-order-test.scad
            )

list(APPEND ASTDUMPTEST_FILES ${MISC_FILES}
            ${CMAKE_SOURCE_DIR}/../testdata/scad/functions/assert-expression-fail1-test.scad
            ${CMAKE_SOURCE_DIR}/../testdata/scad/functions/assert-expression-fail2-test.scad
            ${CMAKE_SOURCE_DIR}/../testdata/scad/functions/assert-expression-fail3-test.scad
            ${CMAKE_SOURCE_DIR}/../testdata/scad/functions/assert-expression-tests.scad
            ${CMAKE_SOURCE_DIR}/../testdata/scad/functions/echo-expression-tests.scad
            ${CMAKE_SOURCE_DIR}/../testdata/scad/functions/expression-precedence-tests.scad
            ${CMAKE_SOURCE_DIR}/../testdata/scad/functions/let-test-single.scad
            ${CMAKE_SOURCE_DIR}/../testdata/scad/functions/let-tests.scad
            ${CMAKE_SOURCE_DIR}/../testdata/scad/functions/list-comprehensions.scad
            ${CMAKE_SOURCE_DIR}/../testdata/scad/functions/exponent-operator-test.scad
            ${CMAKE_SOURCE_DIR}/../testdata/scad/misc/ifelse-ast-dump.scad
            )

list(APPEND DUMPTEST_FILES ${FEATURES_2D_FILES} ${FEATURES_3D_FILES} ${DEPRECATED_3D_FILES} ${MISC_FILES})

list(APPEND CGALPNGTEST_2D_FILES ${FEATURES_2D_FILES} ${SCAD_DXF_FILES} ${ISSUES_2D_FILES} ${EXAMPLE_2D_FILES})
list(APPEND CGALPNGTEST_3D_FILES ${FEATURES_3D_FILES} ${SCAD_AMF_FILES} ${DEPRECATED_3D_FILES} ${ISSUES_3D_FILES} ${EXAMPLE_3D_FILES} ${SCAD_NEF3_FILES})
list(APPEND CGALPNGTEST_3D_FILES ${CMAKE_SOURCE_DIR}/../testdata/scad/misc/include-tests.scad
                           ${CMAKE_SOURCE_DIR}/../testdata/scad/misc/use-tests.scad
                           ${CMAKE_SOURCE_DIR}/../testdata/scad/misc/assert-tests.scad
                           ${CMAKE_SOURCE_DIR}/../testdata/scad/misc/let-module-tests.scad
                           ${CMAKE_SOURCE_DIR}/../testdata/scad/misc/localfiles-test.scad
                           ${CMAKE_SOURCE_DIR}/../testdata/scad/misc/localfiles_dir/localfiles-compatibility-test.scad
                           ${CMAKE_SOURCE_DIR}/../testdata/scad/misc/rotate-empty-bbox.scad
                           ${CMAKE_SOURCE_DIR}/../testdata/scad/misc/empty-shape-tests.scad
                           ${CMAKE_SOURCE_DIR}/../testdata/scad/misc/null-polygons.scad
                           ${CMAKE_SOURCE_DIR}/../testdata/scad/misc/internal-cavity.scad
                           ${CMAKE_SOURCE_DIR}/../testdata/scad/misc/internal-cavity-polyhedron.scad
                           ${CMAKE_SOURCE_DIR}/../testdata/scad/misc/bad-stl-pcbvicebar.scad
                           ${CMAKE_SOURCE_DIR}/../testdata/scad/misc/bad-stl-tardis.scad
                           ${CMAKE_SOURCE_DIR}/../testdata/scad/misc/bad-stl-wing.scad
                           ${CMAKE_SOURCE_DIR}/../testdata/scad/misc/rotate_extrude-hole.scad
                           ${CMAKE_SOURCE_DIR}/../testdata/scad/misc/preview_variable.scad
                           )

list(APPEND CGALPNGTEST_FILES ${CGALPNGTEST_2D_FILES} ${CGALPNGTEST_3D_FILES})
list(APPEND OPENCSGTEST_FILES ${CGALPNGTEST_FILES})
list(APPEND OPENCSGTEST_FILES ${CMAKE_SOURCE_DIR}/../testdata/scad/misc/intersection-prune-test.scad)
list(APPEND THROWNTOGETHERTEST_FILES ${OPENCSGTEST_FILES})

list(APPEND CGALSTLSANITYTEST_FILES ${CMAKE_SOURCE_DIR}/../testdata/scad/misc/normal-nan.scad)

list(APPEND EXPORT_STL_TEST_FILES ${CMAKE_SOURCE_DIR}/../testdata/scad/stl/stl-export.scad)

list(APPEND EXPORT_3MF_TEST_FILES ${CMAKE_SOURCE_DIR}/../testdata/scad/3mf/3mf-export.scad)

list(APPEND EXPORT3D_CGALCGAL_TEST_FILES ${CMAKE_SOURCE_DIR}/../testdata/scad/3D/features/polyhedron-nonplanar-tests.scad
                                ${CMAKE_SOURCE_DIR}/../testdata/scad/3D/features/rotate_extrude-tests.scad
                                ${CMAKE_SOURCE_DIR}/../testdata/scad/3D/features/union-coincident-test.scad
                                ${CMAKE_SOURCE_DIR}/../testdata/scad/3D/features/mirror-tests.scad
                                ${CMAKE_SOURCE_DIR}/../testdata/scad/misc/null-polygons.scad
                                ${CMAKE_SOURCE_DIR}/../testdata/scad/misc/internal-cavity.scad
                                ${CMAKE_SOURCE_DIR}/../testdata/scad/misc/internal-cavity-polyhedron.scad
                                ${CMAKE_SOURCE_DIR}/../testdata/scad/misc/bad-stl-pcbvicebar.scad
                                ${CMAKE_SOURCE_DIR}/../testdata/scad/misc/bad-stl-tardis.scad
                                ${CMAKE_SOURCE_DIR}/../testdata/scad/misc/rotate_extrude-hole.scad
                                ${CMAKE_SOURCE_DIR}/../testdata/scad/3D/issues/issue904.scad
                                ${CMAKE_SOURCE_DIR}/../testdata/scad/3D/issues/issue1105.scad
                                ${CMAKE_SOURCE_DIR}/../testdata/scad/3D/issues/issue1105d.scad
                                ${CMAKE_SOURCE_DIR}/../testdata/scad/3D/issues/issue1215.scad
                                ${CMAKE_SOURCE_DIR}/../testdata/scad/3D/issues/issue1215c.scad
                                ${CMAKE_SOURCE_DIR}/../testdata/scad/3D/issues/issue1221.scad
                                ${CMAKE_SOURCE_DIR}/../testdata/scad/3D/issues/issue1225.scad
                                ${CMAKE_SOURCE_DIR}/../testdata/scad/misc/preview_variable.scad
                                ${CMAKE_SOURCE_DIR}/../testdata/scad/3D/issues/fn_bug.scad
                                )

set_test_config(Bugs 
  # Issue #910
  offcgalpngtest_polyhedron-tests
  offpngtest_nonmanifold-polyhedron
  offpngtest_bad-stl-wing

  cgalpngtest_escape-test.scad
)

list(APPEND EXPORT3D_CGAL_TEST_FILES 
                                ${CMAKE_SOURCE_DIR}/../testdata/scad/3D/features/polyhedron-tests.scad
                                ${CMAKE_SOURCE_DIR}/../testdata/scad/3D/issues/issue1105b.scad
                                ${CMAKE_SOURCE_DIR}/../testdata/scad/3D/issues/issue1105c.scad
                                ${CMAKE_SOURCE_DIR}/../testdata/scad/3D/issues/issue1215b.scad
                                ${CMAKE_SOURCE_DIR}/../testdata/scad/3D/issues/issue1258.scad
                                ${CMAKE_SOURCE_DIR}/../testdata/scad/3D/issues/issue2259.scad)

list(APPEND EXPORT3D_TEST_FILES 
                                ${CMAKE_SOURCE_DIR}/../testdata/scad/misc/nonmanifold-polyhedron.scad
                                ${CMAKE_SOURCE_DIR}/../testdata/scad/misc/bad-stl-wing.scad)

disable_tests(
  # These don't output anything
  dxfpngtest_text-empty-tests
  dxfpngtest_nothing-decimal-comma-separated
  dxfpngtest_nullspace-2d
  svgpngtest_text-empty-tests
  svgpngtest_nothing-decimal-comma-separated
  svgpngtest_nullspace-2d

  # Not useful
  throwntogethertest_internal-cavity
  throwntogethertest_internal-cavity-polyhedron
  throwntogethertest_nullspace-difference

  # these take too long, for little relative gain in testing
  stlpngtest_iteration
  offpngtest_iteration
  stlpngtest_fractal
  offpngtest_fractal
  stlpngtest_logo_and_text
  offpngtest_logo_and_text

  # z-fighting different on different machines
  throwntogethertest_issue1803
  opencsgtest_issue1165
  opencsgtest_issue1215
  throwntogethertest_issue1089
  throwntogethertest_issue1215

  # FIXME: This test illustrates a weakness in child() combined with modifiers.
  # Reenable it when this is improved
  opencsgtest_child-background

  # These tests only makes sense in OpenCSG mode
  cgalpngtest_child-background
  cgalpngtest_highlight-and-background-modifier
  cgalpngtest_highlight-modifier2
  cgalpngtest_background-modifier2
  cgalpngtest_testcolornames
  csgpngtest_child-background
  csgpngtest_highlight-and-background-modifier
  csgpngtest_highlight-modifier2
  csgpngtest_background-modifier2
  csgpngtest_testcolornames
  throwntogethertest_testcolornames

  # This test won't render anything meaningful in throwntogether mode
  throwntogethertest_minkowski3-erosion

  # The inf/nan tests fail when exporting CSG and rendering that output again
  # as currently inf/nan is written directly to the CSG file (e.g. r = inf)
  # which is not valid or even misleading in case a variable inf exists.
  # FIXME: define export behavior for inf/nan when exporting CSG files
  # These tests return error code 1.
  # FIXME: We should have a way of running these and verify the return code
  csgpngtest_primitive-inf-tests
  csgpngtest_transform-nan-inf-tests
  csgpngtest_primitive-inf-tests
  csgpngtest_transform-nan-inf-tests
  # Triggers a floating point accuracy issue causing loaded .csg to
  # render slightly differently
  cgalpngtest_nothing-decimal-comma-separated
  cgalpngtest_import-empty-tests
  cgalpngtest_empty-shape-tests
  csgpngtest_issue1258

)

# 2D tests
list(APPEND FILES_2D ${FEATURES_2D_FILES} ${ISSUES_2D_FILES} ${EXAMPLE_2D_FILES})
list(APPEND ALL_2D_FILES ${FILES_2D} ${SCAD_DXF_FILES} ${SCAD_SVG_FILES})


#
# Add experimental features tests
#
experimental_tests(echotest_allexpressions)
experimental_tests(astdumptest_allexpressions)
experimental_tests(echotest_function-literal-tests)



# Test config handling

# Heavy tests are tests taking more than 10 seconds on a development computer
set_test_config(Heavy 
  cgalpngtest_rotate_extrude-tests
  csgpngtest_rotate_extrude-tests
  cgalpngtest_for-nested-tests
  csgpngtest_for-nested-tests
  cgalpngtest_resize-tests
  cgalpngtest_fractal
  csgpngtest_fractal
  cgalpngtest_iteration
  csgpngtest_iteration
  cgalpngtest_linear_extrude-scale-zero-tests
  csgpngtest_linear_extrude-scale-zero-tests
  cgalpngtest_sphere-tests
  csgpngtest_sphere-tests
  csgpngtest_resize-tests
  csgpngtest_resize-tests
  csgpngtest_minkowski3-erosion
  cgalpngtest_minkowski3-erosion
  opencsgtest_minkowski3-erosion
  cgalpngtest_camera-tests
  csgpngtest_camera-tests
  cgalpngtest_surface-tests
  csgpngtest_surface-tests
  csgpngtest_rotate_extrude-angle
  cgalpngtest_rotate_extrude-angle
  cgalpngtest_projection-extrude-tests
  stlpngtest_fence
  stlpngtest_surface
  stlpngtest_demo_cut
  stlpngtest_search
  stlpngtest_rounded_box
  stlpngtest_difference
  stlpngtest_translation
  offpngtest_fence
  offpngtest_surface
  offpngtest_demo_cut
  offpngtest_search
  offpngtest_rounded_box
  offpngtest_difference
  offpngtest_translation
  cgalstlcgalpngtest_rotate_extrude-tests
  monotonepngtest_rotate_extrude-tests
  cgalstlcgalpngtest_rotate_extrude-tests
  openscad-colorscheme-metallic-render_CSG
  cgalpngtest_issue267-normalization-crash
  csgpngtest_issue267-normalization-crash
  opencsgtest_issue267-normalization-crash
)

# We know that we cannot import weakly manifold files into CGAL, so to make tests easier
# to manage, don't try. Once we improve import, we can reenable this
# Known good manifold files -> EXPORT3D_CGALCGAL_TEST_FILES
# Known weak manifold files -> EXPORT3D_CGAL_TEST_FILES
# Known non-manifold files -> EXPORT3D_TEST_FILES
list(APPEND EXPORT3D_CGALCGAL_TEST_FILES ${BUGS_FILES})
#list(REMOVE_ITEM EXPORT3D_CGALCGAL_TEST_FILES
#)
#list(APPEND EXPORT3D_CGAL_TEST_FILES
#)

list(APPEND OPENCSGTEST_FILES ${BUGS_FILES} ${BUGS_2D_FILES})
list(APPEND CGALPNGTEST_FILES ${BUGS_FILES} ${BUGS_2D_FILES})
foreach(FILE ${BUGS_FILES} ${BUGS_2D_FILES})
  get_test_fullname(opencsgtest ${FILE} TEST_FULLNAME)
  set_test_config(Bugs ${TEST_FULLNAME})
  get_test_fullname(cgalpngtest ${FILE} TEST_FULLNAME)
  set_test_config(Bugs ${TEST_FULLNAME})
  get_test_fullname(csgpngtest ${FILE} TEST_FULLNAME)
  set_test_config(Bugs ${TEST_FULLNAME})
endforeach()
foreach(FILE ${BUGS_FILES})
  get_test_fullname(offpngtest ${FILE} TEST_FULLNAME)
  set_test_config(Bugs ${TEST_FULLNAME})
  get_test_fullname(monotonepngtest ${FILE} TEST_FULLNAME)
  set_test_config(Bugs ${TEST_FULLNAME})
  get_test_fullname(stlpngtest ${FILE} TEST_FULLNAME)
  set_test_config(Bugs ${TEST_FULLNAME})
  get_test_fullname(stlcgalpngtest ${FILE} TEST_FULLNAME)
  set_test_config(Bugs ${TEST_FULLNAME})
  get_test_fullname(cgalstlcgalpngtest ${FILE} TEST_FULLNAME)
  set_test_config(Bugs ${TEST_FULLNAME})
  get_test_fullname(offpngtest ${FILE} TEST_FULLNAME)
  set_test_config(Bugs ${TEST_FULLNAME})
  get_test_fullname(offcgalpngtest ${FILE} TEST_FULLNAME)
  set_test_config(Bugs ${TEST_FULLNAME})
endforeach()

# Examples

foreach(FILE ${EXAMPLE_FILES})
  get_test_fullname(cgalpngtest ${FILE} TEST_FULLNAME)
  set_test_config(Examples ${TEST_FULLNAME})
  get_test_fullname(opencsgtest ${FILE} TEST_FULLNAME)
  set_test_config(Examples ${TEST_FULLNAME})
  get_test_fullname(throwntogethertest ${FILE} TEST_FULLNAME)
  set_test_config(Examples ${TEST_FULLNAME})
  get_test_fullname(csgpngtest ${FILE} TEST_FULLNAME)
  set_test_config(Examples ${TEST_FULLNAME})
  get_test_fullname(monotonepngtest ${FILE} TEST_FULLNAME)
  set_test_config(Examples ${TEST_FULLNAME})
  get_test_fullname(stlpngtest ${FILE} TEST_FULLNAME)
  set_test_config(Examples ${TEST_FULLNAME})
  get_test_fullname(stlcgalpngtest ${FILE} TEST_FULLNAME)
  set_test_config(Examples ${TEST_FULLNAME})
  get_test_fullname(cgalstlcgalpngtest ${FILE} TEST_FULLNAME)
  set_test_config(Examples ${TEST_FULLNAME})
  get_test_fullname(offpngtest ${FILE} TEST_FULLNAME)
  set_test_config(Examples ${TEST_FULLNAME})
  get_test_fullname(offcgalpngtest ${FILE} TEST_FULLNAME)
  set_test_config(Examples ${TEST_FULLNAME})
endforeach()
foreach(FILE ${EXAMPLE_2D_FILES})
  get_test_fullname(dxfpngtest ${FILE} TEST_FULLNAME)
  set_test_config(Examples ${TEST_FULLNAME})
endforeach()

# Workaround Gallium bugs
if ( ${CMAKE_SYSTEM_PROCESSOR} MATCHES "ppc")
  message(STATUS "Workaround PPC bug https://bugs.freedesktop.org/show_bug.cgi?id=42540")
  set(CTEST_ENVIRONMENT "${CTEST_ENVIRONMENT};GALLIUM_DRIVER=softpipe")
  set(CTEST_ENVIRONMENT "${CTEST_ENVIRONMENT};DRAW_USE_LLVM=no")
endif()
if ( ${CMAKE_SYSTEM_PROCESSOR} MATCHES "mips")
  message(STATUS "Workaround MIPS bug https://bugs.debian.org/cgi-bin/bugreport.cgi?bug=868745")
  set(CTEST_ENVIRONMENT "${CTEST_ENVIRONMENT};GALLIUM_DRIVER=softpipe")
  set(CTEST_ENVIRONMENT "${CTEST_ENVIRONMENT};DRAW_USE_LLVM=no")
endif()

# Set up custom commands to run before & after Ctest run.
# 1. Start/stop Virtual Framebuffer for linux/bsd. 2. Pretty Print
# Please see the CTestCustom.template file for more info. 

file(READ ${CMAKE_CURRENT_SOURCE_DIR}/CTestCustom.template TMP)
string(REPLACE __cmake_current_binary_dir__ ${CMAKE_CURRENT_BINARY_DIR} TMP ${TMP})
string(REPLACE __cmake_current_source_dir__ ${CMAKE_CURRENT_SOURCE_DIR} TMP ${TMP})
string(REPLACE __python__ ${PYTHON_EXECUTABLE} TMP ${TMP})
string(REPLACE __header__ "Generated by cmake from ${CMAKE_CURRENT_SOURCE_DIR}/CTestCustom.template" TMP ${TMP})
string(REPLACE __cmake_system_name__ ${CMAKE_SYSTEM_NAME} TMP ${TMP})
string(REPLACE __openscad_binpath__ ${OPENSCAD_BINPATH} TMP ${TMP})

set(OPENSCAD_UPLOAD_TESTS $ENV{OPENSCAD_UPLOAD_TESTS})
set(UPLOADARG "")
if (OPENSCAD_UPLOAD_TESTS)
  set(UPLOADARG "--upload")
endif()
string(REPLACE __openscad_upload_tests__ "${UPLOADARG}" TMP ${TMP})

message(STATUS "creating CTestCustom.cmake")
file(WRITE ${CMAKE_CURRENT_BINARY_DIR}/CTestCustom.cmake ${TMP})

#
# Add tests
#
# Types of tests:
# o echotest: Just record console output
# o dumptest: Export .csg
# o cgalpngtest: Export to PNG using --render
# o opencsgtest: Export to PNG using OpenCSG
# o throwntogethertest: Export to PNG using the Throwntogether renderer
# o csgpngtest: 1) Export to .csg, 2) import .csg and export to PNG (--render)
# o monotonepngtest: Same as cgalpngtest but with the "Monotone" color scheme
# o stlpngtest: Export to STL, Re-import and render to PNG (--render)
# o stlcgalpngtest: Export to STL, Re-import and render to PNG (--render=cgal)
# o offpngtest: Export to OFF, Re-import and render to PNG (--render)
# o offcgalpngtest: Export to STL, Re-import and render to PNG (--render=cgal)
# o dxfpngtest: Export to DXF, Re-import and render to PNG (--render=cgal)
#

add_cmdline_test(astdumptest EXE ${OPENSCAD_BINPATH} ARGS -o SUFFIX ast FILES ${ASTDUMPTEST_FILES})
add_cmdline_test(csgtermtest EXE ${OPENSCAD_BINPATH} ARGS -o SUFFIX term FILES
                             ${CMAKE_SOURCE_DIR}/../testdata/scad/misc/allexpressions.scad
                             ${CMAKE_SOURCE_DIR}/../testdata/scad/misc/allfunctions.scad
                             ${CMAKE_SOURCE_DIR}/../testdata/scad/misc/allmodules.scad)
add_cmdline_test(echotest EXE ${OPENSCAD_BINPATH} ARGS -o SUFFIX echo FILES ${ECHO_FILES})
add_cmdline_test(echotest EXE ${OPENSCAD_BINPATH} ARGS --check-parameter-ranges=on -o SUFFIX echo FILES ${CMAKE_SOURCE_DIR}/../testdata/scad/misc/builtin-invalid-range-test.scad)

# generate a very large scad file which we would rather not commit to the source tree
# this is for stress-testing the parser
set(GEN_SCRIPT_DIR ${CMAKE_SOURCE_DIR}/../testdata/python)
add_custom_target(issue2342 ALL 
  COMMAND ${PYTHON_EXECUTABLE} ${GEN_SCRIPT_DIR}/gen_issue2342.py ">${CMAKE_SOURCE_DIR}/../testdata/scad/issues/issue2342.scad"
  WORKING_DIRECTORY ${GEN_SCRIPT_DIR}
  COMMENT "Generating issue2342.scad"
)
add_custom_target(svg_viewbox_tests ALL
  COMMAND ${PYTHON_EXECUTABLE} ${GEN_SCRIPT_DIR}/gen_svg_viewbox_tests.py "${CMAKE_SOURCE_DIR}/../testdata/svg/viewbox" "${CMAKE_SOURCE_DIR}/../testdata/scad/svg/extruded"
  WORKING_DIRECTORY ${GEN_SCRIPT_DIR}
  COMMENT "Generating svg viewbox tests"
)

add_cmdline_test(dumptest EXE ${OPENSCAD_BINPATH} ARGS -o SUFFIX csg FILES ${DUMPTEST_FILES})
add_cmdline_test(dumptest-examples EXE ${OPENSCAD_BINPATH} ARGS -o SUFFIX csg FILES ${EXAMPLE_FILES})
add_cmdline_test(cgalpngtest EXE ${OPENSCAD_BINPATH} ARGS --render -o SUFFIX png FILES ${CGALPNGTEST_FILES})
add_cmdline_test(opencsgtest EXE ${OPENSCAD_BINPATH} ARGS -o SUFFIX png FILES ${OPENCSGTEST_FILES})
add_cmdline_test(csgpngtest EXE ${PYTHON_EXECUTABLE} SCRIPT ${CMAKE_SOURCE_DIR}/export_import_pngtest.py ARGS --openscad=${OPENSCAD_BINPATH} --format=csg --render EXPECTEDDIR cgalpngtest SUFFIX png FILES ${CGALPNGTEST_FILES})
add_cmdline_test(throwntogethertest EXE ${OPENSCAD_BINPATH} ARGS --preview=throwntogether -o SUFFIX png FILES ${THROWNTOGETHERTEST_FILES})
# FIXME: We don't actually need to compare the output of cgalstlsanitytest
# with anything. It's self-contained and returns != 0 on error
add_cmdline_test(cgalstlsanitytest EXE ${PYTHON_EXECUTABLE} SCRIPT ${CMAKE_SOURCE_DIR}/cgalstlsanitytest SUFFIX txt ARGS ${OPENSCAD_BINPATH} FILES ${CGALSTLSANITYTEST_FILES})

list(APPEND SVG_VIEWBOX_TESTS
    viewbox_300x400_none viewbox_600x200_none
    viewbox_300x400_meet_xMinYMin viewbox_300x400_meet_xMidYMin viewbox_300x400_meet_xMaxYMin
    viewbox_600x200_meet_xMinYMin viewbox_600x200_meet_xMinYMid viewbox_600x200_meet_xMinYMax
    viewbox_600x200_slice_xMinYMin viewbox_600x200_slice_xMidYMin viewbox_600x200_slice_xMaxYMin
    viewbox_600x600_slice_xMinYMin viewbox_600x600_slice_xMinYMid viewbox_600x600_slice_xMinYMax)

foreach(TEST ${SVG_VIEWBOX_TESTS})
    add_cmdline_test(svgviewbox-${TEST} EXE ${OPENSCAD_BINPATH} ARGS --imgsize 600,600 "-Dfile=\"../../../svg/viewbox/${TEST}.svg\";" -o SUFFIX png FILES ${CMAKE_SOURCE_DIR}/../testdata/scad/svg/extruded/viewbox-test.scad)
endforeach()
add_cmdline_test(svgimport EXE ${OPENSCAD_BINPATH} ARGS --imgsize 600,600 -o SUFFIX png FILES ${CMAKE_SOURCE_DIR}/../testdata/scad/svg/extruded/box-w-holes.scad)
add_cmdline_test(svgimport EXE ${OPENSCAD_BINPATH} ARGS --imgsize 600,600 -o SUFFIX png FILES ${CMAKE_SOURCE_DIR}/../testdata/scad/svg/extruded/simple-center.scad)


# TODO: use experimental_tests macro?

# lazy-union
list(APPEND LAZYUNION_3D_FILES
            ${CMAKE_SOURCE_DIR}/../testdata/scad/experimental/lazyunion-toplevel-objects.scad
            ${CMAKE_SOURCE_DIR}/../testdata/scad/experimental/lazyunion-toplevel-for.scad
            ${CMAKE_SOURCE_DIR}/../testdata/scad/experimental/lazyunion-nested-for.scad
            ${CMAKE_SOURCE_DIR}/../testdata/scad/experimental/lazyunion-children.scad
            ${CMAKE_SOURCE_DIR}/../testdata/scad/experimental/lazyunion-hull-for.scad
            ${CMAKE_SOURCE_DIR}/../testdata/scad/experimental/lazyunion-root-for.scad
            ${CMAKE_SOURCE_DIR}/../testdata/scad/experimental/lazyunion-intersection-for.scad
            ${CMAKE_SOURCE_DIR}/../testdata/scad/experimental/lazyunion-difference-for.scad
            ${CMAKE_SOURCE_DIR}/../testdata/scad/experimental/lazyunion-minkowski-for.scad
            ${CMAKE_SOURCE_DIR}/../testdata/scad/experimental/lazyunion-transform-for.scad
            ${CMAKE_SOURCE_DIR}/../testdata/scad/3D/features/2d-3d.scad)

list(APPEND LAZYUNION_2D_FILES
            ${CMAKE_SOURCE_DIR}/../testdata/scad/experimental/lazyunion-toplevel-2dobjects.scad)

list(APPEND LAZYUNION_FILES ${LAZYUNION_2D_FILES} ${LAZYUNION_3D_FILES})

add_cmdline_test(lazyunion-dump EXE ${OPENSCAD_BINPATH} ARGS --enable=lazy-union -o SUFFIX csg FILES ${LAZYUNION_FILES})
add_cmdline_test(lazyunion-opencsg EXE ${OPENSCAD_BINPATH} ARGS --enable=lazy-union -o SUFFIX png FILES ${LAZYUNION_FILES})
add_cmdline_test(lazyunion-cgalpng EXE ${OPENSCAD_BINPATH} ARGS --enable=lazy-union --render -o SUFFIX png FILES ${LAZYUNION_FILES})
add_cmdline_test(lazyunion-monotonepng EXE ${OPENSCAD_BINPATH} ARGS --colorscheme=Monotone --enable=lazy-union --render -o SUFFIX png FILES ${LAZYUNION_3D_FILES})
add_cmdline_test(lazyunion-stlpngtest EXE ${PYTHON_EXECUTABLE} SCRIPT ${CMAKE_SOURCE_DIR}/export_import_pngtest.py ARGS --openscad=${OPENSCAD_BINPATH} --format=STL --enable=lazy-union --render=cgal EXPECTEDDIR lazyunion-monotonepng SUFFIX png FILES ${LAZYUNION_3D_FILES})
add_cmdline_test(lazyunion-offpngtest EXE ${PYTHON_EXECUTABLE} SCRIPT ${CMAKE_SOURCE_DIR}/export_import_pngtest.py ARGS --openscad=${OPENSCAD_BINPATH} --format=OFF --enable=lazy-union --render=cgal EXPECTEDDIR lazyunion-monotonepng SUFFIX png FILES ${LAZYUNION_3D_FILES})
add_cmdline_test(lazyunion-dxfpngtest EXE ${PYTHON_EXECUTABLE} SCRIPT ${CMAKE_SOURCE_DIR}/export_import_pngtest.py ARGS --openscad=${OPENSCAD_BINPATH} --format=DXF --enable=lazy-union --render=cgal EXPECTEDDIR lazyunion-cgalpng SUFFIX png FILES ${LAZYUNION_2D_FILES})
add_cmdline_test(lazyunion-svgpngtest EXE ${PYTHON_EXECUTABLE} SCRIPT ${CMAKE_SOURCE_DIR}/export_import_pngtest.py ARGS --openscad=${OPENSCAD_BINPATH} --format=SVG --enable=lazy-union --render=cgal EXPECTEDDIR lazyunion-cgalpng SUFFIX png FILES ${LAZYUNION_2D_FILES})

#
# Trivial Export/Import files
# This sanity-checks bidirectional file format import/export
#

list(APPEND TRIVIAL_IMPORT_EXPORT_2D_FILES
            ${CMAKE_SOURCE_DIR}/../testdata/scad/misc/square10.scad)
list(APPEND TRIVIAL_IMPORT_EXPORT_3D_FILES
            ${CMAKE_SOURCE_DIR}/../testdata/scad/misc/cube10.scad)

add_cmdline_test(monotonepngtest EXE ${OPENSCAD_BINPATH} ARGS --colorscheme=Monotone --render -o SUFFIX png FILES ${TRIVIAL_IMPORT_EXPORT_2D_FILES} ${TRIVIAL_IMPORT_EXPORT_3D_FILES})
add_cmdline_test(stlpngtest EXE ${PYTHON_EXECUTABLE} SCRIPT ${CMAKE_SOURCE_DIR}/export_import_pngtest.py ARGS --openscad=${OPENSCAD_BINPATH} --format=STL EXPECTEDDIR monotonepngtest SUFFIX png FILES ${TRIVIAL_IMPORT_EXPORT_3D_FILES})
add_cmdline_test(offpngtest EXE ${PYTHON_EXECUTABLE} SCRIPT ${CMAKE_SOURCE_DIR}/export_import_pngtest.py ARGS --openscad=${OPENSCAD_BINPATH} --format=OFF EXPECTEDDIR monotonepngtest SUFFIX png FILES ${TRIVIAL_IMPORT_EXPORT_3D_FILES})
add_cmdline_test(amfpngtest EXE ${PYTHON_EXECUTABLE} SCRIPT ${CMAKE_SOURCE_DIR}/export_import_pngtest.py ARGS --openscad=${OPENSCAD_BINPATH} --format=AMF EXPECTEDDIR monotonepngtest SUFFIX png FILES ${TRIVIAL_IMPORT_EXPORT_3D_FILES})
add_cmdline_test(3mfpngtest EXE ${PYTHON_EXECUTABLE} SCRIPT ${CMAKE_SOURCE_DIR}/export_import_pngtest.py ARGS --openscad=${OPENSCAD_BINPATH} --format=3MF EXPECTEDDIR monotonepngtest SUFFIX png FILES ${TRIVIAL_IMPORT_EXPORT_3D_FILES})
add_cmdline_test(dxfpngtest EXE ${PYTHON_EXECUTABLE} SCRIPT ${CMAKE_SOURCE_DIR}/export_import_pngtest.py ARGS --openscad=${OPENSCAD_BINPATH} --format=DXF --render=cgal EXPECTEDDIR monotonepngtest SUFFIX png FILES ${TRIVIAL_IMPORT_EXPORT_2D_FILES})
add_cmdline_test(svgpngtest EXE ${PYTHON_EXECUTABLE} SCRIPT ${CMAKE_SOURCE_DIR}/export_import_pngtest.py ARGS --openscad=${OPENSCAD_BINPATH} --format=SVG --render=cgal EXPECTEDDIR monotonepngtest SUFFIX png FILES ${TRIVIAL_IMPORT_EXPORT_2D_FILES})

#
# Corner-case Export/Import tests
#

add_cmdline_test(monotonepngtest EXE ${OPENSCAD_BINPATH} ARGS --colorscheme=Monotone --render -o SUFFIX png FILES ${EXPORT3D_CGAL_TEST_FILES} ${EXPORT3D_CGALCGAL_TEST_FILES})

# Disabled for now, needs implementation of #420 to be stable
# add_cmdline_test(stlexport EXE ${OPENSCAD_BINPATH} ARGS -o SUFFIX stl FILES ${EXPORT_STL_TEST_FILES})

add_cmdline_test(3mfexport EXE ${OPENSCAD_BINPATH} ARGS -o SUFFIX 3mf FILES ${EXPORT_3MF_TEST_FILES})

# stlpngtest: direct STL output, preview rendering
add_cmdline_test(stlpngtest EXE ${PYTHON_EXECUTABLE} SCRIPT ${CMAKE_SOURCE_DIR}/export_import_pngtest.py ARGS --openscad=${OPENSCAD_BINPATH} --format=STL EXPECTEDDIR monotonepngtest SUFFIX png FILES ${EXPORT3D_TEST_FILES})
# cgalstlpngtest: CGAL STL output, normal rendering
add_cmdline_test(stlcgalpngtest EXE ${PYTHON_EXECUTABLE} SCRIPT ${CMAKE_SOURCE_DIR}/export_import_pngtest.py ARGS --openscad=${OPENSCAD_BINPATH} --format=STL --require-manifold --render EXPECTEDDIR monotonepngtest SUFFIX png FILES ${EXPORT3D_CGAL_TEST_FILES})
# cgalstlcgalpngtest: CGAL STL output, CGAL rendering
add_cmdline_test(cgalstlcgalpngtest EXE ${PYTHON_EXECUTABLE} SCRIPT ${CMAKE_SOURCE_DIR}/export_import_pngtest.py ARGS --openscad=${OPENSCAD_BINPATH} --format=STL --require-manifold --render=cgal EXPECTEDDIR monotonepngtest SUFFIX png FILES ${EXPORT3D_CGALCGAL_TEST_FILES})

add_cmdline_test(offpngtest EXE ${PYTHON_EXECUTABLE} SCRIPT ${CMAKE_SOURCE_DIR}/export_import_pngtest.py ARGS --openscad=${OPENSCAD_BINPATH} --format=OFF --render EXPECTEDDIR monotonepngtest SUFFIX png FILES ${EXPORT3D_TEST_FILES})
add_cmdline_test(offcgalpngtest EXE ${PYTHON_EXECUTABLE} SCRIPT ${CMAKE_SOURCE_DIR}/export_import_pngtest.py ARGS --openscad=${OPENSCAD_BINPATH} --format=OFF --render=cgal EXPECTEDDIR monotonepngtest SUFFIX png FILES ${EXPORT3D_CGAL_TEST_FILES})

add_cmdline_test(dxfpngtest EXE ${PYTHON_EXECUTABLE} SCRIPT ${CMAKE_SOURCE_DIR}/export_import_pngtest.py ARGS --openscad=${OPENSCAD_BINPATH} --format=DXF --render=cgal EXPECTEDDIR cgalpngtest SUFFIX png FILES ${FILES_2D} ${SCAD_DXF_FILES})

add_cmdline_test(svgpngtest EXE ${PYTHON_EXECUTABLE} SCRIPT ${CMAKE_SOURCE_DIR}/export_import_pngtest.py ARGS --openscad=${OPENSCAD_BINPATH} --format=SVG --render=cgal EXPECTEDDIR cgalpngtest SUFFIX png FILES ${FILES_2D} ${SCAD_SVG_FILES})

#
# Failing tests
#
add_failing_test(stlfailedtest EXE ${PYTHON_EXECUTABLE} SCRIPT ${CMAKE_SOURCE_DIR}/shouldfail.py ARGS --openscad=${OPENSCAD_BINPATH} --retval=1 -o SUFFIX stl FILES ${CMAKE_SOURCE_DIR}/../testdata/scad/misc/empty-union.scad)
add_failing_test(offfailedtest EXE ${PYTHON_EXECUTABLE} SCRIPT ${CMAKE_SOURCE_DIR}/shouldfail.py ARGS --openscad=${OPENSCAD_BINPATH} --retval=1 -o SUFFIX off FILES ${CMAKE_SOURCE_DIR}/../testdata/scad/misc/empty-union.scad)
add_failing_test(parsererrors EXE ${PYTHON_EXECUTABLE} SCRIPT ${CMAKE_SOURCE_DIR}/shouldfail.py ARGS --openscad=${OPENSCAD_BINPATH} --retval=1 -o SUFFIX stl FILES ${FAILING_FILES})

# Hardwarning Test       
add_failing_test(hardwarnings EXE ${PYTHON_EXECUTABLE} SCRIPT ${CMAKE_SOURCE_DIR}/shouldfail.py ARGS --openscad=${OPENSCAD_BINPATH} --retval=1 --hardwarnings -o SUFFIX echo FILES ${CMAKE_SOURCE_DIR}/../testdata/scad/misc/errors-warnings.scad)

# Verify that test framework is paying attention to alpha channel, issue 1492
#add_cmdline_test(openscad-colorscheme-cornfield-alphafail EXE ${OPENSCAD_BINPATH} ARGS --colorscheme=Cornfield -o SUFFIX png FILES ${CMAKE_SOURCE_DIR}/../examples/Basics/logo.scad)

# The "expected image" supplied for this "alphafail" test has the alpha channel for all background pixels cleared (a==0), when they should be opaque (a==1) for this colorscheme.  so if test framework is functioning properly then the image comparison should fail
# Commented out because the master branch isn't capable of making the expected image yet. Also TEST_GENERATE=1 makes an expected image that makes the test fail.
#set_property(TEST openscad-colorscheme-cornfield-alphafail_logo PROPERTY WILL_FAIL TRUE)


#
# Customizer tests
#
add_cmdline_test(customizertest EXE ${OPENSCAD_BINPATH} ARGS -o SUFFIX ast FILES
                 ${CMAKE_SOURCE_DIR}/../testdata/scad/customizer/description.scad
                 ${CMAKE_SOURCE_DIR}/../testdata/scad/customizer/parameter.scad
                 ${CMAKE_SOURCE_DIR}/../testdata/scad/customizer/allmodulescomment.scad
                 ${CMAKE_SOURCE_DIR}/../testdata/scad/customizer/allfunctionscomment.scad
                 ${CMAKE_SOURCE_DIR}/../testdata/scad/customizer/allexpressionscomment.scad
                 ${CMAKE_SOURCE_DIR}/../testdata/scad/customizer/group.scad
                 )

add_cmdline_test(customizertest-first EXE ${OPENSCAD_BINPATH} ARGS -p ${CMAKE_SOURCE_DIR}/../testdata/scad/customizer/setofparameter.json -P firstSet -o SUFFIX ast FILES ${CMAKE_SOURCE_DIR}/../testdata/scad/customizer/setofparameter.scad)
add_cmdline_test(customizertest-wrong EXE ${OPENSCAD_BINPATH} ARGS -p ${CMAKE_SOURCE_DIR}/../testdata/scad/customizer/setofparameter.json -P wrongSetValues -o SUFFIX ast FILES ${CMAKE_SOURCE_DIR}/../testdata/scad/customizer/setofparameter.scad)
add_cmdline_test(customizertest-incomplete EXE ${OPENSCAD_BINPATH} ARGS -p ${CMAKE_SOURCE_DIR}/../testdata/scad/customizer/setofparameter.json -P thirdSet -o SUFFIX ast FILES ${CMAKE_SOURCE_DIR}/../testdata/scad/customizer/setofparameter.scad)
add_cmdline_test(customizertest-imgset EXE ${OPENSCAD_BINPATH} ARGS -p ${CMAKE_SOURCE_DIR}/../testdata/scad/customizer/setofparameter.json -P imagine -o SUFFIX ast FILES ${CMAKE_SOURCE_DIR}/../testdata/scad/customizer/setofparameter.scad)
add_cmdline_test(customizertest-setNameWithDot EXE ${OPENSCAD_BINPATH} ARGS -p ${CMAKE_SOURCE_DIR}/../testdata/scad/customizer/setofparameter.json -P Name.dot -o SUFFIX ast FILES ${CMAKE_SOURCE_DIR}/../testdata/scad/customizer/setofparameter.scad)
# Tests using the actual OpenSCAD binary

# non-ASCII filenames
add_cmdline_test(openscad-nonascii EXE ${OPENSCAD_BINPATH} ARGS -o 
                 SUFFIX csg 
                 FILES ${CMAKE_SOURCE_DIR}/../testdata/scad/misc/sfære.scad)

# Variable override (-D arg)

# FIXME - this breaks on older cmake that is very common 'in the wild' on linux
# Override simple variable
if("${CMAKE_MAJOR_VERSION}.${CMAKE_MINOR_VERSION}.${CMAKE_PATCH_VERSION}" VERSION_GREATER 2.8.10)
add_cmdline_test(openscad-override EXE ${OPENSCAD_BINPATH}
                 ARGS -D a=3$<SEMICOLON> -o
                 SUFFIX echo
                 FILES ${CMAKE_SOURCE_DIR}/../testdata/scad/misc/override.scad)
endif()

# Image output parameters
add_cmdline_test(openscad-imgsize EXE ${OPENSCAD_BINPATH}
                 ARGS --imgsize 100,100 -o 
                 SUFFIX png 
                 FILES ${CMAKE_SOURCE_DIR}/../testdata/scad/3D/misc/camera-tests.scad)
add_cmdline_test(openscad-imgstretch EXE ${OPENSCAD_BINPATH}
                 ARGS --imgsize 500,100 -o 
                 SUFFIX png 
                 FILES ${CMAKE_SOURCE_DIR}/../testdata/scad/3D/misc/camera-tests.scad)
add_cmdline_test(openscad-imgstretch2 EXE ${OPENSCAD_BINPATH}
                 ARGS --imgsize 100,500 -o 
                 SUFFIX png 
                 FILES ${CMAKE_SOURCE_DIR}/../testdata/scad/3D/misc/camera-tests.scad)
# Perspective gimbal cam
add_cmdline_test(openscad-camdist EXE ${OPENSCAD_BINPATH} 
                 ARGS --imgsize=500,500 --camera=0,0,0,90,0,90,200 -o
                 SUFFIX png
                 FILES ${CMAKE_SOURCE_DIR}/../testdata/scad/3D/misc/camera-tests.scad)
# Perspective gimbal cam
add_cmdline_test(openscad-camrot EXE ${OPENSCAD_BINPATH}
                 ARGS --imgsize=500,500 --camera=0,0,0,440,337.5,315,200 -o
                 SUFFIX png
                 FILES ${CMAKE_SOURCE_DIR}/../testdata/scad/3D/misc/camera-tests.scad)
# Perspective gimbal cam
add_cmdline_test(openscad-camtrans EXE ${OPENSCAD_BINPATH}
                 ARGS --imgsize=500,500 --camera=100,-20,-10,90,0,90,200 -o
                 SUFFIX png
                 FILES ${CMAKE_SOURCE_DIR}/../testdata/scad/3D/misc/camera-tests.scad)
# Perspective gimbal cam, viewall
add_cmdline_test(openscad-camtrans-viewall EXE ${OPENSCAD_BINPATH}
                 ARGS --imgsize=500,500 --camera=100,-20,-10,90,0,90,6000 --viewall -o
                 SUFFIX png
                 FILES ${CMAKE_SOURCE_DIR}/../testdata/scad/3D/misc/camera-tests.scad)
# Perspective gimbal cam, viewall, autocenter, off-center
add_cmdline_test(openscad-camtrans-viewall-offcenter EXE ${OPENSCAD_BINPATH}
                 ARGS --imgsize=500,500 --camera=0,0,0,30,40,50,10 --viewall --autocenter -o
                 SUFFIX png
                 FILES ${CMAKE_SOURCE_DIR}/../testdata/scad/3D/misc/camera-tests-offcenter.scad)
# Orthographic gimbal cam
add_cmdline_test(openscad-camortho EXE ${OPENSCAD_BINPATH}
                 ARGS --imgsize=500,500 --camera=100,-20,-20,90,0,90,220 --projection=o -o
                 SUFFIX png
                 FILES ${CMAKE_SOURCE_DIR}/../testdata/scad/3D/misc/camera-tests.scad)
# Orthographic gimbal cam viewall
add_cmdline_test(openscad-camortho-viewall EXE ${OPENSCAD_BINPATH}
                 ARGS --imgsize=500,500 --camera=100,-20,-10,90,0,90,3000 --viewall --projection=o -o
                 SUFFIX png
                 FILES ${CMAKE_SOURCE_DIR}/../testdata/scad/3D/misc/camera-tests.scad)
# Perspective vector cam
add_cmdline_test(openscad-cameye EXE ${OPENSCAD_BINPATH}
                 ARGS --imgsize=500,500 --camera=120,80,60,0,0,0 -o
                 SUFFIX png
                 FILES ${CMAKE_SOURCE_DIR}/../testdata/scad/3D/misc/camera-tests.scad)
add_cmdline_test(openscad-cameye_front EXE ${OPENSCAD_BINPATH}
                 ARGS --imgsize=500,500 --camera=0,-130,0,0,0,0 -o
                 SUFFIX png
                 FILES ${CMAKE_SOURCE_DIR}/../testdata/scad/3D/misc/camera-tests.scad)
add_cmdline_test(openscad-cameye_back EXE ${OPENSCAD_BINPATH}
                 ARGS --imgsize=500,500 --camera=0,130,0,0,0,0 -o
                 SUFFIX png
                 FILES ${CMAKE_SOURCE_DIR}/../testdata/scad/3D/misc/camera-tests.scad)
add_cmdline_test(openscad-cameye_left EXE ${OPENSCAD_BINPATH}
                 ARGS --imgsize=500,500 --camera=-130,0,0,0,0,0 -o
                 SUFFIX png
                 FILES ${CMAKE_SOURCE_DIR}/../testdata/scad/3D/misc/camera-tests.scad)
add_cmdline_test(openscad-cameye_right EXE ${OPENSCAD_BINPATH}
                 ARGS --imgsize=500,500 --camera=130,0,0,0,0,0 -o
                 SUFFIX png
                 FILES ${CMAKE_SOURCE_DIR}/../testdata/scad/3D/misc/camera-tests.scad)
add_cmdline_test(openscad-cameye_top EXE ${OPENSCAD_BINPATH}
                 ARGS --imgsize=500,500 --camera=0,0,130,0,0,0 -o
                 SUFFIX png
                 FILES ${CMAKE_SOURCE_DIR}/../testdata/scad/3D/misc/camera-tests.scad)
add_cmdline_test(openscad-cameye_bottom EXE ${OPENSCAD_BINPATH}
                 ARGS --imgsize=500,500 --camera=0,0,-130,0,0,0 -o
                 SUFFIX png
                 FILES ${CMAKE_SOURCE_DIR}/../testdata/scad/3D/misc/camera-tests.scad)

# Perspective vector cam
add_cmdline_test(openscad-cameye2 EXE ${OPENSCAD_BINPATH}
                 ARGS --imgsize=500,500 --camera=160,140,130,0,0,0 -o
                 SUFFIX png
                 FILES ${CMAKE_SOURCE_DIR}/../testdata/scad/3D/misc/camera-tests.scad)
# Perspective vector cam
add_cmdline_test(openscad-camcenter EXE ${OPENSCAD_BINPATH}
                 ARGS --imgsize=500,500 --camera=100,60,30,20,10,30  -o
                 SUFFIX png
                 FILES ${CMAKE_SOURCE_DIR}/../testdata/scad/3D/misc/camera-tests.scad)
# Perspective vector cam viewall
add_cmdline_test(openscad-camcenter-viewall EXE ${OPENSCAD_BINPATH}
                 ARGS --imgsize=500,500 --camera=60,40,30,20,10,30 --viewall -o
                 SUFFIX png
                 FILES ${CMAKE_SOURCE_DIR}/../testdata/scad/3D/misc/camera-tests.scad)
# Orthographic vector cam
add_cmdline_test(openscad-cameyeortho EXE ${OPENSCAD_BINPATH}
                 ARGS --imgsize=500,500 --camera=90,80,75,0,0,0 --projection=o -o 
                 SUFFIX png
                 FILES ${CMAKE_SOURCE_DIR}/../testdata/scad/3D/misc/camera-tests.scad)
# Orthographic vector cam viewall
add_cmdline_test(openscad-cameyeortho-viewall EXE ${OPENSCAD_BINPATH}
                 ARGS --imgsize=500,500 --camera=16,14,13,0,0,0 --viewall --projection=o -o 
                 SUFFIX png
                 FILES ${CMAKE_SOURCE_DIR}/../testdata/scad/3D/misc/camera-tests.scad)

# View Options tests
add_cmdline_test(openscad-viewoptions-axes EXE ${OPENSCAD_BINPATH} ARGS --imgsize=500,500 --camera=16,14,13,0,0,0 --viewall --view axes -o SUFFIX png FILES ${CMAKE_SOURCE_DIR}/../testdata/scad/3D/misc/view-options-tests.scad)
add_cmdline_test(openscad-viewoptions-axes-scales EXE ${OPENSCAD_BINPATH} ARGS --imgsize=500,500 --camera=16,14,13,0,0,0 --viewall --view axes,scales -o SUFFIX png FILES ${CMAKE_SOURCE_DIR}/../testdata/scad/3D/misc/view-options-tests.scad)
add_cmdline_test(openscad-viewoptions-edges EXE ${OPENSCAD_BINPATH} ARGS --imgsize=500,500 --camera=16,14,13,0,0,0 --viewall --view edges -o SUFFIX png FILES ${CMAKE_SOURCE_DIR}/../testdata/scad/3D/misc/view-options-tests.scad)
add_cmdline_test(openscad-viewoptions-axes-scales-edges EXE ${OPENSCAD_BINPATH} ARGS --imgsize=500,500 --camera=16,14,13,0,0,0 --viewall --view axes,scales,edges -o SUFFIX png FILES ${CMAKE_SOURCE_DIR}/../testdata/scad/3D/misc/view-options-tests.scad)
add_cmdline_test(openscad-viewoptions-wireframe EXE ${OPENSCAD_BINPATH} ARGS --imgsize=500,500 --camera=16,14,13,0,0,0 --viewall --render --view wireframe -o SUFFIX png FILES ${CMAKE_SOURCE_DIR}/../testdata/scad/3D/misc/view-options-tests.scad)
add_cmdline_test(openscad-viewoptions-crosshairs EXE ${OPENSCAD_BINPATH} ARGS --imgsize=500,500 --camera=16,14,13,0,0,0 --viewall --render --view crosshairs -o SUFFIX png FILES ${CMAKE_SOURCE_DIR}/../testdata/scad/3D/misc/view-options-tests.scad)

# Colorscheme tests
add_cmdline_test(openscad-colorscheme-cornfield EXE ${OPENSCAD_BINPATH}
                 ARGS --colorscheme=Cornfield -o 
                 SUFFIX png 
                 FILES ${CMAKE_SOURCE_DIR}/../examples/Basics/logo.scad)
add_cmdline_test(openscad-colorscheme-metallic EXE ${OPENSCAD_BINPATH}
                 ARGS --colorscheme=Metallic -o 
                 SUFFIX png 
                 FILES ${CMAKE_SOURCE_DIR}/../examples/Basics/logo.scad)
add_cmdline_test(openscad-colorscheme-sunset EXE ${OPENSCAD_BINPATH}
                 ARGS --colorscheme=Sunset -o 
                 SUFFIX png 
                 FILES ${CMAKE_SOURCE_DIR}/../examples/Basics/logo.scad)
add_cmdline_test(openscad-colorscheme-starnight EXE ${OPENSCAD_BINPATH}
                 ARGS --colorscheme=Starnight -o 
                 SUFFIX png 
                 FILES ${CMAKE_SOURCE_DIR}/../examples/Basics/logo.scad)
add_cmdline_test(openscad-colorscheme-monotone EXE ${OPENSCAD_BINPATH}
                 ARGS --colorscheme=Monotone -o 
                 SUFFIX png 
                 FILES ${CMAKE_SOURCE_DIR}/../examples/Basics/logo.scad)
add_cmdline_test(openscad-colorscheme-metallic-render EXE ${OPENSCAD_BINPATH}
                 ARGS --colorscheme=Metallic --render -o 
                 SUFFIX png 
                 FILES ${CMAKE_SOURCE_DIR}/../examples/Basics/CSG.scad)

#message("Available test configurations: ${TEST_CONFIGS}")
#foreach(CONF ${TEST_CONFIGS})
#  message("${CONF}: ${${CONF}_TEST_CONFIG}")
#endforeach()<|MERGE_RESOLUTION|>--- conflicted
+++ resolved
@@ -462,11 +462,8 @@
             ${CMAKE_SOURCE_DIR}/../testdata/scad/issues/issue2342.scad
             ${CMAKE_SOURCE_DIR}/../testdata/scad/issues/issue3118-recur-limit.scad
             ${CMAKE_SOURCE_DIR}/../testdata/scad/misc/function-scope.scad
-<<<<<<< HEAD
-=======
             ${CMAKE_SOURCE_DIR}/../testdata/scad/misc/root-modifiers.scad
             ${CMAKE_SOURCE_DIR}/../testdata/scad/misc/root-modifier-for.scad
->>>>>>> 38806aa3
             ${CMAKE_SOURCE_DIR}/../testdata/use-order-test/use-order-test.scad
             )
 
