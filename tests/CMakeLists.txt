--- conflicted
+++ resolved
@@ -1289,10 +1289,6 @@
 # as currently inf/nan is written directly to the CSG file (e.g. r = inf)
 # which is not valid or even misleading in case a variable inf exists.
 # FIXME: define export behavior for inf/nan when exporting CSG files
-<<<<<<< HEAD
-disable_tests(csgpngtest_primitive-inf-tests 
-              csgpngtest_transform-nan-inf-tests)
-=======
 disable_tests(csgpngtest_primitive-inf-tests
               csgpngtest_transform-nan-inf-tests
               csgpngtest_primitive-inf-tests
@@ -1301,7 +1297,6 @@
               # render slightly differently
               csgpngtest_issue1258
 )
->>>>>>> c468f9a5
 
 # Test config handling
 
