--- conflicted
+++ resolved
@@ -962,20 +962,19 @@
               csgpngtest_testcolornames
               throwntogethertest_testcolornames)
 
-<<<<<<< HEAD
 # These tests return error code 1.
 # FIXME: We should have a way of running these and verify the return code
 disable_tests(cgalpngtest_primitive-inf-tests
               cgalpngtest_nothing-decimal-comma-separated
               cgalpngtest_import-empty-tests
               cgalpngtest_empty-shape-tests)
-=======
+
 # The inf/nan tests fail when exporting CSG and rendering that output again
 # as currently inf/nan is written directly to the CSG file (e.g. r = inf)
 # which is not valid or even misleading in case a variable inf exists.
 # FIXME: define export behavior for inf/nan when exporting CSG files
-disable_tests(csgpngtest_primitive-inf-tests csgpngtest_transform-nan-inf-tests)
->>>>>>> f18becef
+disable_tests(csgpngtest_primitive-inf-tests 
+              csgpngtest_transform-nan-inf-tests)
 
 # Test config handling
 
