<<<<<<< HEAD
linear_extrude(height = 1, $fn = 0, $fa = 12, $fs = 2) {
	multmatrix([[1, 0, 0, 0], [0, -1, 0, 0], [0, 0, 1, 0], [0, 0, 0, 1]]) {
=======
linear_extrude(height = 1, center = false, convexity = 1, scale = [1, 1], $fn = 0, $fa = 12, $fs = 2) {
	multmatrix([[1, -0, 0, 0], [0, -1, 0, 0], [0, -0, 1, 0], [0, 0, 0, 1]]) {
>>>>>>> eea86e97
		group() {
			polygon(points = [[-0.5, -0.5], [1, -0.5], [1, 1], [-0.5, 0.5]], paths = undef, convexity = 1);
		}
	}
}
multmatrix([[1, 0, 0, 3], [0, 1, 0, 0], [0, 0, 1, 0], [0, 0, 0, 1]]) {
<<<<<<< HEAD
	linear_extrude(height = 1, $fn = 0, $fa = 12, $fs = 2) {
		multmatrix([[-1, 0, 0, 0], [0, -0.5, 0, 0], [0, 0, 1, 0], [0, 0, 0, 1]]) {
=======
	linear_extrude(height = 1, center = false, convexity = 1, scale = [1, 1], $fn = 0, $fa = 12, $fs = 2) {
		multmatrix([[-1, -0, 0, 0], [-0, -0.5, 0, 0], [-0, -0, 1, 0], [0, 0, 0, 1]]) {
>>>>>>> eea86e97
			group() {
				polygon(points = [[-0.5, -0.5], [1, -0.5], [1, 1], [-0.5, 0.5]], paths = undef, convexity = 1);
			}
		}
	}
}
multmatrix([[1, 0, 0, 0], [0, 1, 0, 3], [0, 0, 1, 0], [0, 0, 0, 1]]) {
<<<<<<< HEAD
	linear_extrude(height = 1, $fn = 0, $fa = 12, $fs = 2) {
		multmatrix([[-1, 0, 0, 0], [0, 1, 0, 0], [0, 0, 1, 0], [0, 0, 0, 1]]) {
=======
	linear_extrude(height = 1, center = false, convexity = 1, scale = [1, 1], $fn = 0, $fa = 12, $fs = 2) {
		multmatrix([[-1, -0, -0, 0], [-0, 1, -0, 0], [-0, -0, 1, 0], [0, 0, 0, 1]]) {
>>>>>>> eea86e97
			group() {
				polygon(points = [[-0.5, -0.5], [1, -0.5], [1, 1], [-0.5, 0.5]], paths = undef, convexity = 1);
			}
		}
	}
}
multmatrix([[1, 0, 0, 2], [0, 1, 0, 3], [0, 0, 1, 0], [0, 0, 0, 1]]) {
<<<<<<< HEAD
	linear_extrude(height = 1, $fn = 0, $fa = 12, $fs = 2) {
		multmatrix([[1, 0, 0, 0], [0, -1, 0, 0], [0, 0, 1, 0], [0, 0, 0, 1]]) {
=======
	linear_extrude(height = 1, center = false, convexity = 1, scale = [1, 1], $fn = 0, $fa = 12, $fs = 2) {
		multmatrix([[1, -0, -0, 0], [-0, -1, -0, 0], [-0, -0, 1, 0], [0, 0, 0, 1]]) {
>>>>>>> eea86e97
			group() {
				polygon(points = [[-0.5, -0.5], [1, -0.5], [1, 1], [-0.5, 0.5]], paths = undef, convexity = 1);
			}
		}
	}
}
<|MERGE_RESOLUTION|>--- conflicted
+++ resolved
@@ -1,23 +1,13 @@
-<<<<<<< HEAD
 linear_extrude(height = 1, $fn = 0, $fa = 12, $fs = 2) {
-	multmatrix([[1, 0, 0, 0], [0, -1, 0, 0], [0, 0, 1, 0], [0, 0, 0, 1]]) {
-=======
-linear_extrude(height = 1, center = false, convexity = 1, scale = [1, 1], $fn = 0, $fa = 12, $fs = 2) {
 	multmatrix([[1, -0, 0, 0], [0, -1, 0, 0], [0, -0, 1, 0], [0, 0, 0, 1]]) {
->>>>>>> eea86e97
 		group() {
 			polygon(points = [[-0.5, -0.5], [1, -0.5], [1, 1], [-0.5, 0.5]], paths = undef, convexity = 1);
 		}
 	}
 }
 multmatrix([[1, 0, 0, 3], [0, 1, 0, 0], [0, 0, 1, 0], [0, 0, 0, 1]]) {
-<<<<<<< HEAD
 	linear_extrude(height = 1, $fn = 0, $fa = 12, $fs = 2) {
-		multmatrix([[-1, 0, 0, 0], [0, -0.5, 0, 0], [0, 0, 1, 0], [0, 0, 0, 1]]) {
-=======
-	linear_extrude(height = 1, center = false, convexity = 1, scale = [1, 1], $fn = 0, $fa = 12, $fs = 2) {
 		multmatrix([[-1, -0, 0, 0], [-0, -0.5, 0, 0], [-0, -0, 1, 0], [0, 0, 0, 1]]) {
->>>>>>> eea86e97
 			group() {
 				polygon(points = [[-0.5, -0.5], [1, -0.5], [1, 1], [-0.5, 0.5]], paths = undef, convexity = 1);
 			}
@@ -25,13 +15,8 @@
 	}
 }
 multmatrix([[1, 0, 0, 0], [0, 1, 0, 3], [0, 0, 1, 0], [0, 0, 0, 1]]) {
-<<<<<<< HEAD
 	linear_extrude(height = 1, $fn = 0, $fa = 12, $fs = 2) {
-		multmatrix([[-1, 0, 0, 0], [0, 1, 0, 0], [0, 0, 1, 0], [0, 0, 0, 1]]) {
-=======
-	linear_extrude(height = 1, center = false, convexity = 1, scale = [1, 1], $fn = 0, $fa = 12, $fs = 2) {
 		multmatrix([[-1, -0, -0, 0], [-0, 1, -0, 0], [-0, -0, 1, 0], [0, 0, 0, 1]]) {
->>>>>>> eea86e97
 			group() {
 				polygon(points = [[-0.5, -0.5], [1, -0.5], [1, 1], [-0.5, 0.5]], paths = undef, convexity = 1);
 			}
@@ -39,13 +24,8 @@
 	}
 }
 multmatrix([[1, 0, 0, 2], [0, 1, 0, 3], [0, 0, 1, 0], [0, 0, 0, 1]]) {
-<<<<<<< HEAD
 	linear_extrude(height = 1, $fn = 0, $fa = 12, $fs = 2) {
-		multmatrix([[1, 0, 0, 0], [0, -1, 0, 0], [0, 0, 1, 0], [0, 0, 0, 1]]) {
-=======
-	linear_extrude(height = 1, center = false, convexity = 1, scale = [1, 1], $fn = 0, $fa = 12, $fs = 2) {
 		multmatrix([[1, -0, -0, 0], [-0, -1, -0, 0], [-0, -0, 1, 0], [0, 0, 0, 1]]) {
->>>>>>> eea86e97
 			group() {
 				polygon(points = [[-0.5, -0.5], [1, -0.5], [1, 1], [-0.5, 0.5]], paths = undef, convexity = 1);
 			}
