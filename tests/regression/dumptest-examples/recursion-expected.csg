--- conflicted
+++ resolved
@@ -1,13 +1,4 @@
-<<<<<<< HEAD
 color([0, 1, 1, 1]) {
-	text(text = "6! = 720", size = 10, spacing = 1, font = "", direction = "ltr", language = "en", script = "latin", halign = "center", valign = "baseline", $fn = 0, $fa = 12, $fs = 2);
+	text(text = "6! = 720", size = 10, spacing = 1, font = "", direction = "ltr", language = "en", halign = "center", valign = "baseline", $fn = 0, $fa = 12, $fs = 2);
 }
-group();
-=======
-group() {
-	color([0, 1, 1, 1]) {
-		text(text = "6! = 720", size = 10, spacing = 1, font = "", direction = "ltr", language = "en", halign = "center", valign = "baseline", $fn = 0, $fa = 12, $fs = 2);
-	}
-	group();
-}
->>>>>>> c468f9a5
+group();