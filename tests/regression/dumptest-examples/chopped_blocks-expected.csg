group();
difference() {
	group() {
		cube(size = [65, 28, 28], center = true);
	}
	group() {
		multmatrix([[1, 0, 0, 0], [0, 1, 0, 0], [0, 0, 1, 0], [0, 0, 0, 1]]) {
			render(convexity = 12) {
				difference() {
					group() {
						difference() {
							multmatrix([[1, 0, 0, 0], [0, 1, 0, 0], [0, 0, 1, 7.5], [0, 0, 0, 1]]) {
								cube(size = [60, 28, 14], center = true);
							}
							cube(size = [8, 32, 32], center = true);
						}
<<<<<<< HEAD
					}
					group() {
						multmatrix([[1, 0, 0, -14], [0, 1, 0, 0], [0, 0, 1, 0], [0, 0, 0, 1]]) {
							import(file = "chopped_blocks.stl", layer = "", origin = [0, 0], scale = 1, convexity = 12, $fn = 0, $fa = 12, $fs = 2);
=======
						group() {
							multmatrix([[1, 0, 0, -18], [0, 1, 0, 0], [0, 0, 1, 0], [0, 0, 0, 1]]) {
								import(file = "chopped_blocks.stl", layer = "", origin = [0, 0], scale = 1, convexity = 12, $fn = 0, $fa = 12, $fs = 2);
							}
>>>>>>> 656735f6
						}
					}
				}
			}
		}
		multmatrix([[1, 0, 0, 0], [0, 0, -1, 0], [0, 1, 0, 0], [0, 0, 0, 1]]) {
			render(convexity = 12) {
				difference() {
					group() {
						difference() {
							multmatrix([[1, 0, 0, 0], [0, 1, 0, 0], [0, 0, 1, 7.5], [0, 0, 0, 1]]) {
								cube(size = [60, 28, 14], center = true);
							}
							cube(size = [8, 32, 32], center = true);
						}
<<<<<<< HEAD
					}
					group() {
						multmatrix([[1, 0, 0, -14], [0, 1, 0, 0], [0, 0, 1, 0], [0, 0, 0, 1]]) {
							import(file = "chopped_blocks.stl", layer = "", origin = [0, 0], scale = 1, convexity = 12, $fn = 0, $fa = 12, $fs = 2);
=======
						group() {
							multmatrix([[1, 0, 0, -18], [0, 1, 0, 0], [0, 0, 1, 0], [0, 0, 0, 1]]) {
								import(file = "chopped_blocks.stl", layer = "", origin = [0, 0], scale = 1, convexity = 12, $fn = 0, $fa = 12, $fs = 2);
							}
>>>>>>> 656735f6
						}
					}
				}
			}
		}
		multmatrix([[1, 0, 0, 0], [0, -1, 0, 0], [0, 0, -1, 0], [0, 0, 0, 1]]) {
			render(convexity = 12) {
				difference() {
					group() {
						difference() {
							multmatrix([[1, 0, 0, 0], [0, 1, 0, 0], [0, 0, 1, 7.5], [0, 0, 0, 1]]) {
								cube(size = [60, 28, 14], center = true);
							}
							cube(size = [8, 32, 32], center = true);
						}
<<<<<<< HEAD
					}
					group() {
						multmatrix([[1, 0, 0, -14], [0, 1, 0, 0], [0, 0, 1, 0], [0, 0, 0, 1]]) {
							import(file = "chopped_blocks.stl", layer = "", origin = [0, 0], scale = 1, convexity = 12, $fn = 0, $fa = 12, $fs = 2);
=======
						group() {
							multmatrix([[1, 0, 0, -18], [0, 1, 0, 0], [0, 0, 1, 0], [0, 0, 0, 1]]) {
								import(file = "chopped_blocks.stl", layer = "", origin = [0, 0], scale = 1, convexity = 12, $fn = 0, $fa = 12, $fs = 2);
							}
>>>>>>> 656735f6
						}
					}
				}
			}
		}
		multmatrix([[1, 0, 0, 0], [0, 0, 1, 0], [0, -1, 0, 0], [0, 0, 0, 1]]) {
			render(convexity = 12) {
				difference() {
					group() {
						difference() {
							multmatrix([[1, 0, 0, 0], [0, 1, 0, 0], [0, 0, 1, 7.5], [0, 0, 0, 1]]) {
								cube(size = [60, 28, 14], center = true);
							}
							cube(size = [8, 32, 32], center = true);
						}
<<<<<<< HEAD
					}
					group() {
						multmatrix([[1, 0, 0, -14], [0, 1, 0, 0], [0, 0, 1, 0], [0, 0, 0, 1]]) {
							import(file = "chopped_blocks.stl", layer = "", origin = [0, 0], scale = 1, convexity = 12, $fn = 0, $fa = 12, $fs = 2);
=======
						group() {
							multmatrix([[1, 0, 0, -18], [0, 1, 0, 0], [0, 0, 1, 0], [0, 0, 0, 1]]) {
								import(file = "chopped_blocks.stl", layer = "", origin = [0, 0], scale = 1, convexity = 12, $fn = 0, $fa = 12, $fs = 2);
							}
>>>>>>> 656735f6
						}
					}
				}
			}
		}
	}
}<|MERGE_RESOLUTION|>--- conflicted
+++ resolved
@@ -14,17 +14,10 @@
 							}
 							cube(size = [8, 32, 32], center = true);
 						}
-<<<<<<< HEAD
 					}
 					group() {
-						multmatrix([[1, 0, 0, -14], [0, 1, 0, 0], [0, 0, 1, 0], [0, 0, 0, 1]]) {
+						multmatrix([[1, 0, 0, -18], [0, 1, 0, 0], [0, 0, 1, 0], [0, 0, 0, 1]]) {
 							import(file = "chopped_blocks.stl", layer = "", origin = [0, 0], scale = 1, convexity = 12, $fn = 0, $fa = 12, $fs = 2);
-=======
-						group() {
-							multmatrix([[1, 0, 0, -18], [0, 1, 0, 0], [0, 0, 1, 0], [0, 0, 0, 1]]) {
-								import(file = "chopped_blocks.stl", layer = "", origin = [0, 0], scale = 1, convexity = 12, $fn = 0, $fa = 12, $fs = 2);
-							}
->>>>>>> 656735f6
 						}
 					}
 				}
@@ -40,17 +33,10 @@
 							}
 							cube(size = [8, 32, 32], center = true);
 						}
-<<<<<<< HEAD
 					}
 					group() {
-						multmatrix([[1, 0, 0, -14], [0, 1, 0, 0], [0, 0, 1, 0], [0, 0, 0, 1]]) {
+						multmatrix([[1, 0, 0, -18], [0, 1, 0, 0], [0, 0, 1, 0], [0, 0, 0, 1]]) {
 							import(file = "chopped_blocks.stl", layer = "", origin = [0, 0], scale = 1, convexity = 12, $fn = 0, $fa = 12, $fs = 2);
-=======
-						group() {
-							multmatrix([[1, 0, 0, -18], [0, 1, 0, 0], [0, 0, 1, 0], [0, 0, 0, 1]]) {
-								import(file = "chopped_blocks.stl", layer = "", origin = [0, 0], scale = 1, convexity = 12, $fn = 0, $fa = 12, $fs = 2);
-							}
->>>>>>> 656735f6
 						}
 					}
 				}
@@ -66,17 +52,10 @@
 							}
 							cube(size = [8, 32, 32], center = true);
 						}
-<<<<<<< HEAD
 					}
 					group() {
-						multmatrix([[1, 0, 0, -14], [0, 1, 0, 0], [0, 0, 1, 0], [0, 0, 0, 1]]) {
+						multmatrix([[1, 0, 0, -18], [0, 1, 0, 0], [0, 0, 1, 0], [0, 0, 0, 1]]) {
 							import(file = "chopped_blocks.stl", layer = "", origin = [0, 0], scale = 1, convexity = 12, $fn = 0, $fa = 12, $fs = 2);
-=======
-						group() {
-							multmatrix([[1, 0, 0, -18], [0, 1, 0, 0], [0, 0, 1, 0], [0, 0, 0, 1]]) {
-								import(file = "chopped_blocks.stl", layer = "", origin = [0, 0], scale = 1, convexity = 12, $fn = 0, $fa = 12, $fs = 2);
-							}
->>>>>>> 656735f6
 						}
 					}
 				}
@@ -92,17 +71,10 @@
 							}
 							cube(size = [8, 32, 32], center = true);
 						}
-<<<<<<< HEAD
 					}
 					group() {
-						multmatrix([[1, 0, 0, -14], [0, 1, 0, 0], [0, 0, 1, 0], [0, 0, 0, 1]]) {
+						multmatrix([[1, 0, 0, -18], [0, 1, 0, 0], [0, 0, 1, 0], [0, 0, 0, 1]]) {
 							import(file = "chopped_blocks.stl", layer = "", origin = [0, 0], scale = 1, convexity = 12, $fn = 0, $fa = 12, $fs = 2);
-=======
-						group() {
-							multmatrix([[1, 0, 0, -18], [0, 1, 0, 0], [0, 0, 1, 0], [0, 0, 0, 1]]) {
-								import(file = "chopped_blocks.stl", layer = "", origin = [0, 0], scale = 1, convexity = 12, $fn = 0, $fa = 12, $fs = 2);
-							}
->>>>>>> 656735f6
 						}
 					}
 				}
