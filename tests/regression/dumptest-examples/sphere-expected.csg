<<<<<<< HEAD
group();
difference() {
	sphere($fn = 0, $fa = 12, $fs = 2, r = 20);
	multmatrix([[1, 0, 0, -2.92], [0, 1, 0, 0.5], [0, 0, 1, 20], [0, 0, 0, 1]]) {
		multmatrix([[-1, 0, 0, 0], [0, 1, 0, 0], [0, 0, -1, 0], [0, 0, 0, 1]]) {
			import(file = "sphere.stl", layer = "", origin = [0, 0], scale = 1, convexity = 5, $fn = 0, $fa = 12, $fs = 2);
=======
group() {
	group();
	difference() {
		sphere($fn = 0, $fa = 12, $fs = 2, r = 20);
		multmatrix([[1, 0, 0, 0], [0, 1, 0, 0.5], [0, 0, 1, 20], [0, 0, 0, 1]]) {
			multmatrix([[-1, 0, 0, 0], [0, 1, 0, 0], [0, 0, -1, 0], [0, 0, 0, 1]]) {
				import(file = "M.stl", layer = "", origin = [0, 0], scale = 1, convexity = 5, $fn = 0, $fa = 12, $fs = 2);
			}
>>>>>>> 656735f6
		}
	}
}<|MERGE_RESOLUTION|>--- conflicted
+++ resolved
@@ -1,20 +1,9 @@
-<<<<<<< HEAD
 group();
 difference() {
 	sphere($fn = 0, $fa = 12, $fs = 2, r = 20);
-	multmatrix([[1, 0, 0, -2.92], [0, 1, 0, 0.5], [0, 0, 1, 20], [0, 0, 0, 1]]) {
+	multmatrix([[1, 0, 0, 0], [0, 1, 0, 0.5], [0, 0, 1, 20], [0, 0, 0, 1]]) {
 		multmatrix([[-1, 0, 0, 0], [0, 1, 0, 0], [0, 0, -1, 0], [0, 0, 0, 1]]) {
-			import(file = "sphere.stl", layer = "", origin = [0, 0], scale = 1, convexity = 5, $fn = 0, $fa = 12, $fs = 2);
-=======
-group() {
-	group();
-	difference() {
-		sphere($fn = 0, $fa = 12, $fs = 2, r = 20);
-		multmatrix([[1, 0, 0, 0], [0, 1, 0, 0.5], [0, 0, 1, 20], [0, 0, 0, 1]]) {
-			multmatrix([[-1, 0, 0, 0], [0, 1, 0, 0], [0, 0, -1, 0], [0, 0, 0, 1]]) {
-				import(file = "M.stl", layer = "", origin = [0, 0], scale = 1, convexity = 5, $fn = 0, $fa = 12, $fs = 2);
-			}
->>>>>>> 656735f6
+			import(file = "M.stl", layer = "", origin = [0, 0], scale = 1, convexity = 5, $fn = 0, $fa = 12, $fs = 2);
 		}
 	}
 }