group();
group() {
<<<<<<< HEAD
	difference() {
		multmatrix([[1, 0, 0, 0], [0, 1, 0, 0], [0, 0, 1, 7.5], [0, 0, 0, 1]]) {
			cube(size = [30, 30, 15], center = true);
		}
		multmatrix([[1, 0, 0, 0], [0, 1, 0, 0], [0, 0, 1, 5], [0, 0, 0, 1]]) {
			linear_extrude(height = 30, center = false, convexity = 3, scale = [1, 1], $fn = 0, $fa = 12, $fs = 2) {
				text(text = "M", size = 22, spacing = 1, font = "Tahoma", direction = "ltr", language = "en", script = "latin", halign = "center", valign = "center", $fn = 0, $fa = 12, $fs = 2);
=======
	group() {
		difference() {
			multmatrix([[1, 0, 0, 0], [0, 1, 0, 0], [0, 0, 1, 7.5], [0, 0, 0, 1]]) {
				cube(size = [30, 30, 15], center = true);
			}
			multmatrix([[1, 0, 0, 0], [0, 1, 0, 0], [0, 0, 1, 5], [0, 0, 0, 1]]) {
				linear_extrude(height = 30, center = false, convexity = 4, scale = [1, 1], $fn = 0, $fa = 12, $fs = 2) {
					text(text = "M", size = 22, spacing = 1, font = "Bitstream Vera Sans", direction = "ltr", language = "en", script = "latin", halign = "center", valign = "center", $fn = 0, $fa = 12, $fs = 2);
				}
>>>>>>> 541352ac
			}
		}
	}
	group();
}<|MERGE_RESOLUTION|>--- conflicted
+++ resolved
@@ -1,26 +1,13 @@
-group();
 group() {
-<<<<<<< HEAD
 	difference() {
 		multmatrix([[1, 0, 0, 0], [0, 1, 0, 0], [0, 0, 1, 7.5], [0, 0, 0, 1]]) {
 			cube(size = [30, 30, 15], center = true);
 		}
 		multmatrix([[1, 0, 0, 0], [0, 1, 0, 0], [0, 0, 1, 5], [0, 0, 0, 1]]) {
-			linear_extrude(height = 30, center = false, convexity = 3, scale = [1, 1], $fn = 0, $fa = 12, $fs = 2) {
-				text(text = "M", size = 22, spacing = 1, font = "Tahoma", direction = "ltr", language = "en", script = "latin", halign = "center", valign = "center", $fn = 0, $fa = 12, $fs = 2);
-=======
-	group() {
-		difference() {
-			multmatrix([[1, 0, 0, 0], [0, 1, 0, 0], [0, 0, 1, 7.5], [0, 0, 0, 1]]) {
-				cube(size = [30, 30, 15], center = true);
-			}
-			multmatrix([[1, 0, 0, 0], [0, 1, 0, 0], [0, 0, 1, 5], [0, 0, 0, 1]]) {
-				linear_extrude(height = 30, center = false, convexity = 4, scale = [1, 1], $fn = 0, $fa = 12, $fs = 2) {
-					text(text = "M", size = 22, spacing = 1, font = "Bitstream Vera Sans", direction = "ltr", language = "en", script = "latin", halign = "center", valign = "center", $fn = 0, $fa = 12, $fs = 2);
-				}
->>>>>>> 541352ac
+			linear_extrude(height = 30, center = false, convexity = 4, scale = [1, 1], $fn = 0, $fa = 12, $fs = 2) {
+				text(text = "M", size = 22, spacing = 1, font = "Bitstream Vera Sans", direction = "ltr", language = "en", script = "latin", halign = "center", valign = "center", $fn = 0, $fa = 12, $fs = 2);
 			}
 		}
 	}
-	group();
-}+}
+group();